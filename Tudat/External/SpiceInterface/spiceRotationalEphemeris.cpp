#include <iostream>
#include <stdexcept>

#include <boost/lexical_cast.hpp>

#include "Tudat/Astrodynamics/BasicAstrodynamics/physicalConstants.h"
#include "Tudat/Astrodynamics/BasicAstrodynamics/timeConversions.h"
#include "Tudat/External/SpiceInterface/spiceInterface.h"
#include "Tudat/External/SpiceInterface/spiceRotationalEphemeris.h"

namespace tudat
{

namespace ephemerides
{


//! Function to calculate the rotation quaternion from target frame to original frame.
Eigen::Quaterniond SpiceRotationalEphemeris::getRotationToBaseFrame(
        const double secondsSinceEpoch, const double julianDayAtEpoch )
{
    // Set number of seconds since J2000.
    double ephemerisTime = secondsSinceEpoch;
    if ( julianDayAtEpoch != basic_astrodynamics::JULIAN_DAY_ON_J2000 )
    {
        ephemerisTime -= ( basic_astrodynamics::JULIAN_DAY_ON_J2000 - julianDayAtEpoch )
                * physical_constants::JULIAN_DAY;
    }

    // Get rotational quaternion from spice wrapper function
    return spice_interface::computeRotationQuaternionBetweenFrames(
                targetFrameOrientation_, baseFrameOrientation_, ephemerisTime );
}

//! Function to calculate the derivative of the rotation matrix from target frame to original
//! frame.
Eigen::Matrix3d SpiceRotationalEphemeris::getDerivativeOfRotationToBaseFrame(
        const double secondsSinceEpoch, const double julianDayAtEpoch )
{
    // Set number of seconds since J2000.
    double ephemerisTime = secondsSinceEpoch;
    if ( julianDayAtEpoch != basic_astrodynamics::JULIAN_DAY_ON_J2000 )
    {
        ephemerisTime -= ( basic_astrodynamics::JULIAN_DAY_ON_J2000 - julianDayAtEpoch )
                * physical_constants::JULIAN_DAY;
    }
<<<<<<< HEAD

    // Get rotation matrix derivative from spice wrapper function
    return spice_interface::computeRotationMatrixDerivativeBetweenFrames(
                targetFrameOrientation_, baseFrameOrientation_, ephemerisTime );
}

void SpiceRotationalEphemeris::getFullRotationalQuantitiesToTargetFrame(
        Eigen::Quaterniond& currentRotationToLocalFrame,
        Eigen::Matrix3d& currentRotationToLocalFrameDerivative,
        Eigen::Vector3d& currentAngularVelocityVectorInGlobalFrame,
        const double ephemerisTime )
{
    std::pair< Eigen::Quaterniond, Eigen::Matrix3d > fullRotation =
            spice_interface::computeRotationQuaternionAndRotationMatrixDerivativeBetweenFrames(
                baseFrameOrientation_, targetFrameOrientation_, ephemerisTime );
    currentRotationToLocalFrame = fullRotation.first;
    currentRotationToLocalFrameDerivative = fullRotation.second;

    currentAngularVelocityVectorInGlobalFrame = getRotationalVelocityVectorInBaseFrameFromMatrices(
                Eigen::Matrix3d( currentRotationToLocalFrame ), currentRotationToLocalFrameDerivative.transpose( ) );
=======

    // Get rotation matrix derivative from spice wrapper function
    return spice_interface::computeRotationMatrixDerivativeBetweenFrames(
                targetFrameOrientation_, baseFrameOrientation_, ephemerisTime );
>>>>>>> 6c724ca4
}


}

}
<|MERGE_RESOLUTION|>--- conflicted
+++ resolved
@@ -1,79 +1,72 @@
-#include <iostream>
-#include <stdexcept>
-
-#include <boost/lexical_cast.hpp>
-
-#include "Tudat/Astrodynamics/BasicAstrodynamics/physicalConstants.h"
-#include "Tudat/Astrodynamics/BasicAstrodynamics/timeConversions.h"
-#include "Tudat/External/SpiceInterface/spiceInterface.h"
-#include "Tudat/External/SpiceInterface/spiceRotationalEphemeris.h"
-
-namespace tudat
-{
-
-namespace ephemerides
-{
-
-
-//! Function to calculate the rotation quaternion from target frame to original frame.
-Eigen::Quaterniond SpiceRotationalEphemeris::getRotationToBaseFrame(
-        const double secondsSinceEpoch, const double julianDayAtEpoch )
-{
-    // Set number of seconds since J2000.
-    double ephemerisTime = secondsSinceEpoch;
-    if ( julianDayAtEpoch != basic_astrodynamics::JULIAN_DAY_ON_J2000 )
-    {
-        ephemerisTime -= ( basic_astrodynamics::JULIAN_DAY_ON_J2000 - julianDayAtEpoch )
-                * physical_constants::JULIAN_DAY;
-    }
-
-    // Get rotational quaternion from spice wrapper function
-    return spice_interface::computeRotationQuaternionBetweenFrames(
-                targetFrameOrientation_, baseFrameOrientation_, ephemerisTime );
-}
-
-//! Function to calculate the derivative of the rotation matrix from target frame to original
-//! frame.
-Eigen::Matrix3d SpiceRotationalEphemeris::getDerivativeOfRotationToBaseFrame(
-        const double secondsSinceEpoch, const double julianDayAtEpoch )
-{
-    // Set number of seconds since J2000.
-    double ephemerisTime = secondsSinceEpoch;
-    if ( julianDayAtEpoch != basic_astrodynamics::JULIAN_DAY_ON_J2000 )
-    {
-        ephemerisTime -= ( basic_astrodynamics::JULIAN_DAY_ON_J2000 - julianDayAtEpoch )
-                * physical_constants::JULIAN_DAY;
-    }
-<<<<<<< HEAD
-
-    // Get rotation matrix derivative from spice wrapper function
-    return spice_interface::computeRotationMatrixDerivativeBetweenFrames(
-                targetFrameOrientation_, baseFrameOrientation_, ephemerisTime );
-}
-
-void SpiceRotationalEphemeris::getFullRotationalQuantitiesToTargetFrame(
-        Eigen::Quaterniond& currentRotationToLocalFrame,
-        Eigen::Matrix3d& currentRotationToLocalFrameDerivative,
-        Eigen::Vector3d& currentAngularVelocityVectorInGlobalFrame,
-        const double ephemerisTime )
-{
-    std::pair< Eigen::Quaterniond, Eigen::Matrix3d > fullRotation =
-            spice_interface::computeRotationQuaternionAndRotationMatrixDerivativeBetweenFrames(
-                baseFrameOrientation_, targetFrameOrientation_, ephemerisTime );
-    currentRotationToLocalFrame = fullRotation.first;
-    currentRotationToLocalFrameDerivative = fullRotation.second;
-
-    currentAngularVelocityVectorInGlobalFrame = getRotationalVelocityVectorInBaseFrameFromMatrices(
-                Eigen::Matrix3d( currentRotationToLocalFrame ), currentRotationToLocalFrameDerivative.transpose( ) );
-=======
-
-    // Get rotation matrix derivative from spice wrapper function
-    return spice_interface::computeRotationMatrixDerivativeBetweenFrames(
-                targetFrameOrientation_, baseFrameOrientation_, ephemerisTime );
->>>>>>> 6c724ca4
-}
-
-
-}
-
-}
+#include <iostream>
+#include <stdexcept>
+
+#include <boost/lexical_cast.hpp>
+
+#include "Tudat/Astrodynamics/BasicAstrodynamics/physicalConstants.h"
+#include "Tudat/Astrodynamics/BasicAstrodynamics/timeConversions.h"
+#include "Tudat/External/SpiceInterface/spiceInterface.h"
+#include "Tudat/External/SpiceInterface/spiceRotationalEphemeris.h"
+
+namespace tudat
+{
+
+namespace ephemerides
+{
+
+
+//! Function to calculate the rotation quaternion from target frame to original frame.
+Eigen::Quaterniond SpiceRotationalEphemeris::getRotationToBaseFrame(
+        const double secondsSinceEpoch, const double julianDayAtEpoch )
+{
+    // Set number of seconds since J2000.
+    double ephemerisTime = secondsSinceEpoch;
+    if ( julianDayAtEpoch != basic_astrodynamics::JULIAN_DAY_ON_J2000 )
+    {
+        ephemerisTime -= ( basic_astrodynamics::JULIAN_DAY_ON_J2000 - julianDayAtEpoch )
+                * physical_constants::JULIAN_DAY;
+    }
+
+    // Get rotational quaternion from spice wrapper function
+    return spice_interface::computeRotationQuaternionBetweenFrames(
+                targetFrameOrientation_, baseFrameOrientation_, ephemerisTime );
+}
+
+//! Function to calculate the derivative of the rotation matrix from target frame to original
+//! frame.
+Eigen::Matrix3d SpiceRotationalEphemeris::getDerivativeOfRotationToBaseFrame(
+        const double secondsSinceEpoch, const double julianDayAtEpoch )
+{
+    // Set number of seconds since J2000.
+    double ephemerisTime = secondsSinceEpoch;
+    if ( julianDayAtEpoch != basic_astrodynamics::JULIAN_DAY_ON_J2000 )
+    {
+        ephemerisTime -= ( basic_astrodynamics::JULIAN_DAY_ON_J2000 - julianDayAtEpoch )
+                * physical_constants::JULIAN_DAY;
+    }
+
+    // Get rotation matrix derivative from spice wrapper function
+    return spice_interface::computeRotationMatrixDerivativeBetweenFrames(
+                targetFrameOrientation_, baseFrameOrientation_, ephemerisTime );
+}
+
+void SpiceRotationalEphemeris::getFullRotationalQuantitiesToTargetFrame(
+        Eigen::Quaterniond& currentRotationToLocalFrame,
+        Eigen::Matrix3d& currentRotationToLocalFrameDerivative,
+        Eigen::Vector3d& currentAngularVelocityVectorInGlobalFrame,
+        const double ephemerisTime )
+{
+    std::pair< Eigen::Quaterniond, Eigen::Matrix3d > fullRotation =
+            spice_interface::computeRotationQuaternionAndRotationMatrixDerivativeBetweenFrames(
+                baseFrameOrientation_, targetFrameOrientation_, ephemerisTime );
+    currentRotationToLocalFrame = fullRotation.first;
+    currentRotationToLocalFrameDerivative = fullRotation.second;
+
+    currentAngularVelocityVectorInGlobalFrame = getRotationalVelocityVectorInBaseFrameFromMatrices(
+                Eigen::Matrix3d( currentRotationToLocalFrame ), currentRotationToLocalFrameDerivative.transpose( ) );
+}
+
+
+}
+
+}