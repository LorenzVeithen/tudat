--- conflicted
+++ resolved
@@ -225,27 +225,21 @@
         currentLongState_ = currentState_.cast< long double >( );
     }
 
-<<<<<<< HEAD
-=======
     //! Function to retrieve the class returning the state of this body's ephemeris origin w.r.t. the global origin
     /*!
      * Function to retrieve the class returning the state of this body's ephemeris origin w.r.t. the global origin
      * \return Class returning the state of this body's ephemeris origin w.r.t. the global origin
      */
->>>>>>> 3b13db0a
     boost::shared_ptr< BaseStateInterface > getEphemerisFrameToBaseFrame( )
     {
         return ephemerisFrameToBaseFrame_;
     }
 
-<<<<<<< HEAD
-=======
     //! Function to set the class returning the state of this body's ephemeris origin w.r.t. the global origin
     /*!
      * Function to set the class returning the state of this body's ephemeris origin w.r.t. the global origin
      * \param ephemerisFrameToBaseFrame Class returning the state of this body's ephemeris origin w.r.t. the global origin
      */
->>>>>>> 3b13db0a
     void setEphemerisFrameToBaseFrame( const boost::shared_ptr< BaseStateInterface > ephemerisFrameToBaseFrame )
     {
         ephemerisFrameToBaseFrame_ = ephemerisFrameToBaseFrame;
@@ -1003,17 +997,10 @@
     //! Time at which state was last set from ephemeris
     Time timeOfCurrentState_;
 
-    Time timeOfCurrentState_;
-
-
-<<<<<<< HEAD
-
-    //! Function returning the state of this body's ephemeris origin w.r.t. the global origin
-    //! (as set by setGlobalFrameBodyEphemerides function).
-=======
+
+
     //! Class returning the state of this body's ephemeris origin w.r.t. the global origin (as typically created by
     //! setGlobalFrameBodyEphemerides function).
->>>>>>> 3b13db0a
     boost::shared_ptr< BaseStateInterface > ephemerisFrameToBaseFrame_;
 
     //! Current rotation from the global to the body-fixed frame.
