--- conflicted
+++ resolved
@@ -8,12 +8,8 @@
  *    http://tudat.tudelft.nl/LICENSE.
  */
 
-<<<<<<< HEAD
-#include "Tudat/Astrodynamics/Ephemerides/tidallyLockedRotationalEphemeris.h"
-=======
 
 #include "Tudat/Astrodynamics/Ephemerides/synchronousRotationalEphemeris.h"
->>>>>>> b07aff0b
 #include "Tudat/SimulationSetup/EnvironmentSetup/body.h"
 
 namespace tudat
@@ -85,23 +81,14 @@
     setLongState( state );
 }
 
-<<<<<<< HEAD
-=======
 
->>>>>>> b07aff0b
 //! Function to define whether the body is currently being propagated, or not
 void Body::setIsBodyInPropagation( const bool isBodyInPropagation )
 {
     isBodyInPropagation_ = isBodyInPropagation;
-<<<<<<< HEAD
-    if( std::dynamic_pointer_cast< ephemerides::TidallyLockedRotationalEphemeris >( rotationalEphemeris_ ) != nullptr )
-    {
-        std::dynamic_pointer_cast< ephemerides::TidallyLockedRotationalEphemeris >( rotationalEphemeris_ ) ->setIsBodyInPropagation(
-=======
     if( std::dynamic_pointer_cast< ephemerides::SynchronousRotationalEphemeris >( rotationalEphemeris_ ) != nullptr )
     {
         std::dynamic_pointer_cast< ephemerides::SynchronousRotationalEphemeris >( rotationalEphemeris_ ) ->setIsBodyInPropagation(
->>>>>>> b07aff0b
                     isBodyInPropagation );
     }
 }
@@ -127,7 +114,7 @@
             }
             else
             {
-                globalFrameOrigin = bodyIterator->first;
+               globalFrameOrigin = bodyIterator->first;
             }
         }
     }
@@ -143,10 +130,7 @@
         bodyIterator.second->setIsBodyInPropagation( areBodiesInPropagation );
     }
 }
-<<<<<<< HEAD
-=======
 
->>>>>>> b07aff0b
 
 } // namespace simulation_setup
 
