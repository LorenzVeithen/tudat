--- conflicted
+++ resolved
@@ -99,13 +99,8 @@
         if( ( parameterType != spherical_harmonics_cosine_coefficient_block ) &&
                 ( parameterType != spherical_harmonics_sine_coefficient_block ) )
         {
-<<<<<<< HEAD
-            throw std::runtime_error ("Error when making spherical harmonic parameter settings, input parameter type is inconsistent." );
-=======
-
             throw std::runtime_error(
                         "Error when making spherical harmonic parameter settings, input parameter type is inconsistent." );
->>>>>>> 38d9622c
         }
     }
 
