/*    Copyright (c) 2010-2018, Delft University of Technology
 *    All rigths reserved
 *
 *    This file is part of the Tudat. Redistribution and use in source and
 *    binary forms, with or without modification, are permitted exclusively
 *    under the terms of the Modified BSD license. You should have received
 *    a copy of the license with this file. If not, please or visit:
 *    http://tudat.tudelft.nl/LICENSE.
 */

#ifndef TUDAT_DYNAMICSSIMULATOR_H
#define TUDAT_DYNAMICSSIMULATOR_H

#include <vector>
#include <string>
#include <chrono>

#include <boost/make_shared.hpp>
#include <boost/assign/list_of.hpp>

<<<<<<< HEAD
#include "Tudat/Basics/tudatTypeTraits.h"
#include "Tudat/Astrodynamics/BasicAstrodynamics/accelerationModel.h"
#include "Tudat/Mathematics/NumericalIntegrators/rungeKuttaVariableStepSizeIntegrator.h"
#include "Tudat/Mathematics/NumericalIntegrators/rungeKuttaCoefficients.h"
#include "Tudat/Mathematics/Interpolators/cubicSplineInterpolator.h"
=======
>>>>>>> 7a334d32
#include "Tudat/Basics/utilities.h"
#include "Tudat/Astrodynamics/Propagators/nBodyStateDerivative.h"
#include "Tudat/Astrodynamics/Ephemerides/frameManager.h"
#include "Tudat/SimulationSetup/PropagationSetup/propagationSettings.h"
#include "Tudat/SimulationSetup/PropagationSetup/setNumericallyIntegratedStates.h"
#include "Tudat/Astrodynamics/Propagators/integrateEquations.h"
#include "Tudat/SimulationSetup/PropagationSetup/createStateDerivativeModel.h"
#include "Tudat/SimulationSetup/PropagationSetup/createEnvironmentUpdater.h"
#include "Tudat/SimulationSetup/PropagationSetup/propagationTermination.h"
#include "Tudat/Astrodynamics/Propagators/dynamicsStateDerivativeModel.h"
#include "Tudat/Mathematics/Interpolators/lagrangeInterpolator.h"

namespace tudat
{

namespace propagators
{

//! Function to get the states of a set of bodies, w.r.t. some set of central bodies, at the requested time.
/*!
* Function to get the states of a set of bodies, w.r.t. some set of central bodies, at the requested time.
* \param bodiesToIntegrate List of bodies for which to retrieve state.
* \param centralBodies Origins w.r.t. which to retrieve states of bodiesToIntegrate.
* \param bodyMap List of bodies to use in simulations.
* \param initialTime Time at which to retrieve states.
* \param frameManager OBject with which to calculate frame origin translations.
* \return Initial state vector (with 6 Cartesian elements per body, in order of bodiesToIntegrate vector).
*/
template< typename TimeType = double, typename StateScalarType = double >
Eigen::Matrix< StateScalarType, Eigen::Dynamic, 1 > getInitialStatesOfBodies(
        const std::vector< std::string >& bodiesToIntegrate,
        const std::vector< std::string >& centralBodies,
        const simulation_setup::NamedBodyMap& bodyMap,
        const TimeType initialTime,
        const std::shared_ptr< ephemerides::ReferenceFrameManager > frameManager )
{
    // Set initial states of bodies to integrate.
    Eigen::Matrix< StateScalarType, Eigen::Dynamic, 1 > systemInitialState =
            Eigen::Matrix< StateScalarType, Eigen::Dynamic, 1 >::Zero( bodiesToIntegrate.size( ) * 6, 1 );
    std::shared_ptr< ephemerides::Ephemeris > ephemerisOfCurrentBody;

    // Iterate over all bodies.
    for( unsigned int i = 0; i < bodiesToIntegrate.size( ) ; i++ )
    {
        ephemerisOfCurrentBody = bodyMap.at( bodiesToIntegrate.at( i ) )->getEphemeris( );

        if ( ! ephemerisOfCurrentBody )
        {
            throw std::runtime_error( "Could not determine initial state for body " + bodiesToIntegrate.at( i ) +
                                      " because it does not have a valid Ephemeris object." );
        }

        // Get body initial state from ephemeris
        systemInitialState.segment( i * 6 , 6 ) = ephemerisOfCurrentBody->getTemplatedStateFromEphemeris<
                StateScalarType, TimeType >( initialTime );

        // Correct initial state if integration origin and ephemeris origin are not equal.
        if( centralBodies.at( i ) != ephemerisOfCurrentBody->getReferenceFrameOrigin( ) )
        {
            std::shared_ptr< ephemerides::Ephemeris > correctionEphemeris =
                    frameManager->getEphemeris( ephemerisOfCurrentBody->getReferenceFrameOrigin( ), centralBodies.at( i ) );
            systemInitialState.segment( i * 6 , 6 ) -= correctionEphemeris->getTemplatedStateFromEphemeris<
                    StateScalarType, TimeType >( initialTime );
        }
    }
    return systemInitialState;
}


std::shared_ptr< ephemerides::ReferenceFrameManager > createFrameManager(
        const simulation_setup::NamedBodyMap& bodyMap );

//! Function to get the states of a set of bodies, w.r.t. some set of central bodies, at the requested time.
/*!
* Function to get the states of a set of bodies, w.r.t. some set of central bodies, at the requested time, creates
* frameManager from input data.
* \param bodiesToIntegrate List of bodies for which to retrieve state.
* \param centralBodies Origins w.r.t. which to retrieve states of bodiesToIntegrate.
* \param bodyMap List of bodies to use in simulations.
* \param initialTime Time at which to retrieve states.
* \return Initial state vector (with 6 Cartesian elements per body, in order of bodiesToIntegrate vector).
*/
template< typename TimeType = double, typename StateScalarType = double >
Eigen::Matrix< StateScalarType, Eigen::Dynamic, 1 > getInitialStatesOfBodies(
        const std::vector< std::string >& bodiesToIntegrate,
        const std::vector< std::string >& centralBodies,
        const  simulation_setup::NamedBodyMap& bodyMap,
        const TimeType initialTime )
{
    // Create ReferenceFrameManager and call overloaded function.
    return getInitialStatesOfBodies< TimeType, StateScalarType >(
                bodiesToIntegrate, centralBodies, bodyMap, initialTime,
                createFrameManager( bodyMap ) );
}

//! Function to get the states of single body, w.r.t. some central body, at the requested time.
/*!
* Function to get the states of  single body, w.r.t. some central body, at the requested time. This function creates
* frameManager from input data to perform all required conversions.
* \param bodyToIntegrate Body for which to retrieve state
* \param centralBody Origin w.r.t. which to retrieve state of bodyToIntegrate.
* \param bodyMap List of bodies to use in simulations.
* \param initialTime Time at which to retrieve state.
* \return Initial state vector of bodyToIntegrate
*/
template< typename TimeType = double, typename StateScalarType = double >
Eigen::Matrix< StateScalarType, Eigen::Dynamic, 1 > getInitialStateOfBody(
        const std::string& bodyToIntegrate,
        const std::string& centralBody,
        const  simulation_setup::NamedBodyMap& bodyMap,
        const TimeType initialTime )
{
    return getInitialStatesOfBodies< TimeType, StateScalarType >(
    { bodyToIntegrate }, { centralBody }, bodyMap, initialTime );
}

//! Function to get the state of single body, w.r.t. some central body, at a set of requested times, concatanated into one vector.
/*!
* Function to get the states of  single body, w.r.t. some central body, at a set of requested times, concatanated into one vector.
* This function creates frameManager from input data to perform all required conversions.
* \param bodyToIntegrate Body for which to retrieve state
* \param centralBody Origin w.r.t. which to retrieve state of bodyToIntegrate.
* \param bodyMap List of bodies to use in simulations.
* \param arcStartTimes List of times at which to retrieve states.
* \return Initial state vectosr of bodyToIntegrate at requested times.
*/
template< typename TimeType = double, typename StateScalarType = double >
Eigen::Matrix< StateScalarType, Eigen::Dynamic, 1 > getInitialArcWiseStateOfBody(
        const std::string& bodyToIntegrate,
        const std::string& centralBody,
        const simulation_setup::NamedBodyMap& bodyMap,
        const std::vector< TimeType > arcStartTimes )
{
    Eigen::Matrix< StateScalarType, Eigen::Dynamic, 1 > initialStates = Eigen::Matrix< StateScalarType, Eigen::Dynamic, 1 >::Zero(
                6 * arcStartTimes.size( ), 1 );
    for( unsigned int i = 0; i < arcStartTimes.size( ); i++ )
    {
        initialStates.block( 6 * i, 0, 6, 1 ) = getInitialStateOfBody< double, StateScalarType >(
                    bodyToIntegrate, centralBody, bodyMap, arcStartTimes.at( i ) );
    }
    return initialStates;
}

//! Base class for performing full numerical integration of a dynamical system.
/*!
 *  Base class for performing full numerical integration of a dynamical system. Governing equations are set once,
 *  but can be re-integrated for different initial conditions using the same instance of the class.
 *  Derived classes define the specific kind of integration that is performed
 *  (single-arc/multi-arc/etc.)
 */
template< typename StateScalarType = double, typename TimeType = double,
          typename std::enable_if< is_state_scalar_and_time_type< StateScalarType, TimeType >::value, int >::type = 0 >
class DynamicsSimulator
{
public:

    //! Constructor of simulator.
    /*!
     *  Constructor of simulator, constructs integrator and object for calculating each time step of integration.
     *  \param bodyMap Map of bodies (with names) of all bodies in integration.
     *  \param clearNumericalSolutions Boolean to determine whether to clear the raw numerical solution member variables
     *  after propagation and resetting ephemerides (default true).
     *  \param setIntegratedResult Boolean to determine whether to automatically use the integrated results to set
     *  ephemerides (default true).
     */
    DynamicsSimulator(
            const simulation_setup::NamedBodyMap& bodyMap,
            const bool clearNumericalSolutions = true,
            const bool setIntegratedResult = true ):
        bodyMap_( bodyMap ),
        clearNumericalSolutions_( clearNumericalSolutions ),
        setIntegratedResult_( setIntegratedResult ){ }

    //! Virtual destructor
    virtual ~DynamicsSimulator( ) { }

    //! This function numerically (re-)integrates the equations of motion.
    /*!
     *  This function numerically (re-)integrates the equations of motion, using the settings set through the constructor
     *  and a new initial state vector provided here. The raw results are set in the equationsOfMotionNumericalSolution_
     *  \param initialGlobalStates Initial state vector that is to be used for numerical integration.
     *  Note that this state should be in the correct frame (i.e. corresponding to centralBodies in propagatorSettings_),
     *  but not in the propagator-specific form (i.e Encke, Gauss, etc. for translational dynamics)
     * \sa SingleStateTypeDerivative::convertToOutputSolution
     */
    virtual void integrateEquationsOfMotion(
            const Eigen::Matrix< StateScalarType, Eigen::Dynamic, Eigen::Dynamic >& initialGlobalStates ) = 0;

    //! Get whether the integration was completed successfully.
    /*!
     * @copybrief integrationCompletedSuccessfully
     * \return Whether the integration was completed successfully by reaching the termination condition.
     */
    virtual bool integrationCompletedSuccessfully( ) const = 0;

    //! Pure virtual function that returns the numerical result of the state propagation
    /*!
     * Pure virtual function that returns the numerical result of the state propagation.
     * \return Numerical result of the state propagation. See derived class documentation for precise contents structure.
     */
    virtual std::vector< std::map< TimeType, Eigen::Matrix< StateScalarType, Eigen::Dynamic, 1 > > >
    getEquationsOfMotionNumericalSolutionBase( ) = 0;

    //! Pure virtual function that returns the numerical result of the dependent variable history
    /*!
     * Pure virtual function that returns the numerical result of the dependent variable history
     * \return Numerical result of the  dependent variable history. See derived class documentation for precise contents
     *  structure.
     */
    virtual std::vector< std::map< TimeType, Eigen::VectorXd > > getDependentVariableNumericalSolutionBase( ) = 0;

    virtual std::vector< std::map< TimeType, double > > getCumulativeComputationTimeHistoryBase( ) = 0;

    //! Function to get the map of named bodies involved in simulation.
    /*!
     *  Function to get the map of named bodies involved in simulation.
     *  \return Map of named bodies involved in simulation.
     */
    simulation_setup::NamedBodyMap getNamedBodyMap( )
    {
        return bodyMap_;
    }

    //! Function to reset the named body map.
    /*!
     *  Function to reset the named body map.
     *  \param bodyMap The new named body map.
     */
    void resetNamedBodyMap( const simulation_setup::NamedBodyMap& bodyMap )
    {
        bodyMap_ = bodyMap;
    }

    void resetSetIntegratedResult( const bool setIntegratedResult )
    {
        setIntegratedResult_ = setIntegratedResult;
    }

protected:

    //! This function updates the environment with the numerical solution of the propagation.
    /*!
     *  This function updates the environment with the numerical solution of the propagation. For instance, it sets
     *  the propagated translational dynamics solution as the new input for the Ephemeris object of the body that was
     *  propagated. This function is pure virtual and must be implemented in the derived class.
     */
    virtual void processNumericalEquationsOfMotionSolution( ) = 0;

    //!  Map of bodies (with names) of all bodies in integration.
    simulation_setup::NamedBodyMap bodyMap_;

    //! Boolean to determine whether to clear the raw numerical solution member variables after propagation and
    //! resetting ephemerides.
    bool clearNumericalSolutions_;

    //! Boolean to determine whether to automatically use the integrated results to set ephemerides.
    bool setIntegratedResult_;
};

//extern template class DynamicsSimulator< double, double >;
//extern template class DynamicsSimulator< long double, double >;
//extern template class DynamicsSimulator< double, Time >;
//extern template class DynamicsSimulator< long double, Time >;

//! Class for performing full numerical integration of a dynamical system in a single arc.
/*!
 *  Class for performing full numerical integration of a dynamical system in a single arc, i.e. the equations of motion
 *  have a single initial time, and are propagated once for the full prescribed time interval. This is in contrast to
 *  multi-arc dynamics, where the time interval si cut into pieces. In this class, the governing equations are set once,
 *  but can be re-integrated for different initial conditions using the same instance of the class.
 */
template< typename StateScalarType = double, typename TimeType = double >
class SingleArcDynamicsSimulator: public DynamicsSimulator< StateScalarType, TimeType >
{
public:

    using DynamicsSimulator< StateScalarType, TimeType >::bodyMap_;
    using DynamicsSimulator< StateScalarType, TimeType >::clearNumericalSolutions_;
    using DynamicsSimulator< StateScalarType, TimeType >::setIntegratedResult_;

    //! Constructor of simulator.
    /*!
     *  Constructor of simulator, constructs integrator and object for calculating each time step of integration.
     *  \param bodyMap Map of bodies (with names) of all bodies in integration.
     *  \param integratorSettings Settings for numerical integrator.
     *  \param propagatorSettings Settings for propagator.
     *  \param areEquationsOfMotionToBeIntegrated Boolean to denote whether equations of motion should be integrated
     *  immediately at the end of the contructor or not (default true).
     *  \param clearNumericalSolutions Boolean to determine whether to clear the raw numerical solution member variables
     *  after propagation and resetting ephemerides (default false).
     *  \param setIntegratedResult Boolean to determine whether to automatically use the integrated results to set
     *  ephemerides (default false).
     *  \param printNumberOfFunctionEvaluations Boolean denoting whether the number of function evaluations should be printed
     *  at the end of propagation.
     *  \param initialClockTime Initial clock time from which to determine cumulative computation time.
     *  By default now( ), i.e. the moment at which this function is called.
     */
    SingleArcDynamicsSimulator(
            const simulation_setup::NamedBodyMap& bodyMap,
            const std::shared_ptr< numerical_integrators::IntegratorSettings< TimeType > > integratorSettings,
            const std::shared_ptr< PropagatorSettings< StateScalarType > > propagatorSettings,
            const bool areEquationsOfMotionToBeIntegrated = true,
            const bool clearNumericalSolutions = false,
            const bool setIntegratedResult = false,
            const bool printNumberOfFunctionEvaluations = false,
            const std::chrono::steady_clock::time_point initialClockTime = std::chrono::steady_clock::now( ),
            const std::vector< boost::shared_ptr< SingleStateTypeDerivative< StateScalarType, TimeType > > >& stateDerivativeModels =
            std::vector< boost::shared_ptr< SingleStateTypeDerivative< StateScalarType, TimeType > > >( ) ):
        DynamicsSimulator< StateScalarType, TimeType >(
            bodyMap, clearNumericalSolutions, setIntegratedResult ),
        integratorSettings_( integratorSettings ),
        propagatorSettings_(
<<<<<<< HEAD
            std::dynamic_pointer_cast< SingleArcPropagatorSettings< StateScalarType > >( propagatorSettings ) ),
        initialPropagationTime_( integratorSettings_->initialTime_ ), initialClockTime_( initialClockTime ),
        propagationTerminationReason_( std::make_shared< PropagationTerminationDetails >( propagation_never_run ) )
=======
            boost::dynamic_pointer_cast< SingleArcPropagatorSettings< StateScalarType > >( propagatorSettings ) ),
        initialPropagationTime_( integratorSettings_->initialTime_ ),
        printNumberOfFunctionEvaluations_( printNumberOfFunctionEvaluations ), initialClockTime_( initialClockTime ),
        propagationTerminationReason_( boost::make_shared< PropagationTerminationDetails >( propagation_never_run ) )
>>>>>>> 7a334d32
    {
       //  16 s
        if( propagatorSettings == NULL )
        {
            throw std::runtime_error( "Error in dynamics simulator, propagator settings not defined." );
        }
        else if( std::dynamic_pointer_cast< SingleArcPropagatorSettings< StateScalarType > >( propagatorSettings ) == NULL )
        {
            throw std::runtime_error( "Error in dynamics simulator, input must be single-arc." );
        }

        if( integratorSettings == NULL )
        {
            throw std::runtime_error( "Error in dynamics simulator, integrator settings not defined." );
        }
      // 17 s
        if( setIntegratedResult_ )
        {
            frameManager_ = createFrameManager( bodyMap );
            integratedStateProcessors_ = createIntegratedStateProcessors< TimeType, StateScalarType >(
                        propagatorSettings_, bodyMap_, frameManager_ );
        }
      // 19 s / 17 s
        environmentUpdater_ = createEnvironmentUpdaterForDynamicalEquations< StateScalarType, TimeType >(
                    propagatorSettings_, bodyMap_ );
<<<<<<< HEAD
      // 20 s ... 17 s
        dynamicsStateDerivative_ = std::make_shared< DynamicsStateDerivativeModel< TimeType, StateScalarType > >(
                    createStateDerivativeModels< StateScalarType, TimeType >(
                        propagatorSettings_, bodyMap_, initialPropagationTime_ ),
                    std::bind( &EnvironmentUpdater< StateScalarType, TimeType >::updateEnvironment,
                                 environmentUpdater_, std::placeholders::_1, std::placeholders::_2, std::placeholders::_3 ) );
        //  21 s
=======
        if( stateDerivativeModels.size( ) == 0 )
        {
            dynamicsStateDerivative_ = boost::make_shared< DynamicsStateDerivativeModel< TimeType, StateScalarType > >(
                        createStateDerivativeModels< StateScalarType, TimeType >(
                            propagatorSettings_, bodyMap_, initialPropagationTime_ ),
                        boost::bind( &EnvironmentUpdater< StateScalarType, TimeType >::updateEnvironment,
                                     environmentUpdater_, _1, _2, _3 ) );
        }
        else
        {
            dynamicsStateDerivative_ = boost::make_shared< DynamicsStateDerivativeModel< TimeType, StateScalarType > >(
                        stateDerivativeModels,
                        boost::bind( &EnvironmentUpdater< StateScalarType, TimeType >::updateEnvironment,
                                     environmentUpdater_, _1, _2, _3 ) );
        }
>>>>>>> 7a334d32
        propagationTerminationCondition_ = createPropagationTerminationConditions(
                    propagatorSettings_->getTerminationSettings( ), bodyMap_, integratorSettings->initialTimeStep_ );
//     // 21 s

        if( propagatorSettings_->getDependentVariablesToSave( ) != NULL )
        {
            std::pair< std::function< Eigen::VectorXd( ) >, std::map< int, std::string > > dependentVariableData =
                    createDependentVariableListFunction< TimeType, StateScalarType >(
                        propagatorSettings_->getDependentVariablesToSave( ), bodyMap_,
                        dynamicsStateDerivative_->getStateDerivativeModels( ) );
            dependentVariablesFunctions_ = dependentVariableData.first;
            dependentVariableIds_ = dependentVariableData.second;

            if( propagatorSettings_->getDependentVariablesToSave( )->printDependentVariableTypes_ )
            {
                std::cout << "Dependent variables being saved, output vectors contain: " << std::endl
                          << "Vector entry, Vector contents" << std::endl;
                utilities::printMapContents( dependentVariableIds_ );
            }
        }

        stateDerivativeFunction_ =
                std::bind( &DynamicsStateDerivativeModel< TimeType, StateScalarType >::computeStateDerivative,
                             dynamicsStateDerivative_, std::placeholders::_1, std::placeholders::_2 );
        doubleStateDerivativeFunction_ =
<<<<<<< HEAD
                std::bind( &DynamicsStateDerivativeModel< TimeType, StateScalarType >::computeStateDoubleDerivative,
                             dynamicsStateDerivative_, std::placeholders::_1, std::placeholders::_2 );
=======
                boost::bind( &DynamicsStateDerivativeModel< TimeType, StateScalarType >::computeStateDoubleDerivative,
                             dynamicsStateDerivative_, _1, _2 );
        statePostProcessingFunction_ =
                boost::bind( &DynamicsStateDerivativeModel< TimeType, StateScalarType >::postProcessState,
                             dynamicsStateDerivative_, _1 );
>>>>>>> 7a334d32

        // Integrate equations of motion if required.
        if( areEquationsOfMotionToBeIntegrated )
        {
            integrateEquationsOfMotion( propagatorSettings_->getInitialStates( ) );
        }

//     // 30 s
    }

    //! Destructor
    ~SingleArcDynamicsSimulator( ) { }

    //! This function numerically (re-)integrates the equations of motion.
    /*!
     *  This function numerically (re-)integrates the equations of motion, using the settings set through the constructor
     *  and a new initial state vector provided here. The raw results are set in the equationsOfMotionNumericalSolution_
     *  \param initialStates Initial state vector that is to be used for numerical integration. Note that this state should
     *  be in the correct frame (i.e. corresponding to centralBodies in propagatorSettings_), but not in the propagator-
     *  specific form (i.e Encke, Gauss, etc. for translational dynamics)
     * \sa SingleStateTypeDerivative::convertToOutputSolution
     */
    void integrateEquationsOfMotion(
            const Eigen::Matrix< StateScalarType, Eigen::Dynamic, Eigen::Dynamic >& initialStates )
    {
        // Empty solution maps
        equationsOfMotionNumericalSolution_.clear( );
        equationsOfMotionNumericalSolutionRaw_.clear( );

        // Reset functions
        dynamicsStateDerivative_->setPropagationSettings( std::vector< IntegratedStateType >( ), 1, 0 );
        dynamicsStateDerivative_->resetFunctionEvaluationCounter( );
        dynamicsStateDerivative_->resetCumulativeFunctionEvaluationCounter( );

        // Reset initial time to ensure consistency with multi-arc propagation.
        integratorSettings_->initialTime_ = this->initialPropagationTime_;

        // Integrate equations of motion numerically.
        propagationTerminationReason_ =
                EquationIntegrationInterface< Eigen::Matrix< StateScalarType, Eigen::Dynamic, 1 >, TimeType >::integrateEquations(
                    stateDerivativeFunction_, equationsOfMotionNumericalSolutionRaw_,
                    dynamicsStateDerivative_->convertFromOutputSolution(
                        initialStates, this->initialPropagationTime_ ), integratorSettings_,
                    propagationTerminationCondition_,
                    dependentVariableHistory_,
                    cumulativeComputationTimeHistory_,
                    dependentVariablesFunctions_,
                    statePostProcessingFunction_,
                    propagatorSettings_->getPrintInterval( ),
                    initialClockTime_ );

        // Convert numerical solution to conventional state
        dynamicsStateDerivative_->convertNumericalStateSolutionsToOutputSolutions(
                    equationsOfMotionNumericalSolution_, equationsOfMotionNumericalSolutionRaw_ );

        // Retrieve number of cumulative function evaluations
        cumulativeNumberOfFunctionEvaluations_ = dynamicsStateDerivative_->getCumulativeNumberOfFunctionEvaluations( );

        // Retrieve and print number of total function evaluations
        if ( printNumberOfFunctionEvaluations_ )
        {
            std::cout << "Total Number of Function Evaluations: "
                      << dynamicsStateDerivative_->getNumberOfFunctionEvaluations( ) << std::endl;
        }

        if( this->setIntegratedResult_ )
        {
            processNumericalEquationsOfMotionSolution( );
        }
    }

    //! Function to return the map of state history of numerically integrated bodies.
    /*!
     * Function to return the map of state history of numerically integrated bodies.
     * \return Map of state history of numerically integrated bodies.
     */
    std::map< TimeType, Eigen::Matrix< StateScalarType, Eigen::Dynamic, 1 > > getEquationsOfMotionNumericalSolution( )
    {
        return equationsOfMotionNumericalSolution_;
    }

    //! Function to return the map of state history of numerically integrated bodies, in propagation coordinates.
    /*!
     * Function to return the map of state history of numerically integrated bodies, in propagation coordinates.
     * \return Map of state history of numerically integrated bodies, in propagation coordinates.
     */
    std::map< TimeType, Eigen::Matrix< StateScalarType, Eigen::Dynamic, 1 > > getEquationsOfMotionNumericalSolutionRaw( )
    {
        return equationsOfMotionNumericalSolutionRaw_;
    }

    //! Function to return the map of dependent variable history that was saved during numerical propagation.
    /*!
     * Function to return the map of dependent variable history that was saved during numerical propagation.
     * \return Map of dependent variable history that was saved during numerical propagation.
     */
    std::map< TimeType, Eigen::VectorXd > getDependentVariableHistory( )
    {
        return dependentVariableHistory_;
    }

    //! Function to return the map of cumulative computation time history that was saved during numerical propagation.
    /*!
     * Function to return the map of cumulative computation time history that was saved during numerical propagation.
     * \return Map of cumulative computation time history that was saved during numerical propagation.
     */
    std::map< TimeType, double > getCumulativeComputationTimeHistory( )
    {
        return cumulativeComputationTimeHistory_;
    }

    //! Function to return the map of number of cumulative function evaluations that was saved during numerical propagation.
    /*!
     * Function to return the map of cumulative number of function evaluations that was saved during numerical propagation.
     * \return Map of cumulative number of function evaluations that was saved during numerical propagation.
     */
    std::map< TimeType, unsigned int > getCumulativeNumberOfFunctionEvaluations( )
    {
        return cumulativeNumberOfFunctionEvaluations_;
    }

    //! Function to return the map of state history of numerically integrated bodies (base class interface).
    /*!
     * Function to return the map of state history of numerically integrated bodies (base class interface).
     * \return Vector is size 1, with entry: map of state history of numerically integrated bodies.
     */
    std::vector< std::map< TimeType, Eigen::Matrix< StateScalarType, Eigen::Dynamic, 1 > > > getEquationsOfMotionNumericalSolutionBase( )
    {
        return std::vector< std::map< TimeType, Eigen::Matrix< StateScalarType, Eigen::Dynamic, 1 > > >(
                    { getEquationsOfMotionNumericalSolution( ) } );
    }

    //! Function to return the map of dependent variable history that was saved during numerical propagation (base class interface)
    /*!
     * Function to return the map of dependent variable history that was saved during numerical propagation (base class interface)
     * \return Vector is size 1, with entry: map of dependent variable history that was saved during numerical propagation.
     */
    std::vector< std::map< TimeType, Eigen::VectorXd > > getDependentVariableNumericalSolutionBase( )
    {
        return std::vector< std::map< TimeType, Eigen::VectorXd > >(
                    { getDependentVariableHistory( ) } );
    }

    //! Function to return the map of cumulative computation time history that was saved during numerical propagation.
    /*!
     * Function to return the map of cumulative computation time history that was saved during numerical propagation (base class interface).
     * \return Vector is size 1, with entry: map of cumulative computation time history that was saved during numerical propagation.
     */
    std::vector< std::map< TimeType, double > > getCumulativeComputationTimeHistoryBase( )
    {
        return std::vector< std::map< TimeType, double > >( { getCumulativeComputationTimeHistory( ) } );
    }

    //! Function to reset the environment from an externally generated state history.
    /*!
     * Function to reset the environment from an externally generated state history, the order of the entries in the
     * state vectors are proscribed by propagatorSettings
     * \param equationsOfMotionNumericalSolution Externally generated state history.
     * \param dependentVariableHistory Externally generated dependent variable history.
     */
    void manuallySetAndProcessRawNumericalEquationsOfMotionSolution(
            const std::map< TimeType, Eigen::Matrix< StateScalarType, Eigen::Dynamic, 1 > >&
            equationsOfMotionNumericalSolution,
            const std::map< TimeType, Eigen::VectorXd >& dependentVariableHistory)
    {
        equationsOfMotionNumericalSolution_ = equationsOfMotionNumericalSolution;
        dependentVariableHistory_ = dependentVariableHistory;
        processNumericalEquationsOfMotionSolution( );
    }

    //! Function to get the settings for the numerical integrator.
    /*!
     * Function to get the settings for the numerical integrator.
     * \return The settings for the numerical integrator.
     */
    std::shared_ptr< numerical_integrators::IntegratorSettings< TimeType > > getIntegratorSettings( )
    {
        return integratorSettings_;
    }

    //! Function to get the function that performs a single state derivative function evaluation.
    /*!
     * Function to get the function that performs a single state derivative function evaluation.
     * \return Function that performs a single state derivative function evaluation.
     */
    std::function< Eigen::Matrix< StateScalarType, Eigen::Dynamic, Eigen::Dynamic >
    ( const TimeType, const Eigen::Matrix< StateScalarType, Eigen::Dynamic, Eigen::Dynamic >&) >
    getStateDerivativeFunction( )
    {
        return stateDerivativeFunction_;
    }

    //! Function to get the function that performs a single state derivative function evaluation with double precision.
    /*!
     * Function to get the function that performs a single state derivative function evaluation with double precision,
     * regardless of template arguments.
     * \return Function that performs a single state derivative function evaluation with double precision.
     */
    std::function< Eigen::Matrix< double, Eigen::Dynamic, Eigen::Dynamic >
    ( const double, const Eigen::Matrix< double, Eigen::Dynamic, Eigen::Dynamic >& ) > getDoubleStateDerivativeFunction( )
    {
        return doubleStateDerivativeFunction_;
    }

    //! Function to get the settings for the propagator.
    /*!
     * Function to get the settings for the propagator.
     * \return The settings for the propagator.
     */
    std::shared_ptr< SingleArcPropagatorSettings< StateScalarType > > getPropagatorSettings( )
    {
        return propagatorSettings_;
    }

    //! Function to get the object that updates the environment.
    /*!
     * Function to get the object responsible for updating the environment based on the current state and time.
     * \return Object responsible for updating the environment based on the current state and time.
     */
    std::shared_ptr< EnvironmentUpdater< StateScalarType, TimeType > > getEnvironmentUpdater( )
    {
        return environmentUpdater_;
    }

    //! Function to get the object that updates and returns state derivative
    /*!
     * Function to get the object that updates current environment and returns state derivative from single function call
     * \return Object that updates current environment and returns state derivative from single function call
     */
    std::shared_ptr< DynamicsStateDerivativeModel< TimeType, StateScalarType > > getDynamicsStateDerivative( )
    {
        return dynamicsStateDerivative_;
    }

    //! Function to retrieve the object defining when the propagation is to be terminated.
    /*!
     * Function to retrieve the object defining when the propagation is to be terminated.
     * \return Object defining when the propagation is to be terminated.
     */
    std::shared_ptr< PropagationTerminationCondition > getPropagationTerminationCondition( )
    {
        return propagationTerminationCondition_;
    }

    //! Function to retrieve the list of object that process the integrated numerical solution by updating the environment
    /*!
     * Function to retrieve the List of object (per dynamics type) that process the integrated numerical solution by
     * updating the environment
     * \return List of object (per dynamics type) that process the integrated numerical solution by updating the environment
     */
    std::map< IntegratedStateType, std::vector< std::shared_ptr<
    IntegratedStateProcessor< TimeType, StateScalarType > > > > getIntegratedStateProcessors( )
    {
        return integratedStateProcessors_;
    }

    //! Function to retrieve the event that triggered the termination of the last propagation
    /*!
     * Function to retrieve the event that triggered the termination of the last propagation
     * \return Event that triggered the termination of the last propagation
     */
    std::shared_ptr< PropagationTerminationDetails > getPropagationTerminationReason( )
    {
        return propagationTerminationReason_;
    }

    //! Get whether the integration was completed successfully.
    /*!
     * Get whether the integration was completed successfully.
     * \return Whether the integration was completed successfully by reaching the termination condition.
     */
    virtual bool integrationCompletedSuccessfully( ) const
    {
        return ( propagationTerminationReason_->getPropagationTerminationReason( ) == termination_condition_reached );
    }

    //! Function to retrieve the dependent variables IDs
    /*!
     * Function to retrieve the dependent variables IDs
     * \return Map listing starting entry of dependent variables in output vector, along with associated ID
     */
    std::map< int, std::string > getDependentVariableIds( )
    {
        return dependentVariableIds_;
    }

    //! Function to retrieve initial time of propagation
    /*!
     * Function to retrieve initial time of propagation
     * \return Initial time of propagation
     */
    double getInitialPropagationTime( )
    {
        return this->initialPropagationTime_;
    }

    //! Function to retrieve the functions that compute the dependent variables at each time step
    /*!
     * Function to retrieve the functions that compute the dependent variables at each time step
     * \return Functions that compute the dependent variables at each time step
     */
    std::function< Eigen::VectorXd( ) > getDependentVariablesFunctions( )
    {
        return dependentVariablesFunctions_;
    }

    //! Function to reset the object that checks whether the simulation has finished from
    //! (newly defined) propagation settings.
    /*!
     *  Function to reset the object that checks whether the simulation has finished from
     *  (newly defined) propagation settings.
     */
    void resetPropagationTerminationConditions( )
    {
        propagationTerminationCondition_ = createPropagationTerminationConditions(
                    propagatorSettings_->getTerminationSettings( ), bodyMap_,
                            integratorSettings_->initialTimeStep_ );
    }

protected:

    //! This function updates the environment with the numerical solution of the propagation.
    /*!
     *  This function updates the environment with the numerical solution of the propagation. It sets
     *  the propagated translational dynamics solution as the new input for the Ephemeris object of the body that was
     *  propagated.
     */
    void processNumericalEquationsOfMotionSolution( )
    {
        // Create and set interpolators for ephemerides
        resetIntegratedStates( equationsOfMotionNumericalSolution_, integratedStateProcessors_ );

        // Clear numerical solution if so required.
        if( clearNumericalSolutions_ )
        {
            equationsOfMotionNumericalSolution_.clear( );
            equationsOfMotionNumericalSolutionRaw_.clear( );
        }

        for( simulation_setup::NamedBodyMap::const_iterator
             bodyIterator = bodyMap_.begin( );
             bodyIterator != bodyMap_.end( ); bodyIterator++ )
        {
            bodyIterator->second->updateConstantEphemerisDependentMemberQuantities( );
        }
    }

    //! List of object (per dynamics type) that process the integrated numerical solution by updating the environment
    std::map< IntegratedStateType, std::vector< std::shared_ptr<
    IntegratedStateProcessor< TimeType, StateScalarType > > > > integratedStateProcessors_;

    //! Object responsible for updating the environment based on the current state and time.
    /*!
     *  Object responsible for updating the environment based on the current state and time. Calling the updateEnvironment
     * function automatically updates all dependent variables that are needed to calulate the state derivative.
     */
    std::shared_ptr< EnvironmentUpdater< StateScalarType, TimeType > > environmentUpdater_;

    //! Interface object that updates current environment and returns state derivative from single function call.
    std::shared_ptr< DynamicsStateDerivativeModel< TimeType, StateScalarType > > dynamicsStateDerivative_;

    //! Function that performs a single state derivative function evaluation.
    /*!
     *  Function that performs a single state derivative function evaluation, will typically be set to
     *  DynamicsStateDerivativeModel< TimeType, StateScalarType >::computeStateDerivative function.
     *  Calling this function will first update the environment (using environmentUpdater_) and then calculate the
     *  full system state derivative.
     */
    std::function< Eigen::Matrix< StateScalarType, Eigen::Dynamic, Eigen::Dynamic >
    ( const TimeType, const Eigen::Matrix< StateScalarType, Eigen::Dynamic, Eigen::Dynamic >& ) > stateDerivativeFunction_;

    //! Function that performs a single state derivative function evaluation with double precision.
    /*!
     *  Function that performs a single state derivative function evaluation with double precision.
     *  \sa stateDerivativeFunction_
     */
    std::function< Eigen::Matrix< double, Eigen::Dynamic, Eigen::Dynamic >
    ( const double, const Eigen::Matrix< double, Eigen::Dynamic, Eigen::Dynamic >& ) > doubleStateDerivativeFunction_;


    //! Settings for numerical integrator.
    std::shared_ptr< numerical_integrators::IntegratorSettings< TimeType > > integratorSettings_;

    //! Settings for propagator.
    std::shared_ptr< SingleArcPropagatorSettings< StateScalarType > > propagatorSettings_;

    //! Object defining when the propagation is to be terminated.
    std::shared_ptr< PropagationTerminationCondition > propagationTerminationCondition_;

    //! Function returning dependent variables (during numerical propagation)
    std::function< Eigen::VectorXd( ) > dependentVariablesFunctions_;

    //! Function to post-process state (during numerical propagation)
    boost::function< void( Eigen::Matrix< StateScalarType, Eigen::Dynamic, 1 >& ) > statePostProcessingFunction_;

    //! Map listing starting entry of dependent variables in output vector, along with associated ID.
    std::map< int, std::string > dependentVariableIds_;

    //! Object for retrieving ephemerides for transformation of reference frame (origins)
    std::shared_ptr< ephemerides::ReferenceFrameManager > frameManager_;

    //! Map of state history of numerically integrated bodies.
    /*!
     *  Map of state history of numerically integrated bodies, i.e. the result of the numerical integration, transformed
     *  into the 'conventional form' (\sa SingleStateTypeDerivative::convertToOutputSolution). Key of map denotes time,
     *  values are concatenated vectors of integrated body states (order defined by propagatorSettings_).
     *  NOTE: this map is empty if clearNumericalSolutions_ is set to true.
     */
    std::map< TimeType, Eigen::Matrix< StateScalarType, Eigen::Dynamic, 1 > > equationsOfMotionNumericalSolution_;

    //! Map of state history of numerically integrated bodies.
    /*!
    *  Map of state history of numerically integrated bodies, i.e. the result of the numerical integration, in the
    *  original propagation coordinates. Key of map denotes time, values are concatenated vectors of integrated body
    * states (order defined by propagatorSettings_).
    *  NOTE: this map is empty if clearNumericalSolutions_ is set to true.
    */
    std::map< TimeType, Eigen::Matrix< StateScalarType, Eigen::Dynamic, 1 > > equationsOfMotionNumericalSolutionRaw_;

    //! Map of dependent variable history that was saved during numerical propagation.
    std::map< TimeType, Eigen::VectorXd > dependentVariableHistory_;

    //! Map of cumulative computation time history that was saved during numerical propagation.
    std::map< TimeType, double > cumulativeComputationTimeHistory_;

    //! Map of cumulative number of function evaluations that was saved during numerical propagation.
    std::map< TimeType, unsigned int > cumulativeNumberOfFunctionEvaluations_;

    //! Initial time of propagation
    double initialPropagationTime_;

    //! Boolean denoting whether the number of function evaluations should be printed at the end of propagation.
    bool printNumberOfFunctionEvaluations_;

    //! Initial clock time
    std::chrono::steady_clock::time_point initialClockTime_;

    //! Event that triggered the termination of the propagation
    std::shared_ptr< PropagationTerminationDetails > propagationTerminationReason_;

};

//extern template class SingleArcDynamicsSimulator< double, double >;
//extern template class SingleArcDynamicsSimulator< long double, double >;
//extern template class SingleArcDynamicsSimulator< double, Time >;
//extern template class SingleArcDynamicsSimulator< long double, Time >;

//! Function to get a vector of initial states from a vector of propagator settings
/*!
 *  Function to get a vector of initial states from a vector of propagator settings.
 *  \param propagatorSettings List of propagator settings
 *  \return List of initial states, as retrieved from propagatorSettings list.
 */
template< typename StateScalarType = double >
std::vector< Eigen::Matrix< StateScalarType, Eigen::Dynamic, 1  > > getInitialStatesPerArc(
        const std::vector< std::shared_ptr< PropagatorSettings< StateScalarType > > > propagatorSettings )
{
    std::vector< Eigen::Matrix< StateScalarType, Eigen::Dynamic, 1  > > initialStatesList;
    for( unsigned int i = 0; i < propagatorSettings.size( ); i++ )
    {
        initialStatesList.push_back( propagatorSettings.at( i )->getInitialStates( ) );
    }

    return initialStatesList;
}

//! Function to get the initial state of a translational state arc from the previous state's numerical solution
/*!
 *  Function to get the initial state of a translational state arc from the previous state's numerical solution
 *  \param previousArcDynamicsSolution Numerical solution of previous arc
 *  \param currentArcInitialTime Start time of current arc
 *  \return Interpolated initial state of current arc
 */
template< typename StateScalarType = double, typename TimeType = double >
Eigen::Matrix< StateScalarType, Eigen::Dynamic, 1 > getArcInitialStateFromPreviousArcResult(
        const std::map< TimeType, Eigen::Matrix< StateScalarType, Eigen::Dynamic, 1 > >& previousArcDynamicsSolution,
        const double currentArcInitialTime )
{
    Eigen::Matrix< StateScalarType, Eigen::Dynamic, 1 > currentArcInitialState;
    {
        // Check if overlap exists
        if( previousArcDynamicsSolution.rbegin( )->first < currentArcInitialTime )
        {
            throw std::runtime_error(
                        "Error when getting initial arc state from previous arc: no arc overlap" );
        }
        else
        {
            int currentIndex = 0;
            int initialTimeIndex = -1;

            std::map< TimeType, Eigen::Matrix< StateScalarType, Eigen::Dynamic, 1 > > initialStateInterpolationMap;

            // Set sub-part of previous arc to interpolate for current arc
            for( typename std::map< TimeType, Eigen::Matrix< StateScalarType, Eigen::Dynamic, 1 > >::
                 const_reverse_iterator previousArcIterator = previousArcDynamicsSolution.rbegin( );
                 previousArcIterator != previousArcDynamicsSolution.rend( ); previousArcIterator++ )
            {
                initialStateInterpolationMap[ previousArcIterator->first ] = previousArcIterator->second;
                if( initialTimeIndex < 0 )
                {
                    if( previousArcIterator->first <  currentArcInitialTime )
                    {
                        initialTimeIndex = currentIndex;
                    }
                }
                else
                {
                    if( currentIndex - initialTimeIndex > 5 )
                    {
                        break;
                    }
                }
                currentIndex++;
            }

            // Interpolate to obtain initial state of current arc
            currentArcInitialState =
                    std::make_shared< interpolators::LagrangeInterpolator<
                    TimeType, Eigen::Matrix< StateScalarType, Eigen::Dynamic, 1 >, long double > >(
                        initialStateInterpolationMap, 8 )->interpolate( currentArcInitialTime );

        }
    }
    return currentArcInitialState;
}

//! Class for performing full numerical integration of a dynamical system over multiple arcs.
/*!
 *  Class for performing full numerical integration of a dynamical system over multiple arcs, equations of motion are set up
 *  for each arc (and need not be equal for each arc). In this class, the governing equations are set once,
 *  but can be re-integrated for different initial conditions using the same instance of the class.
 */
template< typename StateScalarType = double, typename TimeType = double >
class MultiArcDynamicsSimulator: public DynamicsSimulator< StateScalarType, TimeType >
{
public:

    using DynamicsSimulator< StateScalarType, TimeType >::bodyMap_;
    using DynamicsSimulator< StateScalarType, TimeType >::clearNumericalSolutions_;

    //! Constructor of multi-arc simulator for same integration settings per arc.
    /*!
     *  Constructor of multi-arc simulator for same integration settings per arc.
     *  \param bodyMap Map of bodies (with names) of all bodies in integration.
     *  \param integratorSettings Integrator settings for numerical integrator, used for all arcs.
     *  \param propagatorSettings Propagator settings for dynamics (must be of multi arc type)
     *  \param arcStartTimes Times at which the separate arcs start
     *  \param areEquationsOfMotionToBeIntegrated Boolean to denote whether equations of motion should be integrated at
     *  the end of the contructor or not.
     *  \param clearNumericalSolutions Boolean to determine whether to clear the raw numerical solution member variables
     *  after propagation and resetting ephemerides (default true).
     *  \param setIntegratedResult Boolean to determine whether to automatically use the integrated results to set
     *  ephemerides (default true).
     */
    MultiArcDynamicsSimulator(
            const simulation_setup::NamedBodyMap& bodyMap,
            const std::shared_ptr< numerical_integrators::IntegratorSettings< TimeType > > integratorSettings,
            const std::shared_ptr< PropagatorSettings< StateScalarType > > propagatorSettings,
            const std::vector< double > arcStartTimes,
            const bool areEquationsOfMotionToBeIntegrated = true,
            const bool clearNumericalSolutions = true,
            const bool setIntegratedResult = true ):
        DynamicsSimulator< StateScalarType, TimeType >(
            bodyMap, clearNumericalSolutions, setIntegratedResult )
    {
        multiArcPropagatorSettings_ =
                std::dynamic_pointer_cast< MultiArcPropagatorSettings< StateScalarType > >( propagatorSettings );
        if( multiArcPropagatorSettings_ == NULL )
        {
            throw std::runtime_error( "Error when creating multi-arc dynamics simulator, input is not multi arc" );
        }
        else
        {
            std::vector< std::shared_ptr< SingleArcPropagatorSettings< StateScalarType > > > singleArcSettings =
                    multiArcPropagatorSettings_->getSingleArcSettings( );

            arcStartTimes_.resize( arcStartTimes.size( ) );

            if( singleArcSettings.size( ) != arcStartTimes.size( ) )
            {
                throw std::runtime_error( "Error when creating multi-arc dynamics simulator, input is inconsistent" );
            }
            // Create dynamics simulators
            for( unsigned int i = 0; i < singleArcSettings.size( ); i++ )
            {
                integratorSettings->initialTime_ = arcStartTimes.at( i );

                singleArcDynamicsSimulators_.push_back(
                            std::make_shared< SingleArcDynamicsSimulator< StateScalarType, TimeType > >(
                                bodyMap, integratorSettings, singleArcSettings.at( i ), false, false, true ) );
                singleArcDynamicsSimulators_[ i ]->resetSetIntegratedResult( false );
            }

            equationsOfMotionNumericalSolution_.resize( arcStartTimes.size( ) );
            dependentVariableHistory_.resize( arcStartTimes.size( ) );
            cumulativeComputationTimeHistory_.resize( arcStartTimes.size( ) );
            propagationTerminationReasons_.resize( arcStartTimes.size( ) );

            // Integrate equations of motion if required.
            if( areEquationsOfMotionToBeIntegrated )
            {
                integrateEquationsOfMotion( multiArcPropagatorSettings_->getInitialStates( ) );
            }
        }
    }

    //! Constructor of multi-arc simulator for different integration settings per arc.
    /*!
         *  Constructor of multi-arc simulator for different integration settings per arc.
         *  \param bodyMap Map of bodies (with names) of all bodies in integration.
         *  \param integratorSettings List of integrator settings for numerical integrator, defined per arc.
         *  \param propagatorSettings Propagator settings for dynamics (must be of multi arc type)
         *  \param areEquationsOfMotionToBeIntegrated Boolean to denote whether equations of motion should be integrated at
         *  the end of the contructor or not.
         *  \param clearNumericalSolutions Boolean to determine whether to clear the raw numerical solution member variables
         *  after propagation and resetting ephemerides (default true).
         *  \param setIntegratedResult Boolean to determine whether to automatically use the integrated results to set
         *  ephemerides (default true).
         */
    MultiArcDynamicsSimulator(
            const simulation_setup::NamedBodyMap& bodyMap,
            const std::vector< std::shared_ptr< numerical_integrators::IntegratorSettings< TimeType > > > integratorSettings,
            const std::shared_ptr< PropagatorSettings< StateScalarType > > propagatorSettings,
            const bool areEquationsOfMotionToBeIntegrated = true,
            const bool clearNumericalSolutions = true,
            const bool setIntegratedResult = true ):
        DynamicsSimulator< StateScalarType, TimeType >(
            bodyMap, clearNumericalSolutions, setIntegratedResult )
    {
        multiArcPropagatorSettings_ =
                std::dynamic_pointer_cast< MultiArcPropagatorSettings< StateScalarType > >( propagatorSettings );
        if( multiArcPropagatorSettings_ == NULL )
        {
            throw std::runtime_error( "Error when creating multi-arc dynamics simulator, input is not multi arc" );
        }
        else
        {
            std::vector< std::shared_ptr< SingleArcPropagatorSettings< StateScalarType > > > singleArcSettings =
                    multiArcPropagatorSettings_->getSingleArcSettings( );

            if( singleArcSettings.size( ) != integratorSettings.size( ) )
            {
                throw std::runtime_error( "Error when creating multi-arc dynamics simulator, input sizes are inconsistent" );
            }

            arcStartTimes_.resize( singleArcSettings.size( ) );

            // Create dynamics simulators
            for( unsigned int i = 0; i < singleArcSettings.size( ); i++ )
            {
                singleArcDynamicsSimulators_.push_back(
                            std::make_shared< SingleArcDynamicsSimulator< StateScalarType, TimeType > >(
                                bodyMap, integratorSettings.at( i ), singleArcSettings.at( i ), false, false, true ) );
                singleArcDynamicsSimulators_[ i ]->resetSetIntegratedResult( false );
            }

            equationsOfMotionNumericalSolution_.resize( singleArcSettings.size( ) );
            dependentVariableHistory_.resize( singleArcSettings.size( ) );
            cumulativeComputationTimeHistory_.resize( singleArcSettings.size( ) );
            propagationTerminationReasons_.resize( singleArcSettings.size( ) );

            // Integrate equations of motion if required.
            if( areEquationsOfMotionToBeIntegrated )
            {
                integrateEquationsOfMotion( multiArcPropagatorSettings_->getInitialStates( ) );
            }
        }
    }

    //! Destructor
    ~MultiArcDynamicsSimulator( ) { }

    //! This function numerically (re-)integrates the equations of motion, using concatenated states for all arcs
    /*!
     *  This function numerically (re-)integrates the equations of motion, using the settings set through the constructor
     *  and a new initial state vector provided here. The raw results are set in the equationsOfMotionNumericalSolution_
     *  \param concatenatedInitialStates Initial state vector that is to be used for numerical integration. Note that this state
     *  should be in the correct frame (i.e. corresponding to centralBodies in propagatorSettings_), but not in the propagator-
     *  specific form (i.e Encke, Gauss, etc. for translational dynamics). The states for all arcs must be concatenated in
     *  order into a single Eigen Vector.
     */
    void integrateEquationsOfMotion(
            const Eigen::Matrix< StateScalarType, Eigen::Dynamic, Eigen::Dynamic >& concatenatedInitialStates )
    {
        std::vector< Eigen::Matrix< StateScalarType, Eigen::Dynamic, 1 > > splitInitialState;

        int currentIndex = 0;
        for( unsigned int i = 0; i < singleArcDynamicsSimulators_.size( ); i++ )
        {
            int currentSize = singleArcDynamicsSimulators_.at( i )->getPropagatorSettings( )->getConventionalStateSize( );
            splitInitialState.push_back( concatenatedInitialStates.block( currentIndex, 0, currentSize, 1 ) );
            currentIndex += currentSize;
        }

        if( currentIndex != concatenatedInitialStates.rows( ) )
        {
            throw std::runtime_error( "Error when doing multi-arc integration, input state vector size is incompatible with settings" );
        }

        integrateEquationsOfMotion( splitInitialState );
    }

    //! This function numerically (re-)integrates the equations of motion, using separate states for all arcs
    /*!
     *  This function numerically (re-)integrates the equations of motion, using the settings set through the constructor
     *  and a new initial state vector provided here. The raw results are set in the equationsOfMotionNumericalSolution_
     *  \param initialStatesList Initial state vector that is to be used for numerical integration. Note that this state should
     *  be in the correct frame (i.e. corresponding to centralBodies in propagatorSettings_), but not in the propagator-
     *  specific form (i.e Encke, Gauss, etc. for translational dynamics). The states for all stored, in order, in the input
     *  std vector.
     */
    void integrateEquationsOfMotion(
            const std::vector< Eigen::Matrix< StateScalarType, Eigen::Dynamic, 1 > >& initialStatesList )
    {
        // Clear existing solution (if any)
        for( unsigned int i = 0; i < equationsOfMotionNumericalSolution_.size( ); i++ )
        {
            equationsOfMotionNumericalSolution_.at( i ).clear( );
        }

        for( unsigned int i = 0; i < dependentVariableHistory_.size( ); i++ )
        {
            dependentVariableHistory_.at( i ).clear( );
        }

        for( unsigned int i = 0; i < cumulativeComputationTimeHistory_.size( ); i++ )
        {
            cumulativeComputationTimeHistory_.at( i ).clear( );
        }


        Eigen::Matrix< StateScalarType, Eigen::Dynamic, 1 > currentArcInitialState;
        std::vector< Eigen::Matrix< StateScalarType, Eigen::Dynamic, 1 > > arcInitialStateList;
        bool updateInitialStates = false;

        // Propagate dynamics for each arc
        for( unsigned int i = 0; i < singleArcDynamicsSimulators_.size( ); i++ )
        {
            // Get arc initial state. If initial state is NaN, this signals that the initial state is to be taken from previous
            // arc
            if( ( i == 0 ) || ( !linear_algebra::doesMatrixHaveNanEntries( initialStatesList.at( i ) ) ) )
            {
                currentArcInitialState = initialStatesList.at( i );
            }
            else
            {
                currentArcInitialState = getArcInitialStateFromPreviousArcResult(
                            equationsOfMotionNumericalSolution_.at( i - 1 ),
                            singleArcDynamicsSimulators_.at( i )->getInitialPropagationTime( ) );

                // If arc initial state is taken from previous arc, this indicates that the initial states in propagator settings
                // need to be updated.
                updateInitialStates = true;
            }
            arcInitialStateList.push_back( currentArcInitialState );

            singleArcDynamicsSimulators_.at( i )->integrateEquationsOfMotion( currentArcInitialState );
            equationsOfMotionNumericalSolution_[ i ] =
                    std::move( singleArcDynamicsSimulators_.at( i )->getEquationsOfMotionNumericalSolution( ) );
            dependentVariableHistory_[ i ] =
<<<<<<< HEAD
                    std::move( singleArcDynamicsSimulators_.at( i )->getDependentVariableHistory( ) );
            cummulativeComputationTimeHistory_[ i ] =
                    std::move( singleArcDynamicsSimulators_.at( i )->getCummulativeComputationTimeHistory( ) );
=======
                    singleArcDynamicsSimulators_.at( i )->getDependentVariableHistory( );
            cumulativeComputationTimeHistory_[ i ] =
                    singleArcDynamicsSimulators_.at( i )->getCumulativeComputationTimeHistory( );
>>>>>>> 7a334d32
            propagationTerminationReasons_[ i ] = singleArcDynamicsSimulators_.at( i )->getPropagationTerminationReason( );
            arcStartTimes_[ i ] = equationsOfMotionNumericalSolution_[ i ].begin( )->first;
        }

        if( updateInitialStates )
        {
            multiArcPropagatorSettings_->resetInitialStatesList(
                        arcInitialStateList );
        }

        if( this->setIntegratedResult_ )
        {
            processNumericalEquationsOfMotionSolution( );
        }
    }

    //! Function to return the numerical solution to the equations of motion.
    /*!
     *  Function to return the numerical solution to the equations of motion for last numerical integration. Each vector entry
     *  denotes one arc. Key of map denotes time, values are full propagated state vectors.
     *  \return List of maps of history of numerically integrated states.
     */
    std::vector< std::map< TimeType, Eigen::Matrix< StateScalarType, Eigen::Dynamic, 1 > > >
    getEquationsOfMotionNumericalSolution( )
    {
        return equationsOfMotionNumericalSolution_;
    }

    //! Function to return the numerical solution of the dependent variables
    /*!
     *  Function to return the numerical solution of the dependent variables for last numerical integration. Each vector entry
     *  denotes one arc. Key of map denotes time, values are dependent variable vectors
     *  \return List of maps of dependent variable history
     */
    std::vector< std::map< TimeType, Eigen::VectorXd > > getDependentVariableHistory( )
    {
        return dependentVariableHistory_;
    }

    std::vector< std::map< TimeType, double > > getCumulativeComputationTimeHistory( )
    {
        return cumulativeComputationTimeHistory_;
    }

    //! Function to return the numerical solution to the equations of motion (base class interface).
    /*!
     *  Function to return the numerical solution to the equations of motion for last numerical integration. Each vector entry
     *  denotes one arc. Key of map denotes time, values are full propagated state vectors.
     *  \return List of maps of history of numerically integrated states.
     */
    std::vector< std::map< TimeType, Eigen::Matrix< StateScalarType, Eigen::Dynamic, 1 > > >
    getEquationsOfMotionNumericalSolutionBase( )
    {
        return getEquationsOfMotionNumericalSolution( );
    }

    //! Function to return the numerical solution of the dependent variables (base class interface)
    /*!
     *  Function to return the numerical solution of the dependent variables for last numerical integration. Each vector entry
     *  denotes one arc. Key of map denotes time, values are dependent variable vectors
     *  \return List of maps of dependent variable history
     */
    std::vector< std::map< TimeType, Eigen::VectorXd > > getDependentVariableNumericalSolutionBase( )
    {
        return getDependentVariableHistory( );
    }

    std::vector< std::map< TimeType, double > > getCumulativeComputationTimeHistoryBase( )
    {
        return getCumulativeComputationTimeHistory( );
    }

    //! Function to reset the environment using an externally provided list of (numerically integrated) states
    /*!
     *  Function to reset the environment using an externally provided list of (numerically integrated) states, for instance
     *  provided by a variational equations solver.
     *  \param equationsOfMotionNumericalSolution Vector of state histories
     *  (externally provided equationsOfMotionNumericalSolution_)
     *  \param dependentVariableHistory Vector of dependent variable histories
     *  (externally provided dependentVariableHistory_)
     */
    void manuallySetAndProcessRawNumericalEquationsOfMotionSolution(
            std::vector< std::map< TimeType, Eigen::Matrix< StateScalarType, Eigen::Dynamic, 1 > > >&
            equationsOfMotionNumericalSolution,
            std::vector< std::map< TimeType, Eigen::VectorXd > >&
            dependentVariableHistory)
    {
        // Set equationsOfMotionNumericalSolution_
        equationsOfMotionNumericalSolution_.resize( equationsOfMotionNumericalSolution.size( ) );

        for( unsigned int i = 0; i < equationsOfMotionNumericalSolution.size( ); i++ )
        {
            equationsOfMotionNumericalSolution_[ i ].clear( );
            equationsOfMotionNumericalSolution_[ i ] = std::move( equationsOfMotionNumericalSolution[ i ] );
            arcStartTimes_[ i ] = equationsOfMotionNumericalSolution_[ i ].begin( )->first;

        }

        // Reset environment with new states.
        processNumericalEquationsOfMotionSolution( );

        dependentVariableHistory_.resize( dependentVariableHistory.size( ) );

        for( unsigned int i = 0; i < dependentVariableHistory.size( ); i++ )
        {
            dependentVariableHistory_[ i ].clear( );
            dependentVariableHistory_[ i ] = std::move( dependentVariableHistory[ i ] );
        }
    }

    //! Function to get the list of DynamicsStateDerivativeModel objects used for each arc
    /*!
     * Function to get the list of DynamicsStateDerivativeModel objects used for each arc
     * \return List of DynamicsStateDerivativeModel objects used for each arc
     */
    std::vector< std::shared_ptr< DynamicsStateDerivativeModel< TimeType, StateScalarType > > > getDynamicsStateDerivative( )
    {
        std::vector< std::shared_ptr< DynamicsStateDerivativeModel< TimeType, StateScalarType > > > dynamicsStateDerivatives;
        for( unsigned int i = 0; i < singleArcDynamicsSimulators_.size( ); i++ )
        {
            dynamicsStateDerivatives.push_back( singleArcDynamicsSimulators_.at( i )->getDynamicsStateDerivative( ) );
        }
        return dynamicsStateDerivatives;
    }

    //! Function to get the list of DynamicsSimulator objects used for each arc
    /*!
     * Function to get the list of DynamicsSimulator objects used for each arc
     * \return List of DynamicsSimulator objects used for each arc
     */
    std::vector< std::shared_ptr< SingleArcDynamicsSimulator< StateScalarType, TimeType > > > getSingleArcDynamicsSimulators( )
    {
        return singleArcDynamicsSimulators_;
    }

    //! Function to retrieve the current state and end times of the arcs
    /*!
     * Function to retrieve the current state and end times of the arcs
     * \return The current state and end times of the arcs
     */
    std::vector< double > getArcStartTimes( )
    {
        return arcStartTimes_;
    }

    //! Get whether the integration was completed successfully.
    /*!
     * @copybrief integrationCompletedSuccessfully
     * \return Whether the integration was completed successfully by reaching the termination condition.
     */
    virtual bool integrationCompletedSuccessfully( ) const
    {
        for ( const std::shared_ptr< SingleArcDynamicsSimulator< StateScalarType, TimeType > >
              singleArcDynamicsSimulator : singleArcDynamicsSimulators_ )
        {
            if ( ! singleArcDynamicsSimulator->integrationCompletedSuccessfully( ) )
            {
                return false;
            }
        }
        return true;
    }


protected:

    //! This function updates the environment with the numerical solution of the propagation.
    /*!
     *  This function updates the environment with the numerical solution of the propagation. It sets
     *  the propagated dynamics solution as the new input for e.g., the ephemeris object of the boies that were
     *  propagated (for translational states).
     */
    void processNumericalEquationsOfMotionSolution( )
    {
        resetIntegratedMultiArcStatesWithEqualArcDynamics(
                    equationsOfMotionNumericalSolution_,
                    singleArcDynamicsSimulators_.at( 0 )->getIntegratedStateProcessors( ), arcStartTimes_ );

        if( clearNumericalSolutions_ )
        {
            for( unsigned int i = 0; i < equationsOfMotionNumericalSolution_.size( ); i++ )
            {
                equationsOfMotionNumericalSolution_.at( i ).clear( );
            }
            equationsOfMotionNumericalSolution_.clear( );
        }
    }

    //! List of maps of state history of numerically integrated states.
    /*!
     *  List of maps of state history of numerically integrated states. Each entry in the list contains data on a single arc.
     *  Key of map denotes time, values are concatenated vectors of body states in order of bodiesToIntegrate
     */
    std::vector< std::map< TimeType, Eigen::Matrix< StateScalarType, Eigen::Dynamic, 1 > > > equationsOfMotionNumericalSolution_;

    //! List of maps of dependent variable history that was saved during numerical propagation.
    std::vector< std::map< TimeType, Eigen::VectorXd > > dependentVariableHistory_;

    std::vector< std::map< TimeType, double > > cumulativeComputationTimeHistory_;

    //! Objects used to compute the dynamics of the sepatrate arcs
    std::vector< std::shared_ptr< SingleArcDynamicsSimulator< StateScalarType, TimeType > > > singleArcDynamicsSimulators_;

    //! List of start times of each arc. NOTE: This list is updated after every propagation.
    std::vector< double > arcStartTimes_;

    //! Event that triggered the termination of the propagation
    std::vector< std::shared_ptr< PropagationTerminationDetails > > propagationTerminationReasons_;

    //! Propagator settings used by this objec
<<<<<<< HEAD
    std::shared_ptr< MultiArcPropagatorSettings< StateScalarType > > multiArcPropagatorSettings_;

};

extern template class DynamicsSimulator< double, double >;
extern template class DynamicsSimulator< long double, double >;
extern template class DynamicsSimulator< double, Time >;
extern template class DynamicsSimulator< long double, Time >;

extern template class SingleArcDynamicsSimulator< double, double >;
extern template class SingleArcDynamicsSimulator< long double, double >;
extern template class SingleArcDynamicsSimulator< double, Time >;
extern template class SingleArcDynamicsSimulator< long double, Time >;

extern template class MultiArcDynamicsSimulator< double, double >;
extern template class MultiArcDynamicsSimulator< long double, double >;
extern template class MultiArcDynamicsSimulator< double, Time >;
extern template class MultiArcDynamicsSimulator< long double, Time >;
=======
    boost::shared_ptr< MultiArcPropagatorSettings< StateScalarType > > multiArcPropagatorSettings_;

};

//extern template class MultiArcDynamicsSimulator< double, double >;
//extern template class MultiArcDynamicsSimulator< long double, double >;
//extern template class MultiArcDynamicsSimulator< double, Time >;
//extern template class MultiArcDynamicsSimulator< long double, Time >;
>>>>>>> 7a334d32

} // namespace propagators

} // namespace tudat


#endif // TUDAT_DYNAMICSSIMULATOR_H
<|MERGE_RESOLUTION|>--- conflicted
+++ resolved
@@ -1,1451 +1,1402 @@
-/*    Copyright (c) 2010-2018, Delft University of Technology
- *    All rigths reserved
- *
- *    This file is part of the Tudat. Redistribution and use in source and
- *    binary forms, with or without modification, are permitted exclusively
- *    under the terms of the Modified BSD license. You should have received
- *    a copy of the license with this file. If not, please or visit:
- *    http://tudat.tudelft.nl/LICENSE.
- */
-
-#ifndef TUDAT_DYNAMICSSIMULATOR_H
-#define TUDAT_DYNAMICSSIMULATOR_H
-
-#include <vector>
-#include <string>
-#include <chrono>
-
-#include <boost/make_shared.hpp>
-#include <boost/assign/list_of.hpp>
-
-<<<<<<< HEAD
-#include "Tudat/Basics/tudatTypeTraits.h"
-#include "Tudat/Astrodynamics/BasicAstrodynamics/accelerationModel.h"
-#include "Tudat/Mathematics/NumericalIntegrators/rungeKuttaVariableStepSizeIntegrator.h"
-#include "Tudat/Mathematics/NumericalIntegrators/rungeKuttaCoefficients.h"
-#include "Tudat/Mathematics/Interpolators/cubicSplineInterpolator.h"
-=======
->>>>>>> 7a334d32
-#include "Tudat/Basics/utilities.h"
-#include "Tudat/Astrodynamics/Propagators/nBodyStateDerivative.h"
-#include "Tudat/Astrodynamics/Ephemerides/frameManager.h"
-#include "Tudat/SimulationSetup/PropagationSetup/propagationSettings.h"
-#include "Tudat/SimulationSetup/PropagationSetup/setNumericallyIntegratedStates.h"
-#include "Tudat/Astrodynamics/Propagators/integrateEquations.h"
-#include "Tudat/SimulationSetup/PropagationSetup/createStateDerivativeModel.h"
-#include "Tudat/SimulationSetup/PropagationSetup/createEnvironmentUpdater.h"
-#include "Tudat/SimulationSetup/PropagationSetup/propagationTermination.h"
-#include "Tudat/Astrodynamics/Propagators/dynamicsStateDerivativeModel.h"
-#include "Tudat/Mathematics/Interpolators/lagrangeInterpolator.h"
-
-namespace tudat
-{
-
-namespace propagators
-{
-
-//! Function to get the states of a set of bodies, w.r.t. some set of central bodies, at the requested time.
-/*!
-* Function to get the states of a set of bodies, w.r.t. some set of central bodies, at the requested time.
-* \param bodiesToIntegrate List of bodies for which to retrieve state.
-* \param centralBodies Origins w.r.t. which to retrieve states of bodiesToIntegrate.
-* \param bodyMap List of bodies to use in simulations.
-* \param initialTime Time at which to retrieve states.
-* \param frameManager OBject with which to calculate frame origin translations.
-* \return Initial state vector (with 6 Cartesian elements per body, in order of bodiesToIntegrate vector).
-*/
-template< typename TimeType = double, typename StateScalarType = double >
-Eigen::Matrix< StateScalarType, Eigen::Dynamic, 1 > getInitialStatesOfBodies(
-        const std::vector< std::string >& bodiesToIntegrate,
-        const std::vector< std::string >& centralBodies,
-        const simulation_setup::NamedBodyMap& bodyMap,
-        const TimeType initialTime,
-        const std::shared_ptr< ephemerides::ReferenceFrameManager > frameManager )
-{
-    // Set initial states of bodies to integrate.
-    Eigen::Matrix< StateScalarType, Eigen::Dynamic, 1 > systemInitialState =
-            Eigen::Matrix< StateScalarType, Eigen::Dynamic, 1 >::Zero( bodiesToIntegrate.size( ) * 6, 1 );
-    std::shared_ptr< ephemerides::Ephemeris > ephemerisOfCurrentBody;
-
-    // Iterate over all bodies.
-    for( unsigned int i = 0; i < bodiesToIntegrate.size( ) ; i++ )
-    {
-        ephemerisOfCurrentBody = bodyMap.at( bodiesToIntegrate.at( i ) )->getEphemeris( );
-
-        if ( ! ephemerisOfCurrentBody )
-        {
-            throw std::runtime_error( "Could not determine initial state for body " + bodiesToIntegrate.at( i ) +
-                                      " because it does not have a valid Ephemeris object." );
-        }
-
-        // Get body initial state from ephemeris
-        systemInitialState.segment( i * 6 , 6 ) = ephemerisOfCurrentBody->getTemplatedStateFromEphemeris<
-                StateScalarType, TimeType >( initialTime );
-
-        // Correct initial state if integration origin and ephemeris origin are not equal.
-        if( centralBodies.at( i ) != ephemerisOfCurrentBody->getReferenceFrameOrigin( ) )
-        {
-            std::shared_ptr< ephemerides::Ephemeris > correctionEphemeris =
-                    frameManager->getEphemeris( ephemerisOfCurrentBody->getReferenceFrameOrigin( ), centralBodies.at( i ) );
-            systemInitialState.segment( i * 6 , 6 ) -= correctionEphemeris->getTemplatedStateFromEphemeris<
-                    StateScalarType, TimeType >( initialTime );
-        }
-    }
-    return systemInitialState;
-}
-
-
-std::shared_ptr< ephemerides::ReferenceFrameManager > createFrameManager(
-        const simulation_setup::NamedBodyMap& bodyMap );
-
-//! Function to get the states of a set of bodies, w.r.t. some set of central bodies, at the requested time.
-/*!
-* Function to get the states of a set of bodies, w.r.t. some set of central bodies, at the requested time, creates
-* frameManager from input data.
-* \param bodiesToIntegrate List of bodies for which to retrieve state.
-* \param centralBodies Origins w.r.t. which to retrieve states of bodiesToIntegrate.
-* \param bodyMap List of bodies to use in simulations.
-* \param initialTime Time at which to retrieve states.
-* \return Initial state vector (with 6 Cartesian elements per body, in order of bodiesToIntegrate vector).
-*/
-template< typename TimeType = double, typename StateScalarType = double >
-Eigen::Matrix< StateScalarType, Eigen::Dynamic, 1 > getInitialStatesOfBodies(
-        const std::vector< std::string >& bodiesToIntegrate,
-        const std::vector< std::string >& centralBodies,
-        const  simulation_setup::NamedBodyMap& bodyMap,
-        const TimeType initialTime )
-{
-    // Create ReferenceFrameManager and call overloaded function.
-    return getInitialStatesOfBodies< TimeType, StateScalarType >(
-                bodiesToIntegrate, centralBodies, bodyMap, initialTime,
-                createFrameManager( bodyMap ) );
-}
-
-//! Function to get the states of single body, w.r.t. some central body, at the requested time.
-/*!
-* Function to get the states of  single body, w.r.t. some central body, at the requested time. This function creates
-* frameManager from input data to perform all required conversions.
-* \param bodyToIntegrate Body for which to retrieve state
-* \param centralBody Origin w.r.t. which to retrieve state of bodyToIntegrate.
-* \param bodyMap List of bodies to use in simulations.
-* \param initialTime Time at which to retrieve state.
-* \return Initial state vector of bodyToIntegrate
-*/
-template< typename TimeType = double, typename StateScalarType = double >
-Eigen::Matrix< StateScalarType, Eigen::Dynamic, 1 > getInitialStateOfBody(
-        const std::string& bodyToIntegrate,
-        const std::string& centralBody,
-        const  simulation_setup::NamedBodyMap& bodyMap,
-        const TimeType initialTime )
-{
-    return getInitialStatesOfBodies< TimeType, StateScalarType >(
-    { bodyToIntegrate }, { centralBody }, bodyMap, initialTime );
-}
-
-//! Function to get the state of single body, w.r.t. some central body, at a set of requested times, concatanated into one vector.
-/*!
-* Function to get the states of  single body, w.r.t. some central body, at a set of requested times, concatanated into one vector.
-* This function creates frameManager from input data to perform all required conversions.
-* \param bodyToIntegrate Body for which to retrieve state
-* \param centralBody Origin w.r.t. which to retrieve state of bodyToIntegrate.
-* \param bodyMap List of bodies to use in simulations.
-* \param arcStartTimes List of times at which to retrieve states.
-* \return Initial state vectosr of bodyToIntegrate at requested times.
-*/
-template< typename TimeType = double, typename StateScalarType = double >
-Eigen::Matrix< StateScalarType, Eigen::Dynamic, 1 > getInitialArcWiseStateOfBody(
-        const std::string& bodyToIntegrate,
-        const std::string& centralBody,
-        const simulation_setup::NamedBodyMap& bodyMap,
-        const std::vector< TimeType > arcStartTimes )
-{
-    Eigen::Matrix< StateScalarType, Eigen::Dynamic, 1 > initialStates = Eigen::Matrix< StateScalarType, Eigen::Dynamic, 1 >::Zero(
-                6 * arcStartTimes.size( ), 1 );
-    for( unsigned int i = 0; i < arcStartTimes.size( ); i++ )
-    {
-        initialStates.block( 6 * i, 0, 6, 1 ) = getInitialStateOfBody< double, StateScalarType >(
-                    bodyToIntegrate, centralBody, bodyMap, arcStartTimes.at( i ) );
-    }
-    return initialStates;
-}
-
-//! Base class for performing full numerical integration of a dynamical system.
-/*!
- *  Base class for performing full numerical integration of a dynamical system. Governing equations are set once,
- *  but can be re-integrated for different initial conditions using the same instance of the class.
- *  Derived classes define the specific kind of integration that is performed
- *  (single-arc/multi-arc/etc.)
- */
-template< typename StateScalarType = double, typename TimeType = double,
-          typename std::enable_if< is_state_scalar_and_time_type< StateScalarType, TimeType >::value, int >::type = 0 >
-class DynamicsSimulator
-{
-public:
-
-    //! Constructor of simulator.
-    /*!
-     *  Constructor of simulator, constructs integrator and object for calculating each time step of integration.
-     *  \param bodyMap Map of bodies (with names) of all bodies in integration.
-     *  \param clearNumericalSolutions Boolean to determine whether to clear the raw numerical solution member variables
-     *  after propagation and resetting ephemerides (default true).
-     *  \param setIntegratedResult Boolean to determine whether to automatically use the integrated results to set
-     *  ephemerides (default true).
-     */
-    DynamicsSimulator(
-            const simulation_setup::NamedBodyMap& bodyMap,
-            const bool clearNumericalSolutions = true,
-            const bool setIntegratedResult = true ):
-        bodyMap_( bodyMap ),
-        clearNumericalSolutions_( clearNumericalSolutions ),
-        setIntegratedResult_( setIntegratedResult ){ }
-
-    //! Virtual destructor
-    virtual ~DynamicsSimulator( ) { }
-
-    //! This function numerically (re-)integrates the equations of motion.
-    /*!
-     *  This function numerically (re-)integrates the equations of motion, using the settings set through the constructor
-     *  and a new initial state vector provided here. The raw results are set in the equationsOfMotionNumericalSolution_
-     *  \param initialGlobalStates Initial state vector that is to be used for numerical integration.
-     *  Note that this state should be in the correct frame (i.e. corresponding to centralBodies in propagatorSettings_),
-     *  but not in the propagator-specific form (i.e Encke, Gauss, etc. for translational dynamics)
-     * \sa SingleStateTypeDerivative::convertToOutputSolution
-     */
-    virtual void integrateEquationsOfMotion(
-            const Eigen::Matrix< StateScalarType, Eigen::Dynamic, Eigen::Dynamic >& initialGlobalStates ) = 0;
-
-    //! Get whether the integration was completed successfully.
-    /*!
-     * @copybrief integrationCompletedSuccessfully
-     * \return Whether the integration was completed successfully by reaching the termination condition.
-     */
-    virtual bool integrationCompletedSuccessfully( ) const = 0;
-
-    //! Pure virtual function that returns the numerical result of the state propagation
-    /*!
-     * Pure virtual function that returns the numerical result of the state propagation.
-     * \return Numerical result of the state propagation. See derived class documentation for precise contents structure.
-     */
-    virtual std::vector< std::map< TimeType, Eigen::Matrix< StateScalarType, Eigen::Dynamic, 1 > > >
-    getEquationsOfMotionNumericalSolutionBase( ) = 0;
-
-    //! Pure virtual function that returns the numerical result of the dependent variable history
-    /*!
-     * Pure virtual function that returns the numerical result of the dependent variable history
-     * \return Numerical result of the  dependent variable history. See derived class documentation for precise contents
-     *  structure.
-     */
-    virtual std::vector< std::map< TimeType, Eigen::VectorXd > > getDependentVariableNumericalSolutionBase( ) = 0;
-
-    virtual std::vector< std::map< TimeType, double > > getCumulativeComputationTimeHistoryBase( ) = 0;
-
-    //! Function to get the map of named bodies involved in simulation.
-    /*!
-     *  Function to get the map of named bodies involved in simulation.
-     *  \return Map of named bodies involved in simulation.
-     */
-    simulation_setup::NamedBodyMap getNamedBodyMap( )
-    {
-        return bodyMap_;
-    }
-
-    //! Function to reset the named body map.
-    /*!
-     *  Function to reset the named body map.
-     *  \param bodyMap The new named body map.
-     */
-    void resetNamedBodyMap( const simulation_setup::NamedBodyMap& bodyMap )
-    {
-        bodyMap_ = bodyMap;
-    }
-
-    void resetSetIntegratedResult( const bool setIntegratedResult )
-    {
-        setIntegratedResult_ = setIntegratedResult;
-    }
-
-protected:
-
-    //! This function updates the environment with the numerical solution of the propagation.
-    /*!
-     *  This function updates the environment with the numerical solution of the propagation. For instance, it sets
-     *  the propagated translational dynamics solution as the new input for the Ephemeris object of the body that was
-     *  propagated. This function is pure virtual and must be implemented in the derived class.
-     */
-    virtual void processNumericalEquationsOfMotionSolution( ) = 0;
-
-    //!  Map of bodies (with names) of all bodies in integration.
-    simulation_setup::NamedBodyMap bodyMap_;
-
-    //! Boolean to determine whether to clear the raw numerical solution member variables after propagation and
-    //! resetting ephemerides.
-    bool clearNumericalSolutions_;
-
-    //! Boolean to determine whether to automatically use the integrated results to set ephemerides.
-    bool setIntegratedResult_;
-};
-
-//extern template class DynamicsSimulator< double, double >;
-//extern template class DynamicsSimulator< long double, double >;
-//extern template class DynamicsSimulator< double, Time >;
-//extern template class DynamicsSimulator< long double, Time >;
-
-//! Class for performing full numerical integration of a dynamical system in a single arc.
-/*!
- *  Class for performing full numerical integration of a dynamical system in a single arc, i.e. the equations of motion
- *  have a single initial time, and are propagated once for the full prescribed time interval. This is in contrast to
- *  multi-arc dynamics, where the time interval si cut into pieces. In this class, the governing equations are set once,
- *  but can be re-integrated for different initial conditions using the same instance of the class.
- */
-template< typename StateScalarType = double, typename TimeType = double >
-class SingleArcDynamicsSimulator: public DynamicsSimulator< StateScalarType, TimeType >
-{
-public:
-
-    using DynamicsSimulator< StateScalarType, TimeType >::bodyMap_;
-    using DynamicsSimulator< StateScalarType, TimeType >::clearNumericalSolutions_;
-    using DynamicsSimulator< StateScalarType, TimeType >::setIntegratedResult_;
-
-    //! Constructor of simulator.
-    /*!
-     *  Constructor of simulator, constructs integrator and object for calculating each time step of integration.
-     *  \param bodyMap Map of bodies (with names) of all bodies in integration.
-     *  \param integratorSettings Settings for numerical integrator.
-     *  \param propagatorSettings Settings for propagator.
-     *  \param areEquationsOfMotionToBeIntegrated Boolean to denote whether equations of motion should be integrated
-     *  immediately at the end of the contructor or not (default true).
-     *  \param clearNumericalSolutions Boolean to determine whether to clear the raw numerical solution member variables
-     *  after propagation and resetting ephemerides (default false).
-     *  \param setIntegratedResult Boolean to determine whether to automatically use the integrated results to set
-     *  ephemerides (default false).
-     *  \param printNumberOfFunctionEvaluations Boolean denoting whether the number of function evaluations should be printed
-     *  at the end of propagation.
-     *  \param initialClockTime Initial clock time from which to determine cumulative computation time.
-     *  By default now( ), i.e. the moment at which this function is called.
-     */
-    SingleArcDynamicsSimulator(
-            const simulation_setup::NamedBodyMap& bodyMap,
-            const std::shared_ptr< numerical_integrators::IntegratorSettings< TimeType > > integratorSettings,
-            const std::shared_ptr< PropagatorSettings< StateScalarType > > propagatorSettings,
-            const bool areEquationsOfMotionToBeIntegrated = true,
-            const bool clearNumericalSolutions = false,
-            const bool setIntegratedResult = false,
-            const bool printNumberOfFunctionEvaluations = false,
-            const std::chrono::steady_clock::time_point initialClockTime = std::chrono::steady_clock::now( ),
-            const std::vector< boost::shared_ptr< SingleStateTypeDerivative< StateScalarType, TimeType > > >& stateDerivativeModels =
-            std::vector< boost::shared_ptr< SingleStateTypeDerivative< StateScalarType, TimeType > > >( ) ):
-        DynamicsSimulator< StateScalarType, TimeType >(
-            bodyMap, clearNumericalSolutions, setIntegratedResult ),
-        integratorSettings_( integratorSettings ),
-        propagatorSettings_(
-<<<<<<< HEAD
-            std::dynamic_pointer_cast< SingleArcPropagatorSettings< StateScalarType > >( propagatorSettings ) ),
-        initialPropagationTime_( integratorSettings_->initialTime_ ), initialClockTime_( initialClockTime ),
-        propagationTerminationReason_( std::make_shared< PropagationTerminationDetails >( propagation_never_run ) )
-=======
-            boost::dynamic_pointer_cast< SingleArcPropagatorSettings< StateScalarType > >( propagatorSettings ) ),
-        initialPropagationTime_( integratorSettings_->initialTime_ ),
-        printNumberOfFunctionEvaluations_( printNumberOfFunctionEvaluations ), initialClockTime_( initialClockTime ),
-        propagationTerminationReason_( boost::make_shared< PropagationTerminationDetails >( propagation_never_run ) )
->>>>>>> 7a334d32
-    {
-       //  16 s
-        if( propagatorSettings == NULL )
-        {
-            throw std::runtime_error( "Error in dynamics simulator, propagator settings not defined." );
-        }
-        else if( std::dynamic_pointer_cast< SingleArcPropagatorSettings< StateScalarType > >( propagatorSettings ) == NULL )
-        {
-            throw std::runtime_error( "Error in dynamics simulator, input must be single-arc." );
-        }
-
-        if( integratorSettings == NULL )
-        {
-            throw std::runtime_error( "Error in dynamics simulator, integrator settings not defined." );
-        }
-      // 17 s
-        if( setIntegratedResult_ )
-        {
-            frameManager_ = createFrameManager( bodyMap );
-            integratedStateProcessors_ = createIntegratedStateProcessors< TimeType, StateScalarType >(
-                        propagatorSettings_, bodyMap_, frameManager_ );
-        }
-      // 19 s / 17 s
-        environmentUpdater_ = createEnvironmentUpdaterForDynamicalEquations< StateScalarType, TimeType >(
-                    propagatorSettings_, bodyMap_ );
-<<<<<<< HEAD
-      // 20 s ... 17 s
-        dynamicsStateDerivative_ = std::make_shared< DynamicsStateDerivativeModel< TimeType, StateScalarType > >(
-                    createStateDerivativeModels< StateScalarType, TimeType >(
-                        propagatorSettings_, bodyMap_, initialPropagationTime_ ),
-                    std::bind( &EnvironmentUpdater< StateScalarType, TimeType >::updateEnvironment,
-                                 environmentUpdater_, std::placeholders::_1, std::placeholders::_2, std::placeholders::_3 ) );
-        //  21 s
-=======
-        if( stateDerivativeModels.size( ) == 0 )
-        {
-            dynamicsStateDerivative_ = boost::make_shared< DynamicsStateDerivativeModel< TimeType, StateScalarType > >(
-                        createStateDerivativeModels< StateScalarType, TimeType >(
-                            propagatorSettings_, bodyMap_, initialPropagationTime_ ),
-                        boost::bind( &EnvironmentUpdater< StateScalarType, TimeType >::updateEnvironment,
-                                     environmentUpdater_, _1, _2, _3 ) );
-        }
-        else
-        {
-            dynamicsStateDerivative_ = boost::make_shared< DynamicsStateDerivativeModel< TimeType, StateScalarType > >(
-                        stateDerivativeModels,
-                        boost::bind( &EnvironmentUpdater< StateScalarType, TimeType >::updateEnvironment,
-                                     environmentUpdater_, _1, _2, _3 ) );
-        }
->>>>>>> 7a334d32
-        propagationTerminationCondition_ = createPropagationTerminationConditions(
-                    propagatorSettings_->getTerminationSettings( ), bodyMap_, integratorSettings->initialTimeStep_ );
-//     // 21 s
-
-        if( propagatorSettings_->getDependentVariablesToSave( ) != NULL )
-        {
-            std::pair< std::function< Eigen::VectorXd( ) >, std::map< int, std::string > > dependentVariableData =
-                    createDependentVariableListFunction< TimeType, StateScalarType >(
-                        propagatorSettings_->getDependentVariablesToSave( ), bodyMap_,
-                        dynamicsStateDerivative_->getStateDerivativeModels( ) );
-            dependentVariablesFunctions_ = dependentVariableData.first;
-            dependentVariableIds_ = dependentVariableData.second;
-
-            if( propagatorSettings_->getDependentVariablesToSave( )->printDependentVariableTypes_ )
-            {
-                std::cout << "Dependent variables being saved, output vectors contain: " << std::endl
-                          << "Vector entry, Vector contents" << std::endl;
-                utilities::printMapContents( dependentVariableIds_ );
-            }
-        }
-
-        stateDerivativeFunction_ =
-                std::bind( &DynamicsStateDerivativeModel< TimeType, StateScalarType >::computeStateDerivative,
-                             dynamicsStateDerivative_, std::placeholders::_1, std::placeholders::_2 );
-        doubleStateDerivativeFunction_ =
-<<<<<<< HEAD
-                std::bind( &DynamicsStateDerivativeModel< TimeType, StateScalarType >::computeStateDoubleDerivative,
-                             dynamicsStateDerivative_, std::placeholders::_1, std::placeholders::_2 );
-=======
-                boost::bind( &DynamicsStateDerivativeModel< TimeType, StateScalarType >::computeStateDoubleDerivative,
-                             dynamicsStateDerivative_, _1, _2 );
-        statePostProcessingFunction_ =
-                boost::bind( &DynamicsStateDerivativeModel< TimeType, StateScalarType >::postProcessState,
-                             dynamicsStateDerivative_, _1 );
->>>>>>> 7a334d32
-
-        // Integrate equations of motion if required.
-        if( areEquationsOfMotionToBeIntegrated )
-        {
-            integrateEquationsOfMotion( propagatorSettings_->getInitialStates( ) );
-        }
-
-//     // 30 s
-    }
-
-    //! Destructor
-    ~SingleArcDynamicsSimulator( ) { }
-
-    //! This function numerically (re-)integrates the equations of motion.
-    /*!
-     *  This function numerically (re-)integrates the equations of motion, using the settings set through the constructor
-     *  and a new initial state vector provided here. The raw results are set in the equationsOfMotionNumericalSolution_
-     *  \param initialStates Initial state vector that is to be used for numerical integration. Note that this state should
-     *  be in the correct frame (i.e. corresponding to centralBodies in propagatorSettings_), but not in the propagator-
-     *  specific form (i.e Encke, Gauss, etc. for translational dynamics)
-     * \sa SingleStateTypeDerivative::convertToOutputSolution
-     */
-    void integrateEquationsOfMotion(
-            const Eigen::Matrix< StateScalarType, Eigen::Dynamic, Eigen::Dynamic >& initialStates )
-    {
-        // Empty solution maps
-        equationsOfMotionNumericalSolution_.clear( );
-        equationsOfMotionNumericalSolutionRaw_.clear( );
-
-        // Reset functions
-        dynamicsStateDerivative_->setPropagationSettings( std::vector< IntegratedStateType >( ), 1, 0 );
-        dynamicsStateDerivative_->resetFunctionEvaluationCounter( );
-        dynamicsStateDerivative_->resetCumulativeFunctionEvaluationCounter( );
-
-        // Reset initial time to ensure consistency with multi-arc propagation.
-        integratorSettings_->initialTime_ = this->initialPropagationTime_;
-
-        // Integrate equations of motion numerically.
-        propagationTerminationReason_ =
-                EquationIntegrationInterface< Eigen::Matrix< StateScalarType, Eigen::Dynamic, 1 >, TimeType >::integrateEquations(
-                    stateDerivativeFunction_, equationsOfMotionNumericalSolutionRaw_,
-                    dynamicsStateDerivative_->convertFromOutputSolution(
-                        initialStates, this->initialPropagationTime_ ), integratorSettings_,
-                    propagationTerminationCondition_,
-                    dependentVariableHistory_,
-                    cumulativeComputationTimeHistory_,
-                    dependentVariablesFunctions_,
-                    statePostProcessingFunction_,
-                    propagatorSettings_->getPrintInterval( ),
-                    initialClockTime_ );
-
-        // Convert numerical solution to conventional state
-        dynamicsStateDerivative_->convertNumericalStateSolutionsToOutputSolutions(
-                    equationsOfMotionNumericalSolution_, equationsOfMotionNumericalSolutionRaw_ );
-
-        // Retrieve number of cumulative function evaluations
-        cumulativeNumberOfFunctionEvaluations_ = dynamicsStateDerivative_->getCumulativeNumberOfFunctionEvaluations( );
-
-        // Retrieve and print number of total function evaluations
-        if ( printNumberOfFunctionEvaluations_ )
-        {
-            std::cout << "Total Number of Function Evaluations: "
-                      << dynamicsStateDerivative_->getNumberOfFunctionEvaluations( ) << std::endl;
-        }
-
-        if( this->setIntegratedResult_ )
-        {
-            processNumericalEquationsOfMotionSolution( );
-        }
-    }
-
-    //! Function to return the map of state history of numerically integrated bodies.
-    /*!
-     * Function to return the map of state history of numerically integrated bodies.
-     * \return Map of state history of numerically integrated bodies.
-     */
-    std::map< TimeType, Eigen::Matrix< StateScalarType, Eigen::Dynamic, 1 > > getEquationsOfMotionNumericalSolution( )
-    {
-        return equationsOfMotionNumericalSolution_;
-    }
-
-    //! Function to return the map of state history of numerically integrated bodies, in propagation coordinates.
-    /*!
-     * Function to return the map of state history of numerically integrated bodies, in propagation coordinates.
-     * \return Map of state history of numerically integrated bodies, in propagation coordinates.
-     */
-    std::map< TimeType, Eigen::Matrix< StateScalarType, Eigen::Dynamic, 1 > > getEquationsOfMotionNumericalSolutionRaw( )
-    {
-        return equationsOfMotionNumericalSolutionRaw_;
-    }
-
-    //! Function to return the map of dependent variable history that was saved during numerical propagation.
-    /*!
-     * Function to return the map of dependent variable history that was saved during numerical propagation.
-     * \return Map of dependent variable history that was saved during numerical propagation.
-     */
-    std::map< TimeType, Eigen::VectorXd > getDependentVariableHistory( )
-    {
-        return dependentVariableHistory_;
-    }
-
-    //! Function to return the map of cumulative computation time history that was saved during numerical propagation.
-    /*!
-     * Function to return the map of cumulative computation time history that was saved during numerical propagation.
-     * \return Map of cumulative computation time history that was saved during numerical propagation.
-     */
-    std::map< TimeType, double > getCumulativeComputationTimeHistory( )
-    {
-        return cumulativeComputationTimeHistory_;
-    }
-
-    //! Function to return the map of number of cumulative function evaluations that was saved during numerical propagation.
-    /*!
-     * Function to return the map of cumulative number of function evaluations that was saved during numerical propagation.
-     * \return Map of cumulative number of function evaluations that was saved during numerical propagation.
-     */
-    std::map< TimeType, unsigned int > getCumulativeNumberOfFunctionEvaluations( )
-    {
-        return cumulativeNumberOfFunctionEvaluations_;
-    }
-
-    //! Function to return the map of state history of numerically integrated bodies (base class interface).
-    /*!
-     * Function to return the map of state history of numerically integrated bodies (base class interface).
-     * \return Vector is size 1, with entry: map of state history of numerically integrated bodies.
-     */
-    std::vector< std::map< TimeType, Eigen::Matrix< StateScalarType, Eigen::Dynamic, 1 > > > getEquationsOfMotionNumericalSolutionBase( )
-    {
-        return std::vector< std::map< TimeType, Eigen::Matrix< StateScalarType, Eigen::Dynamic, 1 > > >(
-                    { getEquationsOfMotionNumericalSolution( ) } );
-    }
-
-    //! Function to return the map of dependent variable history that was saved during numerical propagation (base class interface)
-    /*!
-     * Function to return the map of dependent variable history that was saved during numerical propagation (base class interface)
-     * \return Vector is size 1, with entry: map of dependent variable history that was saved during numerical propagation.
-     */
-    std::vector< std::map< TimeType, Eigen::VectorXd > > getDependentVariableNumericalSolutionBase( )
-    {
-        return std::vector< std::map< TimeType, Eigen::VectorXd > >(
-                    { getDependentVariableHistory( ) } );
-    }
-
-    //! Function to return the map of cumulative computation time history that was saved during numerical propagation.
-    /*!
-     * Function to return the map of cumulative computation time history that was saved during numerical propagation (base class interface).
-     * \return Vector is size 1, with entry: map of cumulative computation time history that was saved during numerical propagation.
-     */
-    std::vector< std::map< TimeType, double > > getCumulativeComputationTimeHistoryBase( )
-    {
-        return std::vector< std::map< TimeType, double > >( { getCumulativeComputationTimeHistory( ) } );
-    }
-
-    //! Function to reset the environment from an externally generated state history.
-    /*!
-     * Function to reset the environment from an externally generated state history, the order of the entries in the
-     * state vectors are proscribed by propagatorSettings
-     * \param equationsOfMotionNumericalSolution Externally generated state history.
-     * \param dependentVariableHistory Externally generated dependent variable history.
-     */
-    void manuallySetAndProcessRawNumericalEquationsOfMotionSolution(
-            const std::map< TimeType, Eigen::Matrix< StateScalarType, Eigen::Dynamic, 1 > >&
-            equationsOfMotionNumericalSolution,
-            const std::map< TimeType, Eigen::VectorXd >& dependentVariableHistory)
-    {
-        equationsOfMotionNumericalSolution_ = equationsOfMotionNumericalSolution;
-        dependentVariableHistory_ = dependentVariableHistory;
-        processNumericalEquationsOfMotionSolution( );
-    }
-
-    //! Function to get the settings for the numerical integrator.
-    /*!
-     * Function to get the settings for the numerical integrator.
-     * \return The settings for the numerical integrator.
-     */
-    std::shared_ptr< numerical_integrators::IntegratorSettings< TimeType > > getIntegratorSettings( )
-    {
-        return integratorSettings_;
-    }
-
-    //! Function to get the function that performs a single state derivative function evaluation.
-    /*!
-     * Function to get the function that performs a single state derivative function evaluation.
-     * \return Function that performs a single state derivative function evaluation.
-     */
-    std::function< Eigen::Matrix< StateScalarType, Eigen::Dynamic, Eigen::Dynamic >
-    ( const TimeType, const Eigen::Matrix< StateScalarType, Eigen::Dynamic, Eigen::Dynamic >&) >
-    getStateDerivativeFunction( )
-    {
-        return stateDerivativeFunction_;
-    }
-
-    //! Function to get the function that performs a single state derivative function evaluation with double precision.
-    /*!
-     * Function to get the function that performs a single state derivative function evaluation with double precision,
-     * regardless of template arguments.
-     * \return Function that performs a single state derivative function evaluation with double precision.
-     */
-    std::function< Eigen::Matrix< double, Eigen::Dynamic, Eigen::Dynamic >
-    ( const double, const Eigen::Matrix< double, Eigen::Dynamic, Eigen::Dynamic >& ) > getDoubleStateDerivativeFunction( )
-    {
-        return doubleStateDerivativeFunction_;
-    }
-
-    //! Function to get the settings for the propagator.
-    /*!
-     * Function to get the settings for the propagator.
-     * \return The settings for the propagator.
-     */
-    std::shared_ptr< SingleArcPropagatorSettings< StateScalarType > > getPropagatorSettings( )
-    {
-        return propagatorSettings_;
-    }
-
-    //! Function to get the object that updates the environment.
-    /*!
-     * Function to get the object responsible for updating the environment based on the current state and time.
-     * \return Object responsible for updating the environment based on the current state and time.
-     */
-    std::shared_ptr< EnvironmentUpdater< StateScalarType, TimeType > > getEnvironmentUpdater( )
-    {
-        return environmentUpdater_;
-    }
-
-    //! Function to get the object that updates and returns state derivative
-    /*!
-     * Function to get the object that updates current environment and returns state derivative from single function call
-     * \return Object that updates current environment and returns state derivative from single function call
-     */
-    std::shared_ptr< DynamicsStateDerivativeModel< TimeType, StateScalarType > > getDynamicsStateDerivative( )
-    {
-        return dynamicsStateDerivative_;
-    }
-
-    //! Function to retrieve the object defining when the propagation is to be terminated.
-    /*!
-     * Function to retrieve the object defining when the propagation is to be terminated.
-     * \return Object defining when the propagation is to be terminated.
-     */
-    std::shared_ptr< PropagationTerminationCondition > getPropagationTerminationCondition( )
-    {
-        return propagationTerminationCondition_;
-    }
-
-    //! Function to retrieve the list of object that process the integrated numerical solution by updating the environment
-    /*!
-     * Function to retrieve the List of object (per dynamics type) that process the integrated numerical solution by
-     * updating the environment
-     * \return List of object (per dynamics type) that process the integrated numerical solution by updating the environment
-     */
-    std::map< IntegratedStateType, std::vector< std::shared_ptr<
-    IntegratedStateProcessor< TimeType, StateScalarType > > > > getIntegratedStateProcessors( )
-    {
-        return integratedStateProcessors_;
-    }
-
-    //! Function to retrieve the event that triggered the termination of the last propagation
-    /*!
-     * Function to retrieve the event that triggered the termination of the last propagation
-     * \return Event that triggered the termination of the last propagation
-     */
-    std::shared_ptr< PropagationTerminationDetails > getPropagationTerminationReason( )
-    {
-        return propagationTerminationReason_;
-    }
-
-    //! Get whether the integration was completed successfully.
-    /*!
-     * Get whether the integration was completed successfully.
-     * \return Whether the integration was completed successfully by reaching the termination condition.
-     */
-    virtual bool integrationCompletedSuccessfully( ) const
-    {
-        return ( propagationTerminationReason_->getPropagationTerminationReason( ) == termination_condition_reached );
-    }
-
-    //! Function to retrieve the dependent variables IDs
-    /*!
-     * Function to retrieve the dependent variables IDs
-     * \return Map listing starting entry of dependent variables in output vector, along with associated ID
-     */
-    std::map< int, std::string > getDependentVariableIds( )
-    {
-        return dependentVariableIds_;
-    }
-
-    //! Function to retrieve initial time of propagation
-    /*!
-     * Function to retrieve initial time of propagation
-     * \return Initial time of propagation
-     */
-    double getInitialPropagationTime( )
-    {
-        return this->initialPropagationTime_;
-    }
-
-    //! Function to retrieve the functions that compute the dependent variables at each time step
-    /*!
-     * Function to retrieve the functions that compute the dependent variables at each time step
-     * \return Functions that compute the dependent variables at each time step
-     */
-    std::function< Eigen::VectorXd( ) > getDependentVariablesFunctions( )
-    {
-        return dependentVariablesFunctions_;
-    }
-
-    //! Function to reset the object that checks whether the simulation has finished from
-    //! (newly defined) propagation settings.
-    /*!
-     *  Function to reset the object that checks whether the simulation has finished from
-     *  (newly defined) propagation settings.
-     */
-    void resetPropagationTerminationConditions( )
-    {
-        propagationTerminationCondition_ = createPropagationTerminationConditions(
-                    propagatorSettings_->getTerminationSettings( ), bodyMap_,
-                            integratorSettings_->initialTimeStep_ );
-    }
-
-protected:
-
-    //! This function updates the environment with the numerical solution of the propagation.
-    /*!
-     *  This function updates the environment with the numerical solution of the propagation. It sets
-     *  the propagated translational dynamics solution as the new input for the Ephemeris object of the body that was
-     *  propagated.
-     */
-    void processNumericalEquationsOfMotionSolution( )
-    {
-        // Create and set interpolators for ephemerides
-        resetIntegratedStates( equationsOfMotionNumericalSolution_, integratedStateProcessors_ );
-
-        // Clear numerical solution if so required.
-        if( clearNumericalSolutions_ )
-        {
-            equationsOfMotionNumericalSolution_.clear( );
-            equationsOfMotionNumericalSolutionRaw_.clear( );
-        }
-
-        for( simulation_setup::NamedBodyMap::const_iterator
-             bodyIterator = bodyMap_.begin( );
-             bodyIterator != bodyMap_.end( ); bodyIterator++ )
-        {
-            bodyIterator->second->updateConstantEphemerisDependentMemberQuantities( );
-        }
-    }
-
-    //! List of object (per dynamics type) that process the integrated numerical solution by updating the environment
-    std::map< IntegratedStateType, std::vector< std::shared_ptr<
-    IntegratedStateProcessor< TimeType, StateScalarType > > > > integratedStateProcessors_;
-
-    //! Object responsible for updating the environment based on the current state and time.
-    /*!
-     *  Object responsible for updating the environment based on the current state and time. Calling the updateEnvironment
-     * function automatically updates all dependent variables that are needed to calulate the state derivative.
-     */
-    std::shared_ptr< EnvironmentUpdater< StateScalarType, TimeType > > environmentUpdater_;
-
-    //! Interface object that updates current environment and returns state derivative from single function call.
-    std::shared_ptr< DynamicsStateDerivativeModel< TimeType, StateScalarType > > dynamicsStateDerivative_;
-
-    //! Function that performs a single state derivative function evaluation.
-    /*!
-     *  Function that performs a single state derivative function evaluation, will typically be set to
-     *  DynamicsStateDerivativeModel< TimeType, StateScalarType >::computeStateDerivative function.
-     *  Calling this function will first update the environment (using environmentUpdater_) and then calculate the
-     *  full system state derivative.
-     */
-    std::function< Eigen::Matrix< StateScalarType, Eigen::Dynamic, Eigen::Dynamic >
-    ( const TimeType, const Eigen::Matrix< StateScalarType, Eigen::Dynamic, Eigen::Dynamic >& ) > stateDerivativeFunction_;
-
-    //! Function that performs a single state derivative function evaluation with double precision.
-    /*!
-     *  Function that performs a single state derivative function evaluation with double precision.
-     *  \sa stateDerivativeFunction_
-     */
-    std::function< Eigen::Matrix< double, Eigen::Dynamic, Eigen::Dynamic >
-    ( const double, const Eigen::Matrix< double, Eigen::Dynamic, Eigen::Dynamic >& ) > doubleStateDerivativeFunction_;
-
-
-    //! Settings for numerical integrator.
-    std::shared_ptr< numerical_integrators::IntegratorSettings< TimeType > > integratorSettings_;
-
-    //! Settings for propagator.
-    std::shared_ptr< SingleArcPropagatorSettings< StateScalarType > > propagatorSettings_;
-
-    //! Object defining when the propagation is to be terminated.
-    std::shared_ptr< PropagationTerminationCondition > propagationTerminationCondition_;
-
-    //! Function returning dependent variables (during numerical propagation)
-    std::function< Eigen::VectorXd( ) > dependentVariablesFunctions_;
-
-    //! Function to post-process state (during numerical propagation)
-    boost::function< void( Eigen::Matrix< StateScalarType, Eigen::Dynamic, 1 >& ) > statePostProcessingFunction_;
-
-    //! Map listing starting entry of dependent variables in output vector, along with associated ID.
-    std::map< int, std::string > dependentVariableIds_;
-
-    //! Object for retrieving ephemerides for transformation of reference frame (origins)
-    std::shared_ptr< ephemerides::ReferenceFrameManager > frameManager_;
-
-    //! Map of state history of numerically integrated bodies.
-    /*!
-     *  Map of state history of numerically integrated bodies, i.e. the result of the numerical integration, transformed
-     *  into the 'conventional form' (\sa SingleStateTypeDerivative::convertToOutputSolution). Key of map denotes time,
-     *  values are concatenated vectors of integrated body states (order defined by propagatorSettings_).
-     *  NOTE: this map is empty if clearNumericalSolutions_ is set to true.
-     */
-    std::map< TimeType, Eigen::Matrix< StateScalarType, Eigen::Dynamic, 1 > > equationsOfMotionNumericalSolution_;
-
-    //! Map of state history of numerically integrated bodies.
-    /*!
-    *  Map of state history of numerically integrated bodies, i.e. the result of the numerical integration, in the
-    *  original propagation coordinates. Key of map denotes time, values are concatenated vectors of integrated body
-    * states (order defined by propagatorSettings_).
-    *  NOTE: this map is empty if clearNumericalSolutions_ is set to true.
-    */
-    std::map< TimeType, Eigen::Matrix< StateScalarType, Eigen::Dynamic, 1 > > equationsOfMotionNumericalSolutionRaw_;
-
-    //! Map of dependent variable history that was saved during numerical propagation.
-    std::map< TimeType, Eigen::VectorXd > dependentVariableHistory_;
-
-    //! Map of cumulative computation time history that was saved during numerical propagation.
-    std::map< TimeType, double > cumulativeComputationTimeHistory_;
-
-    //! Map of cumulative number of function evaluations that was saved during numerical propagation.
-    std::map< TimeType, unsigned int > cumulativeNumberOfFunctionEvaluations_;
-
-    //! Initial time of propagation
-    double initialPropagationTime_;
-
-    //! Boolean denoting whether the number of function evaluations should be printed at the end of propagation.
-    bool printNumberOfFunctionEvaluations_;
-
-    //! Initial clock time
-    std::chrono::steady_clock::time_point initialClockTime_;
-
-    //! Event that triggered the termination of the propagation
-    std::shared_ptr< PropagationTerminationDetails > propagationTerminationReason_;
-
-};
-
-//extern template class SingleArcDynamicsSimulator< double, double >;
-//extern template class SingleArcDynamicsSimulator< long double, double >;
-//extern template class SingleArcDynamicsSimulator< double, Time >;
-//extern template class SingleArcDynamicsSimulator< long double, Time >;
-
-//! Function to get a vector of initial states from a vector of propagator settings
-/*!
- *  Function to get a vector of initial states from a vector of propagator settings.
- *  \param propagatorSettings List of propagator settings
- *  \return List of initial states, as retrieved from propagatorSettings list.
- */
-template< typename StateScalarType = double >
-std::vector< Eigen::Matrix< StateScalarType, Eigen::Dynamic, 1  > > getInitialStatesPerArc(
-        const std::vector< std::shared_ptr< PropagatorSettings< StateScalarType > > > propagatorSettings )
-{
-    std::vector< Eigen::Matrix< StateScalarType, Eigen::Dynamic, 1  > > initialStatesList;
-    for( unsigned int i = 0; i < propagatorSettings.size( ); i++ )
-    {
-        initialStatesList.push_back( propagatorSettings.at( i )->getInitialStates( ) );
-    }
-
-    return initialStatesList;
-}
-
-//! Function to get the initial state of a translational state arc from the previous state's numerical solution
-/*!
- *  Function to get the initial state of a translational state arc from the previous state's numerical solution
- *  \param previousArcDynamicsSolution Numerical solution of previous arc
- *  \param currentArcInitialTime Start time of current arc
- *  \return Interpolated initial state of current arc
- */
-template< typename StateScalarType = double, typename TimeType = double >
-Eigen::Matrix< StateScalarType, Eigen::Dynamic, 1 > getArcInitialStateFromPreviousArcResult(
-        const std::map< TimeType, Eigen::Matrix< StateScalarType, Eigen::Dynamic, 1 > >& previousArcDynamicsSolution,
-        const double currentArcInitialTime )
-{
-    Eigen::Matrix< StateScalarType, Eigen::Dynamic, 1 > currentArcInitialState;
-    {
-        // Check if overlap exists
-        if( previousArcDynamicsSolution.rbegin( )->first < currentArcInitialTime )
-        {
-            throw std::runtime_error(
-                        "Error when getting initial arc state from previous arc: no arc overlap" );
-        }
-        else
-        {
-            int currentIndex = 0;
-            int initialTimeIndex = -1;
-
-            std::map< TimeType, Eigen::Matrix< StateScalarType, Eigen::Dynamic, 1 > > initialStateInterpolationMap;
-
-            // Set sub-part of previous arc to interpolate for current arc
-            for( typename std::map< TimeType, Eigen::Matrix< StateScalarType, Eigen::Dynamic, 1 > >::
-                 const_reverse_iterator previousArcIterator = previousArcDynamicsSolution.rbegin( );
-                 previousArcIterator != previousArcDynamicsSolution.rend( ); previousArcIterator++ )
-            {
-                initialStateInterpolationMap[ previousArcIterator->first ] = previousArcIterator->second;
-                if( initialTimeIndex < 0 )
-                {
-                    if( previousArcIterator->first <  currentArcInitialTime )
-                    {
-                        initialTimeIndex = currentIndex;
-                    }
-                }
-                else
-                {
-                    if( currentIndex - initialTimeIndex > 5 )
-                    {
-                        break;
-                    }
-                }
-                currentIndex++;
-            }
-
-            // Interpolate to obtain initial state of current arc
-            currentArcInitialState =
-                    std::make_shared< interpolators::LagrangeInterpolator<
-                    TimeType, Eigen::Matrix< StateScalarType, Eigen::Dynamic, 1 >, long double > >(
-                        initialStateInterpolationMap, 8 )->interpolate( currentArcInitialTime );
-
-        }
-    }
-    return currentArcInitialState;
-}
-
-//! Class for performing full numerical integration of a dynamical system over multiple arcs.
-/*!
- *  Class for performing full numerical integration of a dynamical system over multiple arcs, equations of motion are set up
- *  for each arc (and need not be equal for each arc). In this class, the governing equations are set once,
- *  but can be re-integrated for different initial conditions using the same instance of the class.
- */
-template< typename StateScalarType = double, typename TimeType = double >
-class MultiArcDynamicsSimulator: public DynamicsSimulator< StateScalarType, TimeType >
-{
-public:
-
-    using DynamicsSimulator< StateScalarType, TimeType >::bodyMap_;
-    using DynamicsSimulator< StateScalarType, TimeType >::clearNumericalSolutions_;
-
-    //! Constructor of multi-arc simulator for same integration settings per arc.
-    /*!
-     *  Constructor of multi-arc simulator for same integration settings per arc.
-     *  \param bodyMap Map of bodies (with names) of all bodies in integration.
-     *  \param integratorSettings Integrator settings for numerical integrator, used for all arcs.
-     *  \param propagatorSettings Propagator settings for dynamics (must be of multi arc type)
-     *  \param arcStartTimes Times at which the separate arcs start
-     *  \param areEquationsOfMotionToBeIntegrated Boolean to denote whether equations of motion should be integrated at
-     *  the end of the contructor or not.
-     *  \param clearNumericalSolutions Boolean to determine whether to clear the raw numerical solution member variables
-     *  after propagation and resetting ephemerides (default true).
-     *  \param setIntegratedResult Boolean to determine whether to automatically use the integrated results to set
-     *  ephemerides (default true).
-     */
-    MultiArcDynamicsSimulator(
-            const simulation_setup::NamedBodyMap& bodyMap,
-            const std::shared_ptr< numerical_integrators::IntegratorSettings< TimeType > > integratorSettings,
-            const std::shared_ptr< PropagatorSettings< StateScalarType > > propagatorSettings,
-            const std::vector< double > arcStartTimes,
-            const bool areEquationsOfMotionToBeIntegrated = true,
-            const bool clearNumericalSolutions = true,
-            const bool setIntegratedResult = true ):
-        DynamicsSimulator< StateScalarType, TimeType >(
-            bodyMap, clearNumericalSolutions, setIntegratedResult )
-    {
-        multiArcPropagatorSettings_ =
-                std::dynamic_pointer_cast< MultiArcPropagatorSettings< StateScalarType > >( propagatorSettings );
-        if( multiArcPropagatorSettings_ == NULL )
-        {
-            throw std::runtime_error( "Error when creating multi-arc dynamics simulator, input is not multi arc" );
-        }
-        else
-        {
-            std::vector< std::shared_ptr< SingleArcPropagatorSettings< StateScalarType > > > singleArcSettings =
-                    multiArcPropagatorSettings_->getSingleArcSettings( );
-
-            arcStartTimes_.resize( arcStartTimes.size( ) );
-
-            if( singleArcSettings.size( ) != arcStartTimes.size( ) )
-            {
-                throw std::runtime_error( "Error when creating multi-arc dynamics simulator, input is inconsistent" );
-            }
-            // Create dynamics simulators
-            for( unsigned int i = 0; i < singleArcSettings.size( ); i++ )
-            {
-                integratorSettings->initialTime_ = arcStartTimes.at( i );
-
-                singleArcDynamicsSimulators_.push_back(
-                            std::make_shared< SingleArcDynamicsSimulator< StateScalarType, TimeType > >(
-                                bodyMap, integratorSettings, singleArcSettings.at( i ), false, false, true ) );
-                singleArcDynamicsSimulators_[ i ]->resetSetIntegratedResult( false );
-            }
-
-            equationsOfMotionNumericalSolution_.resize( arcStartTimes.size( ) );
-            dependentVariableHistory_.resize( arcStartTimes.size( ) );
-            cumulativeComputationTimeHistory_.resize( arcStartTimes.size( ) );
-            propagationTerminationReasons_.resize( arcStartTimes.size( ) );
-
-            // Integrate equations of motion if required.
-            if( areEquationsOfMotionToBeIntegrated )
-            {
-                integrateEquationsOfMotion( multiArcPropagatorSettings_->getInitialStates( ) );
-            }
-        }
-    }
-
-    //! Constructor of multi-arc simulator for different integration settings per arc.
-    /*!
-         *  Constructor of multi-arc simulator for different integration settings per arc.
-         *  \param bodyMap Map of bodies (with names) of all bodies in integration.
-         *  \param integratorSettings List of integrator settings for numerical integrator, defined per arc.
-         *  \param propagatorSettings Propagator settings for dynamics (must be of multi arc type)
-         *  \param areEquationsOfMotionToBeIntegrated Boolean to denote whether equations of motion should be integrated at
-         *  the end of the contructor or not.
-         *  \param clearNumericalSolutions Boolean to determine whether to clear the raw numerical solution member variables
-         *  after propagation and resetting ephemerides (default true).
-         *  \param setIntegratedResult Boolean to determine whether to automatically use the integrated results to set
-         *  ephemerides (default true).
-         */
-    MultiArcDynamicsSimulator(
-            const simulation_setup::NamedBodyMap& bodyMap,
-            const std::vector< std::shared_ptr< numerical_integrators::IntegratorSettings< TimeType > > > integratorSettings,
-            const std::shared_ptr< PropagatorSettings< StateScalarType > > propagatorSettings,
-            const bool areEquationsOfMotionToBeIntegrated = true,
-            const bool clearNumericalSolutions = true,
-            const bool setIntegratedResult = true ):
-        DynamicsSimulator< StateScalarType, TimeType >(
-            bodyMap, clearNumericalSolutions, setIntegratedResult )
-    {
-        multiArcPropagatorSettings_ =
-                std::dynamic_pointer_cast< MultiArcPropagatorSettings< StateScalarType > >( propagatorSettings );
-        if( multiArcPropagatorSettings_ == NULL )
-        {
-            throw std::runtime_error( "Error when creating multi-arc dynamics simulator, input is not multi arc" );
-        }
-        else
-        {
-            std::vector< std::shared_ptr< SingleArcPropagatorSettings< StateScalarType > > > singleArcSettings =
-                    multiArcPropagatorSettings_->getSingleArcSettings( );
-
-            if( singleArcSettings.size( ) != integratorSettings.size( ) )
-            {
-                throw std::runtime_error( "Error when creating multi-arc dynamics simulator, input sizes are inconsistent" );
-            }
-
-            arcStartTimes_.resize( singleArcSettings.size( ) );
-
-            // Create dynamics simulators
-            for( unsigned int i = 0; i < singleArcSettings.size( ); i++ )
-            {
-                singleArcDynamicsSimulators_.push_back(
-                            std::make_shared< SingleArcDynamicsSimulator< StateScalarType, TimeType > >(
-                                bodyMap, integratorSettings.at( i ), singleArcSettings.at( i ), false, false, true ) );
-                singleArcDynamicsSimulators_[ i ]->resetSetIntegratedResult( false );
-            }
-
-            equationsOfMotionNumericalSolution_.resize( singleArcSettings.size( ) );
-            dependentVariableHistory_.resize( singleArcSettings.size( ) );
-            cumulativeComputationTimeHistory_.resize( singleArcSettings.size( ) );
-            propagationTerminationReasons_.resize( singleArcSettings.size( ) );
-
-            // Integrate equations of motion if required.
-            if( areEquationsOfMotionToBeIntegrated )
-            {
-                integrateEquationsOfMotion( multiArcPropagatorSettings_->getInitialStates( ) );
-            }
-        }
-    }
-
-    //! Destructor
-    ~MultiArcDynamicsSimulator( ) { }
-
-    //! This function numerically (re-)integrates the equations of motion, using concatenated states for all arcs
-    /*!
-     *  This function numerically (re-)integrates the equations of motion, using the settings set through the constructor
-     *  and a new initial state vector provided here. The raw results are set in the equationsOfMotionNumericalSolution_
-     *  \param concatenatedInitialStates Initial state vector that is to be used for numerical integration. Note that this state
-     *  should be in the correct frame (i.e. corresponding to centralBodies in propagatorSettings_), but not in the propagator-
-     *  specific form (i.e Encke, Gauss, etc. for translational dynamics). The states for all arcs must be concatenated in
-     *  order into a single Eigen Vector.
-     */
-    void integrateEquationsOfMotion(
-            const Eigen::Matrix< StateScalarType, Eigen::Dynamic, Eigen::Dynamic >& concatenatedInitialStates )
-    {
-        std::vector< Eigen::Matrix< StateScalarType, Eigen::Dynamic, 1 > > splitInitialState;
-
-        int currentIndex = 0;
-        for( unsigned int i = 0; i < singleArcDynamicsSimulators_.size( ); i++ )
-        {
-            int currentSize = singleArcDynamicsSimulators_.at( i )->getPropagatorSettings( )->getConventionalStateSize( );
-            splitInitialState.push_back( concatenatedInitialStates.block( currentIndex, 0, currentSize, 1 ) );
-            currentIndex += currentSize;
-        }
-
-        if( currentIndex != concatenatedInitialStates.rows( ) )
-        {
-            throw std::runtime_error( "Error when doing multi-arc integration, input state vector size is incompatible with settings" );
-        }
-
-        integrateEquationsOfMotion( splitInitialState );
-    }
-
-    //! This function numerically (re-)integrates the equations of motion, using separate states for all arcs
-    /*!
-     *  This function numerically (re-)integrates the equations of motion, using the settings set through the constructor
-     *  and a new initial state vector provided here. The raw results are set in the equationsOfMotionNumericalSolution_
-     *  \param initialStatesList Initial state vector that is to be used for numerical integration. Note that this state should
-     *  be in the correct frame (i.e. corresponding to centralBodies in propagatorSettings_), but not in the propagator-
-     *  specific form (i.e Encke, Gauss, etc. for translational dynamics). The states for all stored, in order, in the input
-     *  std vector.
-     */
-    void integrateEquationsOfMotion(
-            const std::vector< Eigen::Matrix< StateScalarType, Eigen::Dynamic, 1 > >& initialStatesList )
-    {
-        // Clear existing solution (if any)
-        for( unsigned int i = 0; i < equationsOfMotionNumericalSolution_.size( ); i++ )
-        {
-            equationsOfMotionNumericalSolution_.at( i ).clear( );
-        }
-
-        for( unsigned int i = 0; i < dependentVariableHistory_.size( ); i++ )
-        {
-            dependentVariableHistory_.at( i ).clear( );
-        }
-
-        for( unsigned int i = 0; i < cumulativeComputationTimeHistory_.size( ); i++ )
-        {
-            cumulativeComputationTimeHistory_.at( i ).clear( );
-        }
-
-
-        Eigen::Matrix< StateScalarType, Eigen::Dynamic, 1 > currentArcInitialState;
-        std::vector< Eigen::Matrix< StateScalarType, Eigen::Dynamic, 1 > > arcInitialStateList;
-        bool updateInitialStates = false;
-
-        // Propagate dynamics for each arc
-        for( unsigned int i = 0; i < singleArcDynamicsSimulators_.size( ); i++ )
-        {
-            // Get arc initial state. If initial state is NaN, this signals that the initial state is to be taken from previous
-            // arc
-            if( ( i == 0 ) || ( !linear_algebra::doesMatrixHaveNanEntries( initialStatesList.at( i ) ) ) )
-            {
-                currentArcInitialState = initialStatesList.at( i );
-            }
-            else
-            {
-                currentArcInitialState = getArcInitialStateFromPreviousArcResult(
-                            equationsOfMotionNumericalSolution_.at( i - 1 ),
-                            singleArcDynamicsSimulators_.at( i )->getInitialPropagationTime( ) );
-
-                // If arc initial state is taken from previous arc, this indicates that the initial states in propagator settings
-                // need to be updated.
-                updateInitialStates = true;
-            }
-            arcInitialStateList.push_back( currentArcInitialState );
-
-            singleArcDynamicsSimulators_.at( i )->integrateEquationsOfMotion( currentArcInitialState );
-            equationsOfMotionNumericalSolution_[ i ] =
-                    std::move( singleArcDynamicsSimulators_.at( i )->getEquationsOfMotionNumericalSolution( ) );
-            dependentVariableHistory_[ i ] =
-<<<<<<< HEAD
-                    std::move( singleArcDynamicsSimulators_.at( i )->getDependentVariableHistory( ) );
-            cummulativeComputationTimeHistory_[ i ] =
-                    std::move( singleArcDynamicsSimulators_.at( i )->getCummulativeComputationTimeHistory( ) );
-=======
-                    singleArcDynamicsSimulators_.at( i )->getDependentVariableHistory( );
-            cumulativeComputationTimeHistory_[ i ] =
-                    singleArcDynamicsSimulators_.at( i )->getCumulativeComputationTimeHistory( );
->>>>>>> 7a334d32
-            propagationTerminationReasons_[ i ] = singleArcDynamicsSimulators_.at( i )->getPropagationTerminationReason( );
-            arcStartTimes_[ i ] = equationsOfMotionNumericalSolution_[ i ].begin( )->first;
-        }
-
-        if( updateInitialStates )
-        {
-            multiArcPropagatorSettings_->resetInitialStatesList(
-                        arcInitialStateList );
-        }
-
-        if( this->setIntegratedResult_ )
-        {
-            processNumericalEquationsOfMotionSolution( );
-        }
-    }
-
-    //! Function to return the numerical solution to the equations of motion.
-    /*!
-     *  Function to return the numerical solution to the equations of motion for last numerical integration. Each vector entry
-     *  denotes one arc. Key of map denotes time, values are full propagated state vectors.
-     *  \return List of maps of history of numerically integrated states.
-     */
-    std::vector< std::map< TimeType, Eigen::Matrix< StateScalarType, Eigen::Dynamic, 1 > > >
-    getEquationsOfMotionNumericalSolution( )
-    {
-        return equationsOfMotionNumericalSolution_;
-    }
-
-    //! Function to return the numerical solution of the dependent variables
-    /*!
-     *  Function to return the numerical solution of the dependent variables for last numerical integration. Each vector entry
-     *  denotes one arc. Key of map denotes time, values are dependent variable vectors
-     *  \return List of maps of dependent variable history
-     */
-    std::vector< std::map< TimeType, Eigen::VectorXd > > getDependentVariableHistory( )
-    {
-        return dependentVariableHistory_;
-    }
-
-    std::vector< std::map< TimeType, double > > getCumulativeComputationTimeHistory( )
-    {
-        return cumulativeComputationTimeHistory_;
-    }
-
-    //! Function to return the numerical solution to the equations of motion (base class interface).
-    /*!
-     *  Function to return the numerical solution to the equations of motion for last numerical integration. Each vector entry
-     *  denotes one arc. Key of map denotes time, values are full propagated state vectors.
-     *  \return List of maps of history of numerically integrated states.
-     */
-    std::vector< std::map< TimeType, Eigen::Matrix< StateScalarType, Eigen::Dynamic, 1 > > >
-    getEquationsOfMotionNumericalSolutionBase( )
-    {
-        return getEquationsOfMotionNumericalSolution( );
-    }
-
-    //! Function to return the numerical solution of the dependent variables (base class interface)
-    /*!
-     *  Function to return the numerical solution of the dependent variables for last numerical integration. Each vector entry
-     *  denotes one arc. Key of map denotes time, values are dependent variable vectors
-     *  \return List of maps of dependent variable history
-     */
-    std::vector< std::map< TimeType, Eigen::VectorXd > > getDependentVariableNumericalSolutionBase( )
-    {
-        return getDependentVariableHistory( );
-    }
-
-    std::vector< std::map< TimeType, double > > getCumulativeComputationTimeHistoryBase( )
-    {
-        return getCumulativeComputationTimeHistory( );
-    }
-
-    //! Function to reset the environment using an externally provided list of (numerically integrated) states
-    /*!
-     *  Function to reset the environment using an externally provided list of (numerically integrated) states, for instance
-     *  provided by a variational equations solver.
-     *  \param equationsOfMotionNumericalSolution Vector of state histories
-     *  (externally provided equationsOfMotionNumericalSolution_)
-     *  \param dependentVariableHistory Vector of dependent variable histories
-     *  (externally provided dependentVariableHistory_)
-     */
-    void manuallySetAndProcessRawNumericalEquationsOfMotionSolution(
-            std::vector< std::map< TimeType, Eigen::Matrix< StateScalarType, Eigen::Dynamic, 1 > > >&
-            equationsOfMotionNumericalSolution,
-            std::vector< std::map< TimeType, Eigen::VectorXd > >&
-            dependentVariableHistory)
-    {
-        // Set equationsOfMotionNumericalSolution_
-        equationsOfMotionNumericalSolution_.resize( equationsOfMotionNumericalSolution.size( ) );
-
-        for( unsigned int i = 0; i < equationsOfMotionNumericalSolution.size( ); i++ )
-        {
-            equationsOfMotionNumericalSolution_[ i ].clear( );
-            equationsOfMotionNumericalSolution_[ i ] = std::move( equationsOfMotionNumericalSolution[ i ] );
-            arcStartTimes_[ i ] = equationsOfMotionNumericalSolution_[ i ].begin( )->first;
-
-        }
-
-        // Reset environment with new states.
-        processNumericalEquationsOfMotionSolution( );
-
-        dependentVariableHistory_.resize( dependentVariableHistory.size( ) );
-
-        for( unsigned int i = 0; i < dependentVariableHistory.size( ); i++ )
-        {
-            dependentVariableHistory_[ i ].clear( );
-            dependentVariableHistory_[ i ] = std::move( dependentVariableHistory[ i ] );
-        }
-    }
-
-    //! Function to get the list of DynamicsStateDerivativeModel objects used for each arc
-    /*!
-     * Function to get the list of DynamicsStateDerivativeModel objects used for each arc
-     * \return List of DynamicsStateDerivativeModel objects used for each arc
-     */
-    std::vector< std::shared_ptr< DynamicsStateDerivativeModel< TimeType, StateScalarType > > > getDynamicsStateDerivative( )
-    {
-        std::vector< std::shared_ptr< DynamicsStateDerivativeModel< TimeType, StateScalarType > > > dynamicsStateDerivatives;
-        for( unsigned int i = 0; i < singleArcDynamicsSimulators_.size( ); i++ )
-        {
-            dynamicsStateDerivatives.push_back( singleArcDynamicsSimulators_.at( i )->getDynamicsStateDerivative( ) );
-        }
-        return dynamicsStateDerivatives;
-    }
-
-    //! Function to get the list of DynamicsSimulator objects used for each arc
-    /*!
-     * Function to get the list of DynamicsSimulator objects used for each arc
-     * \return List of DynamicsSimulator objects used for each arc
-     */
-    std::vector< std::shared_ptr< SingleArcDynamicsSimulator< StateScalarType, TimeType > > > getSingleArcDynamicsSimulators( )
-    {
-        return singleArcDynamicsSimulators_;
-    }
-
-    //! Function to retrieve the current state and end times of the arcs
-    /*!
-     * Function to retrieve the current state and end times of the arcs
-     * \return The current state and end times of the arcs
-     */
-    std::vector< double > getArcStartTimes( )
-    {
-        return arcStartTimes_;
-    }
-
-    //! Get whether the integration was completed successfully.
-    /*!
-     * @copybrief integrationCompletedSuccessfully
-     * \return Whether the integration was completed successfully by reaching the termination condition.
-     */
-    virtual bool integrationCompletedSuccessfully( ) const
-    {
-        for ( const std::shared_ptr< SingleArcDynamicsSimulator< StateScalarType, TimeType > >
-              singleArcDynamicsSimulator : singleArcDynamicsSimulators_ )
-        {
-            if ( ! singleArcDynamicsSimulator->integrationCompletedSuccessfully( ) )
-            {
-                return false;
-            }
-        }
-        return true;
-    }
-
-
-protected:
-
-    //! This function updates the environment with the numerical solution of the propagation.
-    /*!
-     *  This function updates the environment with the numerical solution of the propagation. It sets
-     *  the propagated dynamics solution as the new input for e.g., the ephemeris object of the boies that were
-     *  propagated (for translational states).
-     */
-    void processNumericalEquationsOfMotionSolution( )
-    {
-        resetIntegratedMultiArcStatesWithEqualArcDynamics(
-                    equationsOfMotionNumericalSolution_,
-                    singleArcDynamicsSimulators_.at( 0 )->getIntegratedStateProcessors( ), arcStartTimes_ );
-
-        if( clearNumericalSolutions_ )
-        {
-            for( unsigned int i = 0; i < equationsOfMotionNumericalSolution_.size( ); i++ )
-            {
-                equationsOfMotionNumericalSolution_.at( i ).clear( );
-            }
-            equationsOfMotionNumericalSolution_.clear( );
-        }
-    }
-
-    //! List of maps of state history of numerically integrated states.
-    /*!
-     *  List of maps of state history of numerically integrated states. Each entry in the list contains data on a single arc.
-     *  Key of map denotes time, values are concatenated vectors of body states in order of bodiesToIntegrate
-     */
-    std::vector< std::map< TimeType, Eigen::Matrix< StateScalarType, Eigen::Dynamic, 1 > > > equationsOfMotionNumericalSolution_;
-
-    //! List of maps of dependent variable history that was saved during numerical propagation.
-    std::vector< std::map< TimeType, Eigen::VectorXd > > dependentVariableHistory_;
-
-    std::vector< std::map< TimeType, double > > cumulativeComputationTimeHistory_;
-
-    //! Objects used to compute the dynamics of the sepatrate arcs
-    std::vector< std::shared_ptr< SingleArcDynamicsSimulator< StateScalarType, TimeType > > > singleArcDynamicsSimulators_;
-
-    //! List of start times of each arc. NOTE: This list is updated after every propagation.
-    std::vector< double > arcStartTimes_;
-
-    //! Event that triggered the termination of the propagation
-    std::vector< std::shared_ptr< PropagationTerminationDetails > > propagationTerminationReasons_;
-
-    //! Propagator settings used by this objec
-<<<<<<< HEAD
-    std::shared_ptr< MultiArcPropagatorSettings< StateScalarType > > multiArcPropagatorSettings_;
-
-};
-
-extern template class DynamicsSimulator< double, double >;
-extern template class DynamicsSimulator< long double, double >;
-extern template class DynamicsSimulator< double, Time >;
-extern template class DynamicsSimulator< long double, Time >;
-
-extern template class SingleArcDynamicsSimulator< double, double >;
-extern template class SingleArcDynamicsSimulator< long double, double >;
-extern template class SingleArcDynamicsSimulator< double, Time >;
-extern template class SingleArcDynamicsSimulator< long double, Time >;
-
-extern template class MultiArcDynamicsSimulator< double, double >;
-extern template class MultiArcDynamicsSimulator< long double, double >;
-extern template class MultiArcDynamicsSimulator< double, Time >;
-extern template class MultiArcDynamicsSimulator< long double, Time >;
-=======
-    boost::shared_ptr< MultiArcPropagatorSettings< StateScalarType > > multiArcPropagatorSettings_;
-
-};
-
-//extern template class MultiArcDynamicsSimulator< double, double >;
-//extern template class MultiArcDynamicsSimulator< long double, double >;
-//extern template class MultiArcDynamicsSimulator< double, Time >;
-//extern template class MultiArcDynamicsSimulator< long double, Time >;
->>>>>>> 7a334d32
-
-} // namespace propagators
-
-} // namespace tudat
-
-
-#endif // TUDAT_DYNAMICSSIMULATOR_H
+/*    Copyright (c) 2010-2018, Delft University of Technology
+ *    All rigths reserved
+ *
+ *    This file is part of the Tudat. Redistribution and use in source and
+ *    binary forms, with or without modification, are permitted exclusively
+ *    under the terms of the Modified BSD license. You should have received
+ *    a copy of the license with this file. If not, please or visit:
+ *    http://tudat.tudelft.nl/LICENSE.
+ */
+
+#ifndef TUDAT_DYNAMICSSIMULATOR_H
+#define TUDAT_DYNAMICSSIMULATOR_H
+
+#include <vector>
+#include <string>
+#include <chrono>
+
+#include <boost/make_shared.hpp>
+#include <boost/assign/list_of.hpp>
+
+#include "Tudat/Basics/tudatTypeTraits.h"
+#include "Tudat/Basics/utilities.h"
+#include "Tudat/Astrodynamics/Propagators/nBodyStateDerivative.h"
+#include "Tudat/Astrodynamics/Ephemerides/frameManager.h"
+#include "Tudat/SimulationSetup/PropagationSetup/propagationSettings.h"
+#include "Tudat/SimulationSetup/PropagationSetup/setNumericallyIntegratedStates.h"
+#include "Tudat/Astrodynamics/Propagators/integrateEquations.h"
+#include "Tudat/SimulationSetup/PropagationSetup/createStateDerivativeModel.h"
+#include "Tudat/SimulationSetup/PropagationSetup/createEnvironmentUpdater.h"
+#include "Tudat/SimulationSetup/PropagationSetup/propagationTermination.h"
+#include "Tudat/Astrodynamics/Propagators/dynamicsStateDerivativeModel.h"
+#include "Tudat/Mathematics/Interpolators/lagrangeInterpolator.h"
+
+namespace tudat
+{
+
+namespace propagators
+{
+
+//! Function to get the states of a set of bodies, w.r.t. some set of central bodies, at the requested time.
+/*!
+* Function to get the states of a set of bodies, w.r.t. some set of central bodies, at the requested time.
+* \param bodiesToIntegrate List of bodies for which to retrieve state.
+* \param centralBodies Origins w.r.t. which to retrieve states of bodiesToIntegrate.
+* \param bodyMap List of bodies to use in simulations.
+* \param initialTime Time at which to retrieve states.
+* \param frameManager OBject with which to calculate frame origin translations.
+* \return Initial state vector (with 6 Cartesian elements per body, in order of bodiesToIntegrate vector).
+*/
+template< typename TimeType = double, typename StateScalarType = double >
+Eigen::Matrix< StateScalarType, Eigen::Dynamic, 1 > getInitialStatesOfBodies(
+        const std::vector< std::string >& bodiesToIntegrate,
+        const std::vector< std::string >& centralBodies,
+        const simulation_setup::NamedBodyMap& bodyMap,
+        const TimeType initialTime,
+        const std::shared_ptr< ephemerides::ReferenceFrameManager > frameManager )
+{
+    // Set initial states of bodies to integrate.
+    Eigen::Matrix< StateScalarType, Eigen::Dynamic, 1 > systemInitialState =
+            Eigen::Matrix< StateScalarType, Eigen::Dynamic, 1 >::Zero( bodiesToIntegrate.size( ) * 6, 1 );
+    std::shared_ptr< ephemerides::Ephemeris > ephemerisOfCurrentBody;
+
+    // Iterate over all bodies.
+    for( unsigned int i = 0; i < bodiesToIntegrate.size( ) ; i++ )
+    {
+        ephemerisOfCurrentBody = bodyMap.at( bodiesToIntegrate.at( i ) )->getEphemeris( );
+
+        if ( ! ephemerisOfCurrentBody )
+        {
+            throw std::runtime_error( "Could not determine initial state for body " + bodiesToIntegrate.at( i ) +
+                                      " because it does not have a valid Ephemeris object." );
+        }
+
+        // Get body initial state from ephemeris
+        systemInitialState.segment( i * 6 , 6 ) = ephemerisOfCurrentBody->getTemplatedStateFromEphemeris<
+                StateScalarType, TimeType >( initialTime );
+
+        // Correct initial state if integration origin and ephemeris origin are not equal.
+        if( centralBodies.at( i ) != ephemerisOfCurrentBody->getReferenceFrameOrigin( ) )
+        {
+            std::shared_ptr< ephemerides::Ephemeris > correctionEphemeris =
+                    frameManager->getEphemeris( ephemerisOfCurrentBody->getReferenceFrameOrigin( ), centralBodies.at( i ) );
+            systemInitialState.segment( i * 6 , 6 ) -= correctionEphemeris->getTemplatedStateFromEphemeris<
+                    StateScalarType, TimeType >( initialTime );
+        }
+    }
+    return systemInitialState;
+}
+
+
+std::shared_ptr< ephemerides::ReferenceFrameManager > createFrameManager(
+        const simulation_setup::NamedBodyMap& bodyMap );
+
+//! Function to get the states of a set of bodies, w.r.t. some set of central bodies, at the requested time.
+/*!
+* Function to get the states of a set of bodies, w.r.t. some set of central bodies, at the requested time, creates
+* frameManager from input data.
+* \param bodiesToIntegrate List of bodies for which to retrieve state.
+* \param centralBodies Origins w.r.t. which to retrieve states of bodiesToIntegrate.
+* \param bodyMap List of bodies to use in simulations.
+* \param initialTime Time at which to retrieve states.
+* \return Initial state vector (with 6 Cartesian elements per body, in order of bodiesToIntegrate vector).
+*/
+template< typename TimeType = double, typename StateScalarType = double >
+Eigen::Matrix< StateScalarType, Eigen::Dynamic, 1 > getInitialStatesOfBodies(
+        const std::vector< std::string >& bodiesToIntegrate,
+        const std::vector< std::string >& centralBodies,
+        const  simulation_setup::NamedBodyMap& bodyMap,
+        const TimeType initialTime )
+{
+    // Create ReferenceFrameManager and call overloaded function.
+    return getInitialStatesOfBodies< TimeType, StateScalarType >(
+                bodiesToIntegrate, centralBodies, bodyMap, initialTime,
+                createFrameManager( bodyMap ) );
+}
+
+//! Function to get the states of single body, w.r.t. some central body, at the requested time.
+/*!
+* Function to get the states of  single body, w.r.t. some central body, at the requested time. This function creates
+* frameManager from input data to perform all required conversions.
+* \param bodyToIntegrate Body for which to retrieve state
+* \param centralBody Origin w.r.t. which to retrieve state of bodyToIntegrate.
+* \param bodyMap List of bodies to use in simulations.
+* \param initialTime Time at which to retrieve state.
+* \return Initial state vector of bodyToIntegrate
+*/
+template< typename TimeType = double, typename StateScalarType = double >
+Eigen::Matrix< StateScalarType, Eigen::Dynamic, 1 > getInitialStateOfBody(
+        const std::string& bodyToIntegrate,
+        const std::string& centralBody,
+        const  simulation_setup::NamedBodyMap& bodyMap,
+        const TimeType initialTime )
+{
+    return getInitialStatesOfBodies< TimeType, StateScalarType >(
+    { bodyToIntegrate }, { centralBody }, bodyMap, initialTime );
+}
+
+//! Function to get the state of single body, w.r.t. some central body, at a set of requested times, concatanated into one vector.
+/*!
+* Function to get the states of  single body, w.r.t. some central body, at a set of requested times, concatanated into one vector.
+* This function creates frameManager from input data to perform all required conversions.
+* \param bodyToIntegrate Body for which to retrieve state
+* \param centralBody Origin w.r.t. which to retrieve state of bodyToIntegrate.
+* \param bodyMap List of bodies to use in simulations.
+* \param arcStartTimes List of times at which to retrieve states.
+* \return Initial state vectosr of bodyToIntegrate at requested times.
+*/
+template< typename TimeType = double, typename StateScalarType = double >
+Eigen::Matrix< StateScalarType, Eigen::Dynamic, 1 > getInitialArcWiseStateOfBody(
+        const std::string& bodyToIntegrate,
+        const std::string& centralBody,
+        const simulation_setup::NamedBodyMap& bodyMap,
+        const std::vector< TimeType > arcStartTimes )
+{
+    Eigen::Matrix< StateScalarType, Eigen::Dynamic, 1 > initialStates = Eigen::Matrix< StateScalarType, Eigen::Dynamic, 1 >::Zero(
+                6 * arcStartTimes.size( ), 1 );
+    for( unsigned int i = 0; i < arcStartTimes.size( ); i++ )
+    {
+        initialStates.block( 6 * i, 0, 6, 1 ) = getInitialStateOfBody< double, StateScalarType >(
+                    bodyToIntegrate, centralBody, bodyMap, arcStartTimes.at( i ) );
+    }
+    return initialStates;
+}
+
+//! Base class for performing full numerical integration of a dynamical system.
+/*!
+ *  Base class for performing full numerical integration of a dynamical system. Governing equations are set once,
+ *  but can be re-integrated for different initial conditions using the same instance of the class.
+ *  Derived classes define the specific kind of integration that is performed
+ *  (single-arc/multi-arc/etc.)
+ */
+template< typename StateScalarType = double, typename TimeType = double,
+          typename std::enable_if< is_state_scalar_and_time_type< StateScalarType, TimeType >::value, int >::type = 0 >
+class DynamicsSimulator
+{
+public:
+
+    //! Constructor of simulator.
+    /*!
+     *  Constructor of simulator, constructs integrator and object for calculating each time step of integration.
+     *  \param bodyMap Map of bodies (with names) of all bodies in integration.
+     *  \param clearNumericalSolutions Boolean to determine whether to clear the raw numerical solution member variables
+     *  after propagation and resetting ephemerides (default true).
+     *  \param setIntegratedResult Boolean to determine whether to automatically use the integrated results to set
+     *  ephemerides (default true).
+     */
+    DynamicsSimulator(
+            const simulation_setup::NamedBodyMap& bodyMap,
+            const bool clearNumericalSolutions = true,
+            const bool setIntegratedResult = true ):
+        bodyMap_( bodyMap ),
+        clearNumericalSolutions_( clearNumericalSolutions ),
+        setIntegratedResult_( setIntegratedResult ){ }
+
+    //! Virtual destructor
+    virtual ~DynamicsSimulator( ) { }
+
+    //! This function numerically (re-)integrates the equations of motion.
+    /*!
+     *  This function numerically (re-)integrates the equations of motion, using the settings set through the constructor
+     *  and a new initial state vector provided here. The raw results are set in the equationsOfMotionNumericalSolution_
+     *  \param initialGlobalStates Initial state vector that is to be used for numerical integration.
+     *  Note that this state should be in the correct frame (i.e. corresponding to centralBodies in propagatorSettings_),
+     *  but not in the propagator-specific form (i.e Encke, Gauss, etc. for translational dynamics)
+     * \sa SingleStateTypeDerivative::convertToOutputSolution
+     */
+    virtual void integrateEquationsOfMotion(
+            const Eigen::Matrix< StateScalarType, Eigen::Dynamic, Eigen::Dynamic >& initialGlobalStates ) = 0;
+
+    //! Get whether the integration was completed successfully.
+    /*!
+     * @copybrief integrationCompletedSuccessfully
+     * \return Whether the integration was completed successfully by reaching the termination condition.
+     */
+    virtual bool integrationCompletedSuccessfully( ) const = 0;
+
+    //! Pure virtual function that returns the numerical result of the state propagation
+    /*!
+     * Pure virtual function that returns the numerical result of the state propagation.
+     * \return Numerical result of the state propagation. See derived class documentation for precise contents structure.
+     */
+    virtual std::vector< std::map< TimeType, Eigen::Matrix< StateScalarType, Eigen::Dynamic, 1 > > >
+    getEquationsOfMotionNumericalSolutionBase( ) = 0;
+
+    //! Pure virtual function that returns the numerical result of the dependent variable history
+    /*!
+     * Pure virtual function that returns the numerical result of the dependent variable history
+     * \return Numerical result of the  dependent variable history. See derived class documentation for precise contents
+     *  structure.
+     */
+    virtual std::vector< std::map< TimeType, Eigen::VectorXd > > getDependentVariableNumericalSolutionBase( ) = 0;
+
+    virtual std::vector< std::map< TimeType, double > > getCumulativeComputationTimeHistoryBase( ) = 0;
+
+    //! Function to get the map of named bodies involved in simulation.
+    /*!
+     *  Function to get the map of named bodies involved in simulation.
+     *  \return Map of named bodies involved in simulation.
+     */
+    simulation_setup::NamedBodyMap getNamedBodyMap( )
+    {
+        return bodyMap_;
+    }
+
+    //! Function to reset the named body map.
+    /*!
+     *  Function to reset the named body map.
+     *  \param bodyMap The new named body map.
+     */
+    void resetNamedBodyMap( const simulation_setup::NamedBodyMap& bodyMap )
+    {
+        bodyMap_ = bodyMap;
+    }
+
+    void resetSetIntegratedResult( const bool setIntegratedResult )
+    {
+        setIntegratedResult_ = setIntegratedResult;
+    }
+
+protected:
+
+    //! This function updates the environment with the numerical solution of the propagation.
+    /*!
+     *  This function updates the environment with the numerical solution of the propagation. For instance, it sets
+     *  the propagated translational dynamics solution as the new input for the Ephemeris object of the body that was
+     *  propagated. This function is pure virtual and must be implemented in the derived class.
+     */
+    virtual void processNumericalEquationsOfMotionSolution( ) = 0;
+
+    //!  Map of bodies (with names) of all bodies in integration.
+    simulation_setup::NamedBodyMap bodyMap_;
+
+    //! Boolean to determine whether to clear the raw numerical solution member variables after propagation and
+    //! resetting ephemerides.
+    bool clearNumericalSolutions_;
+
+    //! Boolean to determine whether to automatically use the integrated results to set ephemerides.
+    bool setIntegratedResult_;
+};
+
+//extern template class DynamicsSimulator< double, double >;
+//extern template class DynamicsSimulator< long double, double >;
+//extern template class DynamicsSimulator< double, Time >;
+//extern template class DynamicsSimulator< long double, Time >;
+
+//! Class for performing full numerical integration of a dynamical system in a single arc.
+/*!
+ *  Class for performing full numerical integration of a dynamical system in a single arc, i.e. the equations of motion
+ *  have a single initial time, and are propagated once for the full prescribed time interval. This is in contrast to
+ *  multi-arc dynamics, where the time interval si cut into pieces. In this class, the governing equations are set once,
+ *  but can be re-integrated for different initial conditions using the same instance of the class.
+ */
+template< typename StateScalarType = double, typename TimeType = double >
+class SingleArcDynamicsSimulator: public DynamicsSimulator< StateScalarType, TimeType >
+{
+public:
+
+    using DynamicsSimulator< StateScalarType, TimeType >::bodyMap_;
+    using DynamicsSimulator< StateScalarType, TimeType >::clearNumericalSolutions_;
+    using DynamicsSimulator< StateScalarType, TimeType >::setIntegratedResult_;
+
+    //! Constructor of simulator.
+    /*!
+     *  Constructor of simulator, constructs integrator and object for calculating each time step of integration.
+     *  \param bodyMap Map of bodies (with names) of all bodies in integration.
+     *  \param integratorSettings Settings for numerical integrator.
+     *  \param propagatorSettings Settings for propagator.
+     *  \param areEquationsOfMotionToBeIntegrated Boolean to denote whether equations of motion should be integrated
+     *  immediately at the end of the contructor or not (default true).
+     *  \param clearNumericalSolutions Boolean to determine whether to clear the raw numerical solution member variables
+     *  after propagation and resetting ephemerides (default false).
+     *  \param setIntegratedResult Boolean to determine whether to automatically use the integrated results to set
+     *  ephemerides (default false).
+     *  \param printNumberOfFunctionEvaluations Boolean denoting whether the number of function evaluations should be printed
+     *  at the end of propagation.
+     *  \param initialClockTime Initial clock time from which to determine cumulative computation time.
+     *  By default now( ), i.e. the moment at which this function is called.
+     */
+    SingleArcDynamicsSimulator(
+            const simulation_setup::NamedBodyMap& bodyMap,
+            const std::shared_ptr< numerical_integrators::IntegratorSettings< TimeType > > integratorSettings,
+            const std::shared_ptr< PropagatorSettings< StateScalarType > > propagatorSettings,
+            const bool areEquationsOfMotionToBeIntegrated = true,
+            const bool clearNumericalSolutions = false,
+            const bool setIntegratedResult = false,
+            const bool printNumberOfFunctionEvaluations = false,
+            const std::chrono::steady_clock::time_point initialClockTime = std::chrono::steady_clock::now( ),
+            const std::vector< std::shared_ptr< SingleStateTypeDerivative< StateScalarType, TimeType > > >& stateDerivativeModels =
+            std::vector< std::shared_ptr< SingleStateTypeDerivative< StateScalarType, TimeType > > >( ) ):
+        DynamicsSimulator< StateScalarType, TimeType >(
+            bodyMap, clearNumericalSolutions, setIntegratedResult ),
+        integratorSettings_( integratorSettings ),
+        propagatorSettings_(
+            std::dynamic_pointer_cast< SingleArcPropagatorSettings< StateScalarType > >( propagatorSettings ) ),
+        initialPropagationTime_( integratorSettings_->initialTime_ ),
+        printNumberOfFunctionEvaluations_( printNumberOfFunctionEvaluations ), initialClockTime_( initialClockTime ),
+        propagationTerminationReason_( std::make_shared< PropagationTerminationDetails >( propagation_never_run ) )
+    {
+        if( propagatorSettings == NULL )
+        {
+            throw std::runtime_error( "Error in dynamics simulator, propagator settings not defined." );
+        }
+        else if( std::dynamic_pointer_cast< SingleArcPropagatorSettings< StateScalarType > >( propagatorSettings ) == NULL )
+        {
+            throw std::runtime_error( "Error in dynamics simulator, input must be single-arc." );
+        }
+
+        if( integratorSettings == NULL )
+        {
+            throw std::runtime_error( "Error in dynamics simulator, integrator settings not defined." );
+        }
+        if( setIntegratedResult_ )
+        {
+            frameManager_ = createFrameManager( bodyMap );
+            integratedStateProcessors_ = createIntegratedStateProcessors< TimeType, StateScalarType >(
+                        propagatorSettings_, bodyMap_, frameManager_ );
+        }
+        environmentUpdater_ = createEnvironmentUpdaterForDynamicalEquations< StateScalarType, TimeType >(
+                    propagatorSettings_, bodyMap_ );
+
+        if( stateDerivativeModels.size( ) == 0 )
+        {
+            dynamicsStateDerivative_ = std::make_shared< DynamicsStateDerivativeModel< TimeType, StateScalarType > >(
+                        createStateDerivativeModels< StateScalarType, TimeType >(
+                            propagatorSettings_, bodyMap_, initialPropagationTime_ ),
+                        std::bind( &EnvironmentUpdater< StateScalarType, TimeType >::updateEnvironment,
+                                     environmentUpdater_, std::placeholders::_1, std::placeholders::_2, std::placeholders::_3 ) );
+        }
+        else
+        {
+            dynamicsStateDerivative_ = std::make_shared< DynamicsStateDerivativeModel< TimeType, StateScalarType > >(
+                        stateDerivativeModels,
+                        std::bind( &EnvironmentUpdater< StateScalarType, TimeType >::updateEnvironment,
+                                     environmentUpdater_, std::placeholders::_1, std::placeholders::_2, std::placeholders::_3 ) );
+        }
+        propagationTerminationCondition_ = createPropagationTerminationConditions(
+                    propagatorSettings_->getTerminationSettings( ), bodyMap_, integratorSettings->initialTimeStep_ );
+
+        if( propagatorSettings_->getDependentVariablesToSave( ) != NULL )
+        {
+            std::pair< std::function< Eigen::VectorXd( ) >, std::map< int, std::string > > dependentVariableData =
+                    createDependentVariableListFunction< TimeType, StateScalarType >(
+                        propagatorSettings_->getDependentVariablesToSave( ), bodyMap_,
+                        dynamicsStateDerivative_->getStateDerivativeModels( ) );
+            dependentVariablesFunctions_ = dependentVariableData.first;
+            dependentVariableIds_ = dependentVariableData.second;
+
+            if( propagatorSettings_->getDependentVariablesToSave( )->printDependentVariableTypes_ )
+            {
+                std::cout << "Dependent variables being saved, output vectors contain: " << std::endl
+                          << "Vector entry, Vector contents" << std::endl;
+                utilities::printMapContents( dependentVariableIds_ );
+            }
+        }
+
+        stateDerivativeFunction_ =
+                std::bind( &DynamicsStateDerivativeModel< TimeType, StateScalarType >::computeStateDerivative,
+                             dynamicsStateDerivative_, std::placeholders::_1, std::placeholders::_2 );
+        doubleStateDerivativeFunction_ =
+                std::bind( &DynamicsStateDerivativeModel< TimeType, StateScalarType >::computeStateDoubleDerivative,
+                             dynamicsStateDerivative_, std::placeholders::_1, std::placeholders::_2 );
+
+        statePostProcessingFunction_ =
+                std::bind( &DynamicsStateDerivativeModel< TimeType, StateScalarType >::postProcessState,
+                             dynamicsStateDerivative_, std::placeholders::_1 );
+
+        // Integrate equations of motion if required.
+        if( areEquationsOfMotionToBeIntegrated )
+        {
+            integrateEquationsOfMotion( propagatorSettings_->getInitialStates( ) );
+        }
+    }
+
+    //! Destructor
+    ~SingleArcDynamicsSimulator( ) { }
+
+    //! This function numerically (re-)integrates the equations of motion.
+    /*!
+     *  This function numerically (re-)integrates the equations of motion, using the settings set through the constructor
+     *  and a new initial state vector provided here. The raw results are set in the equationsOfMotionNumericalSolution_
+     *  \param initialStates Initial state vector that is to be used for numerical integration. Note that this state should
+     *  be in the correct frame (i.e. corresponding to centralBodies in propagatorSettings_), but not in the propagator-
+     *  specific form (i.e Encke, Gauss, etc. for translational dynamics)
+     * \sa SingleStateTypeDerivative::convertToOutputSolution
+     */
+    void integrateEquationsOfMotion(
+            const Eigen::Matrix< StateScalarType, Eigen::Dynamic, Eigen::Dynamic >& initialStates )
+    {
+        // Empty solution maps
+        equationsOfMotionNumericalSolution_.clear( );
+        equationsOfMotionNumericalSolutionRaw_.clear( );
+
+        // Reset functions
+        dynamicsStateDerivative_->setPropagationSettings( std::vector< IntegratedStateType >( ), 1, 0 );
+        dynamicsStateDerivative_->resetFunctionEvaluationCounter( );
+        dynamicsStateDerivative_->resetCumulativeFunctionEvaluationCounter( );
+
+        // Reset initial time to ensure consistency with multi-arc propagation.
+        integratorSettings_->initialTime_ = this->initialPropagationTime_;
+
+        // Integrate equations of motion numerically.
+        propagationTerminationReason_ =
+                EquationIntegrationInterface< Eigen::Matrix< StateScalarType, Eigen::Dynamic, 1 >, TimeType >::integrateEquations(
+                    stateDerivativeFunction_, equationsOfMotionNumericalSolutionRaw_,
+                    dynamicsStateDerivative_->convertFromOutputSolution(
+                        initialStates, this->initialPropagationTime_ ), integratorSettings_,
+                    propagationTerminationCondition_,
+                    dependentVariableHistory_,
+                    cumulativeComputationTimeHistory_,
+                    dependentVariablesFunctions_,
+                    statePostProcessingFunction_,
+                    propagatorSettings_->getPrintInterval( ),
+                    initialClockTime_ );
+
+        // Convert numerical solution to conventional state
+        dynamicsStateDerivative_->convertNumericalStateSolutionsToOutputSolutions(
+                    equationsOfMotionNumericalSolution_, equationsOfMotionNumericalSolutionRaw_ );
+
+        // Retrieve number of cumulative function evaluations
+        cumulativeNumberOfFunctionEvaluations_ = dynamicsStateDerivative_->getCumulativeNumberOfFunctionEvaluations( );
+
+        // Retrieve and print number of total function evaluations
+        if ( printNumberOfFunctionEvaluations_ )
+        {
+            std::cout << "Total Number of Function Evaluations: "
+                      << dynamicsStateDerivative_->getNumberOfFunctionEvaluations( ) << std::endl;
+        }
+
+        if( this->setIntegratedResult_ )
+        {
+            processNumericalEquationsOfMotionSolution( );
+        }
+    }
+
+    //! Function to return the map of state history of numerically integrated bodies.
+    /*!
+     * Function to return the map of state history of numerically integrated bodies.
+     * \return Map of state history of numerically integrated bodies.
+     */
+    std::map< TimeType, Eigen::Matrix< StateScalarType, Eigen::Dynamic, 1 > > getEquationsOfMotionNumericalSolution( )
+    {
+        return equationsOfMotionNumericalSolution_;
+    }
+
+    //! Function to return the map of state history of numerically integrated bodies, in propagation coordinates.
+    /*!
+     * Function to return the map of state history of numerically integrated bodies, in propagation coordinates.
+     * \return Map of state history of numerically integrated bodies, in propagation coordinates.
+     */
+    std::map< TimeType, Eigen::Matrix< StateScalarType, Eigen::Dynamic, 1 > > getEquationsOfMotionNumericalSolutionRaw( )
+    {
+        return equationsOfMotionNumericalSolutionRaw_;
+    }
+
+    //! Function to return the map of dependent variable history that was saved during numerical propagation.
+    /*!
+     * Function to return the map of dependent variable history that was saved during numerical propagation.
+     * \return Map of dependent variable history that was saved during numerical propagation.
+     */
+    std::map< TimeType, Eigen::VectorXd > getDependentVariableHistory( )
+    {
+        return dependentVariableHistory_;
+    }
+
+    //! Function to return the map of cumulative computation time history that was saved during numerical propagation.
+    /*!
+     * Function to return the map of cumulative computation time history that was saved during numerical propagation.
+     * \return Map of cumulative computation time history that was saved during numerical propagation.
+     */
+    std::map< TimeType, double > getCumulativeComputationTimeHistory( )
+    {
+        return cumulativeComputationTimeHistory_;
+    }
+
+    //! Function to return the map of number of cumulative function evaluations that was saved during numerical propagation.
+    /*!
+     * Function to return the map of cumulative number of function evaluations that was saved during numerical propagation.
+     * \return Map of cumulative number of function evaluations that was saved during numerical propagation.
+     */
+    std::map< TimeType, unsigned int > getCumulativeNumberOfFunctionEvaluations( )
+    {
+        return cumulativeNumberOfFunctionEvaluations_;
+    }
+
+    //! Function to return the map of state history of numerically integrated bodies (base class interface).
+    /*!
+     * Function to return the map of state history of numerically integrated bodies (base class interface).
+     * \return Vector is size 1, with entry: map of state history of numerically integrated bodies.
+     */
+    std::vector< std::map< TimeType, Eigen::Matrix< StateScalarType, Eigen::Dynamic, 1 > > > getEquationsOfMotionNumericalSolutionBase( )
+    {
+        return std::vector< std::map< TimeType, Eigen::Matrix< StateScalarType, Eigen::Dynamic, 1 > > >(
+                    { getEquationsOfMotionNumericalSolution( ) } );
+    }
+
+    //! Function to return the map of dependent variable history that was saved during numerical propagation (base class interface)
+    /*!
+     * Function to return the map of dependent variable history that was saved during numerical propagation (base class interface)
+     * \return Vector is size 1, with entry: map of dependent variable history that was saved during numerical propagation.
+     */
+    std::vector< std::map< TimeType, Eigen::VectorXd > > getDependentVariableNumericalSolutionBase( )
+    {
+        return std::vector< std::map< TimeType, Eigen::VectorXd > >(
+                    { getDependentVariableHistory( ) } );
+    }
+
+    //! Function to return the map of cumulative computation time history that was saved during numerical propagation.
+    /*!
+     * Function to return the map of cumulative computation time history that was saved during numerical propagation (base class interface).
+     * \return Vector is size 1, with entry: map of cumulative computation time history that was saved during numerical propagation.
+     */
+    std::vector< std::map< TimeType, double > > getCumulativeComputationTimeHistoryBase( )
+    {
+        return std::vector< std::map< TimeType, double > >( { getCumulativeComputationTimeHistory( ) } );
+    }
+
+    //! Function to reset the environment from an externally generated state history.
+    /*!
+     * Function to reset the environment from an externally generated state history, the order of the entries in the
+     * state vectors are proscribed by propagatorSettings
+     * \param equationsOfMotionNumericalSolution Externally generated state history.
+     * \param dependentVariableHistory Externally generated dependent variable history.
+     */
+    void manuallySetAndProcessRawNumericalEquationsOfMotionSolution(
+            const std::map< TimeType, Eigen::Matrix< StateScalarType, Eigen::Dynamic, 1 > >&
+            equationsOfMotionNumericalSolution,
+            const std::map< TimeType, Eigen::VectorXd >& dependentVariableHistory)
+    {
+        equationsOfMotionNumericalSolution_ = equationsOfMotionNumericalSolution;
+        dependentVariableHistory_ = dependentVariableHistory;
+        processNumericalEquationsOfMotionSolution( );
+    }
+
+    //! Function to get the settings for the numerical integrator.
+    /*!
+     * Function to get the settings for the numerical integrator.
+     * \return The settings for the numerical integrator.
+     */
+    std::shared_ptr< numerical_integrators::IntegratorSettings< TimeType > > getIntegratorSettings( )
+    {
+        return integratorSettings_;
+    }
+
+    //! Function to get the function that performs a single state derivative function evaluation.
+    /*!
+     * Function to get the function that performs a single state derivative function evaluation.
+     * \return Function that performs a single state derivative function evaluation.
+     */
+    std::function< Eigen::Matrix< StateScalarType, Eigen::Dynamic, Eigen::Dynamic >
+    ( const TimeType, const Eigen::Matrix< StateScalarType, Eigen::Dynamic, Eigen::Dynamic >&) >
+    getStateDerivativeFunction( )
+    {
+        return stateDerivativeFunction_;
+    }
+
+    //! Function to get the function that performs a single state derivative function evaluation with double precision.
+    /*!
+     * Function to get the function that performs a single state derivative function evaluation with double precision,
+     * regardless of template arguments.
+     * \return Function that performs a single state derivative function evaluation with double precision.
+     */
+    std::function< Eigen::Matrix< double, Eigen::Dynamic, Eigen::Dynamic >
+    ( const double, const Eigen::Matrix< double, Eigen::Dynamic, Eigen::Dynamic >& ) > getDoubleStateDerivativeFunction( )
+    {
+        return doubleStateDerivativeFunction_;
+    }
+
+    //! Function to get the settings for the propagator.
+    /*!
+     * Function to get the settings for the propagator.
+     * \return The settings for the propagator.
+     */
+    std::shared_ptr< SingleArcPropagatorSettings< StateScalarType > > getPropagatorSettings( )
+    {
+        return propagatorSettings_;
+    }
+
+    //! Function to get the object that updates the environment.
+    /*!
+     * Function to get the object responsible for updating the environment based on the current state and time.
+     * \return Object responsible for updating the environment based on the current state and time.
+     */
+    std::shared_ptr< EnvironmentUpdater< StateScalarType, TimeType > > getEnvironmentUpdater( )
+    {
+        return environmentUpdater_;
+    }
+
+    //! Function to get the object that updates and returns state derivative
+    /*!
+     * Function to get the object that updates current environment and returns state derivative from single function call
+     * \return Object that updates current environment and returns state derivative from single function call
+     */
+    std::shared_ptr< DynamicsStateDerivativeModel< TimeType, StateScalarType > > getDynamicsStateDerivative( )
+    {
+        return dynamicsStateDerivative_;
+    }
+
+    //! Function to retrieve the object defining when the propagation is to be terminated.
+    /*!
+     * Function to retrieve the object defining when the propagation is to be terminated.
+     * \return Object defining when the propagation is to be terminated.
+     */
+    std::shared_ptr< PropagationTerminationCondition > getPropagationTerminationCondition( )
+    {
+        return propagationTerminationCondition_;
+    }
+
+    //! Function to retrieve the list of object that process the integrated numerical solution by updating the environment
+    /*!
+     * Function to retrieve the List of object (per dynamics type) that process the integrated numerical solution by
+     * updating the environment
+     * \return List of object (per dynamics type) that process the integrated numerical solution by updating the environment
+     */
+    std::map< IntegratedStateType, std::vector< std::shared_ptr<
+    IntegratedStateProcessor< TimeType, StateScalarType > > > > getIntegratedStateProcessors( )
+    {
+        return integratedStateProcessors_;
+    }
+
+    //! Function to retrieve the event that triggered the termination of the last propagation
+    /*!
+     * Function to retrieve the event that triggered the termination of the last propagation
+     * \return Event that triggered the termination of the last propagation
+     */
+    std::shared_ptr< PropagationTerminationDetails > getPropagationTerminationReason( )
+    {
+        return propagationTerminationReason_;
+    }
+
+    //! Get whether the integration was completed successfully.
+    /*!
+     * Get whether the integration was completed successfully.
+     * \return Whether the integration was completed successfully by reaching the termination condition.
+     */
+    virtual bool integrationCompletedSuccessfully( ) const
+    {
+        return ( propagationTerminationReason_->getPropagationTerminationReason( ) == termination_condition_reached );
+    }
+
+    //! Function to retrieve the dependent variables IDs
+    /*!
+     * Function to retrieve the dependent variables IDs
+     * \return Map listing starting entry of dependent variables in output vector, along with associated ID
+     */
+    std::map< int, std::string > getDependentVariableIds( )
+    {
+        return dependentVariableIds_;
+    }
+
+    //! Function to retrieve initial time of propagation
+    /*!
+     * Function to retrieve initial time of propagation
+     * \return Initial time of propagation
+     */
+    double getInitialPropagationTime( )
+    {
+        return this->initialPropagationTime_;
+    }
+
+    //! Function to retrieve the functions that compute the dependent variables at each time step
+    /*!
+     * Function to retrieve the functions that compute the dependent variables at each time step
+     * \return Functions that compute the dependent variables at each time step
+     */
+    std::function< Eigen::VectorXd( ) > getDependentVariablesFunctions( )
+    {
+        return dependentVariablesFunctions_;
+    }
+
+    //! Function to reset the object that checks whether the simulation has finished from
+    //! (newly defined) propagation settings.
+    /*!
+     *  Function to reset the object that checks whether the simulation has finished from
+     *  (newly defined) propagation settings.
+     */
+    void resetPropagationTerminationConditions( )
+    {
+        propagationTerminationCondition_ = createPropagationTerminationConditions(
+                    propagatorSettings_->getTerminationSettings( ), bodyMap_,
+                            integratorSettings_->initialTimeStep_ );
+    }
+
+protected:
+
+    //! This function updates the environment with the numerical solution of the propagation.
+    /*!
+     *  This function updates the environment with the numerical solution of the propagation. It sets
+     *  the propagated translational dynamics solution as the new input for the Ephemeris object of the body that was
+     *  propagated.
+     */
+    void processNumericalEquationsOfMotionSolution( )
+    {
+        // Create and set interpolators for ephemerides
+        resetIntegratedStates( equationsOfMotionNumericalSolution_, integratedStateProcessors_ );
+
+        // Clear numerical solution if so required.
+        if( clearNumericalSolutions_ )
+        {
+            equationsOfMotionNumericalSolution_.clear( );
+            equationsOfMotionNumericalSolutionRaw_.clear( );
+        }
+
+        for( simulation_setup::NamedBodyMap::const_iterator
+             bodyIterator = bodyMap_.begin( );
+             bodyIterator != bodyMap_.end( ); bodyIterator++ )
+        {
+            bodyIterator->second->updateConstantEphemerisDependentMemberQuantities( );
+        }
+    }
+
+    //! List of object (per dynamics type) that process the integrated numerical solution by updating the environment
+    std::map< IntegratedStateType, std::vector< std::shared_ptr<
+    IntegratedStateProcessor< TimeType, StateScalarType > > > > integratedStateProcessors_;
+
+    //! Object responsible for updating the environment based on the current state and time.
+    /*!
+     *  Object responsible for updating the environment based on the current state and time. Calling the updateEnvironment
+     * function automatically updates all dependent variables that are needed to calulate the state derivative.
+     */
+    std::shared_ptr< EnvironmentUpdater< StateScalarType, TimeType > > environmentUpdater_;
+
+    //! Interface object that updates current environment and returns state derivative from single function call.
+    std::shared_ptr< DynamicsStateDerivativeModel< TimeType, StateScalarType > > dynamicsStateDerivative_;
+
+    //! Function that performs a single state derivative function evaluation.
+    /*!
+     *  Function that performs a single state derivative function evaluation, will typically be set to
+     *  DynamicsStateDerivativeModel< TimeType, StateScalarType >::computeStateDerivative function.
+     *  Calling this function will first update the environment (using environmentUpdater_) and then calculate the
+     *  full system state derivative.
+     */
+    std::function< Eigen::Matrix< StateScalarType, Eigen::Dynamic, Eigen::Dynamic >
+    ( const TimeType, const Eigen::Matrix< StateScalarType, Eigen::Dynamic, Eigen::Dynamic >& ) > stateDerivativeFunction_;
+
+    //! Function that performs a single state derivative function evaluation with double precision.
+    /*!
+     *  Function that performs a single state derivative function evaluation with double precision.
+     *  \sa stateDerivativeFunction_
+     */
+    std::function< Eigen::Matrix< double, Eigen::Dynamic, Eigen::Dynamic >
+    ( const double, const Eigen::Matrix< double, Eigen::Dynamic, Eigen::Dynamic >& ) > doubleStateDerivativeFunction_;
+
+
+    //! Settings for numerical integrator.
+    std::shared_ptr< numerical_integrators::IntegratorSettings< TimeType > > integratorSettings_;
+
+    //! Settings for propagator.
+    std::shared_ptr< SingleArcPropagatorSettings< StateScalarType > > propagatorSettings_;
+
+    //! Object defining when the propagation is to be terminated.
+    std::shared_ptr< PropagationTerminationCondition > propagationTerminationCondition_;
+
+    //! Function returning dependent variables (during numerical propagation)
+    std::function< Eigen::VectorXd( ) > dependentVariablesFunctions_;
+
+    //! Function to post-process state (during numerical propagation)
+    std::function< void( Eigen::Matrix< StateScalarType, Eigen::Dynamic, 1 >& ) > statePostProcessingFunction_;
+
+    //! Map listing starting entry of dependent variables in output vector, along with associated ID.
+    std::map< int, std::string > dependentVariableIds_;
+
+    //! Object for retrieving ephemerides for transformation of reference frame (origins)
+    std::shared_ptr< ephemerides::ReferenceFrameManager > frameManager_;
+
+    //! Map of state history of numerically integrated bodies.
+    /*!
+     *  Map of state history of numerically integrated bodies, i.e. the result of the numerical integration, transformed
+     *  into the 'conventional form' (\sa SingleStateTypeDerivative::convertToOutputSolution). Key of map denotes time,
+     *  values are concatenated vectors of integrated body states (order defined by propagatorSettings_).
+     *  NOTE: this map is empty if clearNumericalSolutions_ is set to true.
+     */
+    std::map< TimeType, Eigen::Matrix< StateScalarType, Eigen::Dynamic, 1 > > equationsOfMotionNumericalSolution_;
+
+    //! Map of state history of numerically integrated bodies.
+    /*!
+    *  Map of state history of numerically integrated bodies, i.e. the result of the numerical integration, in the
+    *  original propagation coordinates. Key of map denotes time, values are concatenated vectors of integrated body
+    * states (order defined by propagatorSettings_).
+    *  NOTE: this map is empty if clearNumericalSolutions_ is set to true.
+    */
+    std::map< TimeType, Eigen::Matrix< StateScalarType, Eigen::Dynamic, 1 > > equationsOfMotionNumericalSolutionRaw_;
+
+    //! Map of dependent variable history that was saved during numerical propagation.
+    std::map< TimeType, Eigen::VectorXd > dependentVariableHistory_;
+
+    //! Map of cumulative computation time history that was saved during numerical propagation.
+    std::map< TimeType, double > cumulativeComputationTimeHistory_;
+
+    //! Map of cumulative number of function evaluations that was saved during numerical propagation.
+    std::map< TimeType, unsigned int > cumulativeNumberOfFunctionEvaluations_;
+
+    //! Initial time of propagation
+    double initialPropagationTime_;
+
+    //! Boolean denoting whether the number of function evaluations should be printed at the end of propagation.
+    bool printNumberOfFunctionEvaluations_;
+
+    //! Initial clock time
+    std::chrono::steady_clock::time_point initialClockTime_;
+
+    //! Event that triggered the termination of the propagation
+    std::shared_ptr< PropagationTerminationDetails > propagationTerminationReason_;
+
+};
+
+//extern template class SingleArcDynamicsSimulator< double, double >;
+//extern template class SingleArcDynamicsSimulator< long double, double >;
+//extern template class SingleArcDynamicsSimulator< double, Time >;
+//extern template class SingleArcDynamicsSimulator< long double, Time >;
+
+//! Function to get a vector of initial states from a vector of propagator settings
+/*!
+ *  Function to get a vector of initial states from a vector of propagator settings.
+ *  \param propagatorSettings List of propagator settings
+ *  \return List of initial states, as retrieved from propagatorSettings list.
+ */
+template< typename StateScalarType = double >
+std::vector< Eigen::Matrix< StateScalarType, Eigen::Dynamic, 1  > > getInitialStatesPerArc(
+        const std::vector< std::shared_ptr< PropagatorSettings< StateScalarType > > > propagatorSettings )
+{
+    std::vector< Eigen::Matrix< StateScalarType, Eigen::Dynamic, 1  > > initialStatesList;
+    for( unsigned int i = 0; i < propagatorSettings.size( ); i++ )
+    {
+        initialStatesList.push_back( propagatorSettings.at( i )->getInitialStates( ) );
+    }
+
+    return initialStatesList;
+}
+
+//! Function to get the initial state of a translational state arc from the previous state's numerical solution
+/*!
+ *  Function to get the initial state of a translational state arc from the previous state's numerical solution
+ *  \param previousArcDynamicsSolution Numerical solution of previous arc
+ *  \param currentArcInitialTime Start time of current arc
+ *  \return Interpolated initial state of current arc
+ */
+template< typename StateScalarType = double, typename TimeType = double >
+Eigen::Matrix< StateScalarType, Eigen::Dynamic, 1 > getArcInitialStateFromPreviousArcResult(
+        const std::map< TimeType, Eigen::Matrix< StateScalarType, Eigen::Dynamic, 1 > >& previousArcDynamicsSolution,
+        const double currentArcInitialTime )
+{
+    Eigen::Matrix< StateScalarType, Eigen::Dynamic, 1 > currentArcInitialState;
+    {
+        // Check if overlap exists
+        if( previousArcDynamicsSolution.rbegin( )->first < currentArcInitialTime )
+        {
+            throw std::runtime_error(
+                        "Error when getting initial arc state from previous arc: no arc overlap" );
+        }
+        else
+        {
+            int currentIndex = 0;
+            int initialTimeIndex = -1;
+
+            std::map< TimeType, Eigen::Matrix< StateScalarType, Eigen::Dynamic, 1 > > initialStateInterpolationMap;
+
+            // Set sub-part of previous arc to interpolate for current arc
+            for( typename std::map< TimeType, Eigen::Matrix< StateScalarType, Eigen::Dynamic, 1 > >::
+                 const_reverse_iterator previousArcIterator = previousArcDynamicsSolution.rbegin( );
+                 previousArcIterator != previousArcDynamicsSolution.rend( ); previousArcIterator++ )
+            {
+                initialStateInterpolationMap[ previousArcIterator->first ] = previousArcIterator->second;
+                if( initialTimeIndex < 0 )
+                {
+                    if( previousArcIterator->first <  currentArcInitialTime )
+                    {
+                        initialTimeIndex = currentIndex;
+                    }
+                }
+                else
+                {
+                    if( currentIndex - initialTimeIndex > 5 )
+                    {
+                        break;
+                    }
+                }
+                currentIndex++;
+            }
+
+            // Interpolate to obtain initial state of current arc
+            currentArcInitialState =
+                    std::make_shared< interpolators::LagrangeInterpolator<
+                    TimeType, Eigen::Matrix< StateScalarType, Eigen::Dynamic, 1 >, long double > >(
+                        initialStateInterpolationMap, 8 )->interpolate( currentArcInitialTime );
+
+        }
+    }
+    return currentArcInitialState;
+}
+
+//! Class for performing full numerical integration of a dynamical system over multiple arcs.
+/*!
+ *  Class for performing full numerical integration of a dynamical system over multiple arcs, equations of motion are set up
+ *  for each arc (and need not be equal for each arc). In this class, the governing equations are set once,
+ *  but can be re-integrated for different initial conditions using the same instance of the class.
+ */
+template< typename StateScalarType = double, typename TimeType = double >
+class MultiArcDynamicsSimulator: public DynamicsSimulator< StateScalarType, TimeType >
+{
+public:
+
+    using DynamicsSimulator< StateScalarType, TimeType >::bodyMap_;
+    using DynamicsSimulator< StateScalarType, TimeType >::clearNumericalSolutions_;
+
+    //! Constructor of multi-arc simulator for same integration settings per arc.
+    /*!
+     *  Constructor of multi-arc simulator for same integration settings per arc.
+     *  \param bodyMap Map of bodies (with names) of all bodies in integration.
+     *  \param integratorSettings Integrator settings for numerical integrator, used for all arcs.
+     *  \param propagatorSettings Propagator settings for dynamics (must be of multi arc type)
+     *  \param arcStartTimes Times at which the separate arcs start
+     *  \param areEquationsOfMotionToBeIntegrated Boolean to denote whether equations of motion should be integrated at
+     *  the end of the contructor or not.
+     *  \param clearNumericalSolutions Boolean to determine whether to clear the raw numerical solution member variables
+     *  after propagation and resetting ephemerides (default true).
+     *  \param setIntegratedResult Boolean to determine whether to automatically use the integrated results to set
+     *  ephemerides (default true).
+     */
+    MultiArcDynamicsSimulator(
+            const simulation_setup::NamedBodyMap& bodyMap,
+            const std::shared_ptr< numerical_integrators::IntegratorSettings< TimeType > > integratorSettings,
+            const std::shared_ptr< PropagatorSettings< StateScalarType > > propagatorSettings,
+            const std::vector< double > arcStartTimes,
+            const bool areEquationsOfMotionToBeIntegrated = true,
+            const bool clearNumericalSolutions = true,
+            const bool setIntegratedResult = true ):
+        DynamicsSimulator< StateScalarType, TimeType >(
+            bodyMap, clearNumericalSolutions, setIntegratedResult )
+    {
+        multiArcPropagatorSettings_ =
+                std::dynamic_pointer_cast< MultiArcPropagatorSettings< StateScalarType > >( propagatorSettings );
+        if( multiArcPropagatorSettings_ == NULL )
+        {
+            throw std::runtime_error( "Error when creating multi-arc dynamics simulator, input is not multi arc" );
+        }
+        else
+        {
+            std::vector< std::shared_ptr< SingleArcPropagatorSettings< StateScalarType > > > singleArcSettings =
+                    multiArcPropagatorSettings_->getSingleArcSettings( );
+
+            arcStartTimes_.resize( arcStartTimes.size( ) );
+
+            if( singleArcSettings.size( ) != arcStartTimes.size( ) )
+            {
+                throw std::runtime_error( "Error when creating multi-arc dynamics simulator, input is inconsistent" );
+            }
+            // Create dynamics simulators
+            for( unsigned int i = 0; i < singleArcSettings.size( ); i++ )
+            {
+                integratorSettings->initialTime_ = arcStartTimes.at( i );
+
+                singleArcDynamicsSimulators_.push_back(
+                            std::make_shared< SingleArcDynamicsSimulator< StateScalarType, TimeType > >(
+                                bodyMap, integratorSettings, singleArcSettings.at( i ), false, false, true ) );
+                singleArcDynamicsSimulators_[ i ]->resetSetIntegratedResult( false );
+            }
+
+            equationsOfMotionNumericalSolution_.resize( arcStartTimes.size( ) );
+            dependentVariableHistory_.resize( arcStartTimes.size( ) );
+            cumulativeComputationTimeHistory_.resize( arcStartTimes.size( ) );
+            propagationTerminationReasons_.resize( arcStartTimes.size( ) );
+
+            // Integrate equations of motion if required.
+            if( areEquationsOfMotionToBeIntegrated )
+            {
+                integrateEquationsOfMotion( multiArcPropagatorSettings_->getInitialStates( ) );
+            }
+        }
+    }
+
+    //! Constructor of multi-arc simulator for different integration settings per arc.
+    /*!
+         *  Constructor of multi-arc simulator for different integration settings per arc.
+         *  \param bodyMap Map of bodies (with names) of all bodies in integration.
+         *  \param integratorSettings List of integrator settings for numerical integrator, defined per arc.
+         *  \param propagatorSettings Propagator settings for dynamics (must be of multi arc type)
+         *  \param areEquationsOfMotionToBeIntegrated Boolean to denote whether equations of motion should be integrated at
+         *  the end of the contructor or not.
+         *  \param clearNumericalSolutions Boolean to determine whether to clear the raw numerical solution member variables
+         *  after propagation and resetting ephemerides (default true).
+         *  \param setIntegratedResult Boolean to determine whether to automatically use the integrated results to set
+         *  ephemerides (default true).
+         */
+    MultiArcDynamicsSimulator(
+            const simulation_setup::NamedBodyMap& bodyMap,
+            const std::vector< std::shared_ptr< numerical_integrators::IntegratorSettings< TimeType > > > integratorSettings,
+            const std::shared_ptr< PropagatorSettings< StateScalarType > > propagatorSettings,
+            const bool areEquationsOfMotionToBeIntegrated = true,
+            const bool clearNumericalSolutions = true,
+            const bool setIntegratedResult = true ):
+        DynamicsSimulator< StateScalarType, TimeType >(
+            bodyMap, clearNumericalSolutions, setIntegratedResult )
+    {
+        multiArcPropagatorSettings_ =
+                std::dynamic_pointer_cast< MultiArcPropagatorSettings< StateScalarType > >( propagatorSettings );
+        if( multiArcPropagatorSettings_ == NULL )
+        {
+            throw std::runtime_error( "Error when creating multi-arc dynamics simulator, input is not multi arc" );
+        }
+        else
+        {
+            std::vector< std::shared_ptr< SingleArcPropagatorSettings< StateScalarType > > > singleArcSettings =
+                    multiArcPropagatorSettings_->getSingleArcSettings( );
+
+            if( singleArcSettings.size( ) != integratorSettings.size( ) )
+            {
+                throw std::runtime_error( "Error when creating multi-arc dynamics simulator, input sizes are inconsistent" );
+            }
+
+            arcStartTimes_.resize( singleArcSettings.size( ) );
+
+            // Create dynamics simulators
+            for( unsigned int i = 0; i < singleArcSettings.size( ); i++ )
+            {
+                singleArcDynamicsSimulators_.push_back(
+                            std::make_shared< SingleArcDynamicsSimulator< StateScalarType, TimeType > >(
+                                bodyMap, integratorSettings.at( i ), singleArcSettings.at( i ), false, false, true ) );
+                singleArcDynamicsSimulators_[ i ]->resetSetIntegratedResult( false );
+            }
+
+            equationsOfMotionNumericalSolution_.resize( singleArcSettings.size( ) );
+            dependentVariableHistory_.resize( singleArcSettings.size( ) );
+            cumulativeComputationTimeHistory_.resize( singleArcSettings.size( ) );
+            propagationTerminationReasons_.resize( singleArcSettings.size( ) );
+
+            // Integrate equations of motion if required.
+            if( areEquationsOfMotionToBeIntegrated )
+            {
+                integrateEquationsOfMotion( multiArcPropagatorSettings_->getInitialStates( ) );
+            }
+        }
+    }
+
+    //! Destructor
+    ~MultiArcDynamicsSimulator( ) { }
+
+    //! This function numerically (re-)integrates the equations of motion, using concatenated states for all arcs
+    /*!
+     *  This function numerically (re-)integrates the equations of motion, using the settings set through the constructor
+     *  and a new initial state vector provided here. The raw results are set in the equationsOfMotionNumericalSolution_
+     *  \param concatenatedInitialStates Initial state vector that is to be used for numerical integration. Note that this state
+     *  should be in the correct frame (i.e. corresponding to centralBodies in propagatorSettings_), but not in the propagator-
+     *  specific form (i.e Encke, Gauss, etc. for translational dynamics). The states for all arcs must be concatenated in
+     *  order into a single Eigen Vector.
+     */
+    void integrateEquationsOfMotion(
+            const Eigen::Matrix< StateScalarType, Eigen::Dynamic, Eigen::Dynamic >& concatenatedInitialStates )
+    {
+        std::vector< Eigen::Matrix< StateScalarType, Eigen::Dynamic, 1 > > splitInitialState;
+
+        int currentIndex = 0;
+        for( unsigned int i = 0; i < singleArcDynamicsSimulators_.size( ); i++ )
+        {
+            int currentSize = singleArcDynamicsSimulators_.at( i )->getPropagatorSettings( )->getConventionalStateSize( );
+            splitInitialState.push_back( concatenatedInitialStates.block( currentIndex, 0, currentSize, 1 ) );
+            currentIndex += currentSize;
+        }
+
+        if( currentIndex != concatenatedInitialStates.rows( ) )
+        {
+            throw std::runtime_error( "Error when doing multi-arc integration, input state vector size is incompatible with settings" );
+        }
+
+        integrateEquationsOfMotion( splitInitialState );
+    }
+
+    //! This function numerically (re-)integrates the equations of motion, using separate states for all arcs
+    /*!
+     *  This function numerically (re-)integrates the equations of motion, using the settings set through the constructor
+     *  and a new initial state vector provided here. The raw results are set in the equationsOfMotionNumericalSolution_
+     *  \param initialStatesList Initial state vector that is to be used for numerical integration. Note that this state should
+     *  be in the correct frame (i.e. corresponding to centralBodies in propagatorSettings_), but not in the propagator-
+     *  specific form (i.e Encke, Gauss, etc. for translational dynamics). The states for all stored, in order, in the input
+     *  std vector.
+     */
+    void integrateEquationsOfMotion(
+            const std::vector< Eigen::Matrix< StateScalarType, Eigen::Dynamic, 1 > >& initialStatesList )
+    {
+        // Clear existing solution (if any)
+        for( unsigned int i = 0; i < equationsOfMotionNumericalSolution_.size( ); i++ )
+        {
+            equationsOfMotionNumericalSolution_.at( i ).clear( );
+        }
+
+        for( unsigned int i = 0; i < dependentVariableHistory_.size( ); i++ )
+        {
+            dependentVariableHistory_.at( i ).clear( );
+        }
+
+        for( unsigned int i = 0; i < cumulativeComputationTimeHistory_.size( ); i++ )
+        {
+            cumulativeComputationTimeHistory_.at( i ).clear( );
+        }
+
+
+        Eigen::Matrix< StateScalarType, Eigen::Dynamic, 1 > currentArcInitialState;
+        std::vector< Eigen::Matrix< StateScalarType, Eigen::Dynamic, 1 > > arcInitialStateList;
+        bool updateInitialStates = false;
+
+        // Propagate dynamics for each arc
+        for( unsigned int i = 0; i < singleArcDynamicsSimulators_.size( ); i++ )
+        {
+            // Get arc initial state. If initial state is NaN, this signals that the initial state is to be taken from previous
+            // arc
+            if( ( i == 0 ) || ( !linear_algebra::doesMatrixHaveNanEntries( initialStatesList.at( i ) ) ) )
+            {
+                currentArcInitialState = initialStatesList.at( i );
+            }
+            else
+            {
+                currentArcInitialState = getArcInitialStateFromPreviousArcResult(
+                            equationsOfMotionNumericalSolution_.at( i - 1 ),
+                            singleArcDynamicsSimulators_.at( i )->getInitialPropagationTime( ) );
+
+                // If arc initial state is taken from previous arc, this indicates that the initial states in propagator settings
+                // need to be updated.
+                updateInitialStates = true;
+            }
+            arcInitialStateList.push_back( currentArcInitialState );
+
+            singleArcDynamicsSimulators_.at( i )->integrateEquationsOfMotion( currentArcInitialState );
+            equationsOfMotionNumericalSolution_[ i ] =
+                    std::move( singleArcDynamicsSimulators_.at( i )->getEquationsOfMotionNumericalSolution( ) );
+            dependentVariableHistory_[ i ] =
+                    std::move( singleArcDynamicsSimulators_.at( i )->getDependentVariableHistory( ) );
+            cumulativeComputationTimeHistory_[ i ] =
+                    std::move( singleArcDynamicsSimulators_.at( i )->getCumulativeComputationTimeHistory( ) );
+            propagationTerminationReasons_[ i ] = singleArcDynamicsSimulators_.at( i )->getPropagationTerminationReason( );
+            arcStartTimes_[ i ] = equationsOfMotionNumericalSolution_[ i ].begin( )->first;
+        }
+
+        if( updateInitialStates )
+        {
+            multiArcPropagatorSettings_->resetInitialStatesList(
+                        arcInitialStateList );
+        }
+
+        if( this->setIntegratedResult_ )
+        {
+            processNumericalEquationsOfMotionSolution( );
+        }
+    }
+
+    //! Function to return the numerical solution to the equations of motion.
+    /*!
+     *  Function to return the numerical solution to the equations of motion for last numerical integration. Each vector entry
+     *  denotes one arc. Key of map denotes time, values are full propagated state vectors.
+     *  \return List of maps of history of numerically integrated states.
+     */
+    std::vector< std::map< TimeType, Eigen::Matrix< StateScalarType, Eigen::Dynamic, 1 > > >
+    getEquationsOfMotionNumericalSolution( )
+    {
+        return equationsOfMotionNumericalSolution_;
+    }
+
+    //! Function to return the numerical solution of the dependent variables
+    /*!
+     *  Function to return the numerical solution of the dependent variables for last numerical integration. Each vector entry
+     *  denotes one arc. Key of map denotes time, values are dependent variable vectors
+     *  \return List of maps of dependent variable history
+     */
+    std::vector< std::map< TimeType, Eigen::VectorXd > > getDependentVariableHistory( )
+    {
+        return dependentVariableHistory_;
+    }
+
+    std::vector< std::map< TimeType, double > > getCumulativeComputationTimeHistory( )
+    {
+        return cumulativeComputationTimeHistory_;
+    }
+
+    //! Function to return the numerical solution to the equations of motion (base class interface).
+    /*!
+     *  Function to return the numerical solution to the equations of motion for last numerical integration. Each vector entry
+     *  denotes one arc. Key of map denotes time, values are full propagated state vectors.
+     *  \return List of maps of history of numerically integrated states.
+     */
+    std::vector< std::map< TimeType, Eigen::Matrix< StateScalarType, Eigen::Dynamic, 1 > > >
+    getEquationsOfMotionNumericalSolutionBase( )
+    {
+        return getEquationsOfMotionNumericalSolution( );
+    }
+
+    //! Function to return the numerical solution of the dependent variables (base class interface)
+    /*!
+     *  Function to return the numerical solution of the dependent variables for last numerical integration. Each vector entry
+     *  denotes one arc. Key of map denotes time, values are dependent variable vectors
+     *  \return List of maps of dependent variable history
+     */
+    std::vector< std::map< TimeType, Eigen::VectorXd > > getDependentVariableNumericalSolutionBase( )
+    {
+        return getDependentVariableHistory( );
+    }
+
+    std::vector< std::map< TimeType, double > > getCumulativeComputationTimeHistoryBase( )
+    {
+        return getCumulativeComputationTimeHistory( );
+    }
+
+    //! Function to reset the environment using an externally provided list of (numerically integrated) states
+    /*!
+     *  Function to reset the environment using an externally provided list of (numerically integrated) states, for instance
+     *  provided by a variational equations solver.
+     *  \param equationsOfMotionNumericalSolution Vector of state histories
+     *  (externally provided equationsOfMotionNumericalSolution_)
+     *  \param dependentVariableHistory Vector of dependent variable histories
+     *  (externally provided dependentVariableHistory_)
+     */
+    void manuallySetAndProcessRawNumericalEquationsOfMotionSolution(
+            std::vector< std::map< TimeType, Eigen::Matrix< StateScalarType, Eigen::Dynamic, 1 > > >&
+            equationsOfMotionNumericalSolution,
+            std::vector< std::map< TimeType, Eigen::VectorXd > >&
+            dependentVariableHistory)
+    {
+        // Set equationsOfMotionNumericalSolution_
+        equationsOfMotionNumericalSolution_.resize( equationsOfMotionNumericalSolution.size( ) );
+
+        for( unsigned int i = 0; i < equationsOfMotionNumericalSolution.size( ); i++ )
+        {
+            equationsOfMotionNumericalSolution_[ i ].clear( );
+            equationsOfMotionNumericalSolution_[ i ] = std::move( equationsOfMotionNumericalSolution[ i ] );
+            arcStartTimes_[ i ] = equationsOfMotionNumericalSolution_[ i ].begin( )->first;
+
+        }
+
+        // Reset environment with new states.
+        processNumericalEquationsOfMotionSolution( );
+
+        dependentVariableHistory_.resize( dependentVariableHistory.size( ) );
+
+        for( unsigned int i = 0; i < dependentVariableHistory.size( ); i++ )
+        {
+            dependentVariableHistory_[ i ].clear( );
+            dependentVariableHistory_[ i ] = std::move( dependentVariableHistory[ i ] );
+        }
+    }
+
+    //! Function to get the list of DynamicsStateDerivativeModel objects used for each arc
+    /*!
+     * Function to get the list of DynamicsStateDerivativeModel objects used for each arc
+     * \return List of DynamicsStateDerivativeModel objects used for each arc
+     */
+    std::vector< std::shared_ptr< DynamicsStateDerivativeModel< TimeType, StateScalarType > > > getDynamicsStateDerivative( )
+    {
+        std::vector< std::shared_ptr< DynamicsStateDerivativeModel< TimeType, StateScalarType > > > dynamicsStateDerivatives;
+        for( unsigned int i = 0; i < singleArcDynamicsSimulators_.size( ); i++ )
+        {
+            dynamicsStateDerivatives.push_back( singleArcDynamicsSimulators_.at( i )->getDynamicsStateDerivative( ) );
+        }
+        return dynamicsStateDerivatives;
+    }
+
+    //! Function to get the list of DynamicsSimulator objects used for each arc
+    /*!
+     * Function to get the list of DynamicsSimulator objects used for each arc
+     * \return List of DynamicsSimulator objects used for each arc
+     */
+    std::vector< std::shared_ptr< SingleArcDynamicsSimulator< StateScalarType, TimeType > > > getSingleArcDynamicsSimulators( )
+    {
+        return singleArcDynamicsSimulators_;
+    }
+
+    //! Function to retrieve the current state and end times of the arcs
+    /*!
+     * Function to retrieve the current state and end times of the arcs
+     * \return The current state and end times of the arcs
+     */
+    std::vector< double > getArcStartTimes( )
+    {
+        return arcStartTimes_;
+    }
+
+    //! Get whether the integration was completed successfully.
+    /*!
+     * @copybrief integrationCompletedSuccessfully
+     * \return Whether the integration was completed successfully by reaching the termination condition.
+     */
+    virtual bool integrationCompletedSuccessfully( ) const
+    {
+        for ( const std::shared_ptr< SingleArcDynamicsSimulator< StateScalarType, TimeType > >
+              singleArcDynamicsSimulator : singleArcDynamicsSimulators_ )
+        {
+            if ( ! singleArcDynamicsSimulator->integrationCompletedSuccessfully( ) )
+            {
+                return false;
+            }
+        }
+        return true;
+    }
+
+
+protected:
+
+    //! This function updates the environment with the numerical solution of the propagation.
+    /*!
+     *  This function updates the environment with the numerical solution of the propagation. It sets
+     *  the propagated dynamics solution as the new input for e.g., the ephemeris object of the boies that were
+     *  propagated (for translational states).
+     */
+    void processNumericalEquationsOfMotionSolution( )
+    {
+        resetIntegratedMultiArcStatesWithEqualArcDynamics(
+                    equationsOfMotionNumericalSolution_,
+                    singleArcDynamicsSimulators_.at( 0 )->getIntegratedStateProcessors( ), arcStartTimes_ );
+
+        if( clearNumericalSolutions_ )
+        {
+            for( unsigned int i = 0; i < equationsOfMotionNumericalSolution_.size( ); i++ )
+            {
+                equationsOfMotionNumericalSolution_.at( i ).clear( );
+            }
+            equationsOfMotionNumericalSolution_.clear( );
+        }
+    }
+
+    //! List of maps of state history of numerically integrated states.
+    /*!
+     *  List of maps of state history of numerically integrated states. Each entry in the list contains data on a single arc.
+     *  Key of map denotes time, values are concatenated vectors of body states in order of bodiesToIntegrate
+     */
+    std::vector< std::map< TimeType, Eigen::Matrix< StateScalarType, Eigen::Dynamic, 1 > > > equationsOfMotionNumericalSolution_;
+
+    //! List of maps of dependent variable history that was saved during numerical propagation.
+    std::vector< std::map< TimeType, Eigen::VectorXd > > dependentVariableHistory_;
+
+    std::vector< std::map< TimeType, double > > cumulativeComputationTimeHistory_;
+
+    //! Objects used to compute the dynamics of the sepatrate arcs
+    std::vector< std::shared_ptr< SingleArcDynamicsSimulator< StateScalarType, TimeType > > > singleArcDynamicsSimulators_;
+
+    //! List of start times of each arc. NOTE: This list is updated after every propagation.
+    std::vector< double > arcStartTimes_;
+
+    //! Event that triggered the termination of the propagation
+    std::vector< std::shared_ptr< PropagationTerminationDetails > > propagationTerminationReasons_;
+
+    //! Propagator settings used by this objec
+    std::shared_ptr< MultiArcPropagatorSettings< StateScalarType > > multiArcPropagatorSettings_;
+
+};
+
+extern template class DynamicsSimulator< double, double >;
+extern template class DynamicsSimulator< long double, double >;
+extern template class DynamicsSimulator< double, Time >;
+extern template class DynamicsSimulator< long double, Time >;
+
+extern template class SingleArcDynamicsSimulator< double, double >;
+extern template class SingleArcDynamicsSimulator< long double, double >;
+extern template class SingleArcDynamicsSimulator< double, Time >;
+extern template class SingleArcDynamicsSimulator< long double, Time >;
+
+extern template class MultiArcDynamicsSimulator< double, double >;
+extern template class MultiArcDynamicsSimulator< long double, double >;
+extern template class MultiArcDynamicsSimulator< double, Time >;
+extern template class MultiArcDynamicsSimulator< long double, Time >;
+
+} // namespace propagators
+
+} // namespace tudat
+
+
+#endif // TUDAT_DYNAMICSSIMULATOR_H