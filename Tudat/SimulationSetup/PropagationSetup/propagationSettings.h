/*    Copyright (c) 2010-2017, Delft University of Technology
 *    All rigths reserved
 *
 *    This file is part of the Tudat. Redistribution and use in source and
 *    binary forms, with or without modification, are permitted exclusively
 *    under the terms of the Modified BSD license. You should have received
 *    a copy of the license with this file. If not, please or visit:
 *    http://tudat.tudelft.nl/LICENSE.
 */

#ifndef TUDAT_PROPAGATIONSETTINGS_H
#define TUDAT_PROPAGATIONSETTINGS_H

#include <vector>
#include <string>
#include <map>
#include <iostream>
#include <unordered_map>

#include <boost/make_shared.hpp>
#include <boost/lexical_cast.hpp>

#include <Eigen/Core>

#include "Tudat/Astrodynamics/BasicAstrodynamics/accelerationModelTypes.h"
#include "Tudat/Astrodynamics/BasicAstrodynamics/accelerationModel.h"
#include "Tudat/Astrodynamics/BasicAstrodynamics/timeConversions.h"
#include "Tudat/Astrodynamics/BasicAstrodynamics/torqueModel.h"
#include "Tudat/Astrodynamics/BasicAstrodynamics/massRateModel.h"
#include "Tudat/Astrodynamics/Propagators/singleStateTypeDerivative.h"
#include "Tudat/Astrodynamics/Propagators/nBodyStateDerivative.h"
#include "Tudat/SimulationSetup/PropagationSetup/propagationOutputSettings.h"
#include "Tudat/SimulationSetup/PropagationSetup/propagationTerminationSettings.h"

namespace tudat
{

namespace propagators
{

<<<<<<< HEAD
=======
//! Base class for defining propagation settings, derived classes split into settings for single- and multi-arc dynamics
>>>>>>> 7b3883a9
template< typename StateScalarType = double >
class PropagatorSettings
{

public:
    //! Constructor
    /*!
     * Constructor
     * \param initialBodyStates Initial state used as input for numerical integration
     * \param isMultiArc Boolean denoting whether the propagation settings are multi-arc (if true) or single arc (if false).
     */
    PropagatorSettings( const Eigen::Matrix< StateScalarType, Eigen::Dynamic, 1 > initialBodyStates,
                        const bool isMultiArc ):
        initialStates_( initialBodyStates ), stateSize_( initialBodyStates.rows( ) ), isMultiArc_( isMultiArc ){ }

    //! Destructor
    virtual ~PropagatorSettings( ){ }

    //! Function to retrieve the initial state used as input for numerical integration
    /*!
     * Function to retrieve the initial state used as input for numerical integration
     * \return Initial state used as input for numerical integration
     */
    Eigen::Matrix< StateScalarType, Eigen::Dynamic, 1 > getInitialStates( )
    {
        return initialStates_;
    }

    //! Function to reset the initial state used as input for numerical integration
    /*!
     * Function to reset the initial state used as input for numerical integration
     * \param initialBodyStates New initial state used as input for numerical integration
     */
    virtual void resetInitialStates( const Eigen::Matrix< StateScalarType, Eigen::Dynamic, 1 >& initialBodyStates )
    {
        initialStates_ = initialBodyStates;
        stateSize_ = initialStates_.rows( );
    }

    //! Get total size of the propagated state.
    /*!
     * Get total size of the propagated state.
     * \return Total size of the propagated state.
     */
    int getStateSize( )
    {
        return stateSize_;
    }

    //! Function to get boolean denoting whether the propagation settings are multi-arc (if true) or single arc (if false).
    /*!
     *  Function to get boolean denoting whether the propagation settings are multi-arc (if true) or single arc (if false).
     *  \return Boolean denoting whether the propagation settings are multi-arc (if true) or single arc (if false).
     */
    bool getIsMultiArc( )
    {
        return isMultiArc_;
    }


protected:

    //!  Initial state used as input for numerical integration
    Eigen::Matrix< StateScalarType, Eigen::Dynamic, 1 > initialStates_;

    //! Total size of the propagated state.
    int stateSize_;

    //! Boolean denoting whether the propagation settings are multi-arc (if true) or single arc (if false).
    bool isMultiArc_;
};

<<<<<<< HEAD
//! Base class for defining setting of a propagator
/*!
 *  Base class for defining setting of a propagator. This class is non-functional, and each state type requires its
 *  own derived class (which may have multiple derived classes of its own).
=======
//! Base class for defining setting of a propagator for single-arc dynamics
/*!
 *  Base class for defining setting of a propagator for single-arc dynamics. This class is non-functional, and each state type
 *  requires its own derived class (which may have multiple derived classes of its own).
>>>>>>> 7b3883a9
 */
template< typename StateScalarType = double >
class SingleArcPropagatorSettings: public PropagatorSettings< StateScalarType >
{
public:

    //! Constructor
    /*!
     * Constructor
     * \param stateType Type of state being propagated
     * \param initialBodyStates Initial state used as input for numerical integration
     * \param terminationSettings Settings for creating the object that checks whether the propagation is finished.
     * \param dependentVariablesToSave Settings for the dependent variables that are to be saved during propagation
     * (default none).
     * \param printInterval Variable indicating how often (once per printInterval_ seconds or propagation independenty
     * variable) the current state and time are to be printed to console (default never).
     */
    SingleArcPropagatorSettings( const IntegratedStateType stateType,
                                 const Eigen::Matrix< StateScalarType, Eigen::Dynamic, 1 > initialBodyStates,
                                 const boost::shared_ptr< PropagationTerminationSettings > terminationSettings,
                                 const boost::shared_ptr< DependentVariableSaveSettings > dependentVariablesToSave =
            boost::shared_ptr< DependentVariableSaveSettings >( ),
                                 const double printInterval = TUDAT_NAN ):
        PropagatorSettings< StateScalarType >( initialBodyStates, false ),
        stateType_( stateType ),
        terminationSettings_( terminationSettings ), dependentVariablesToSave_( dependentVariablesToSave ),
        printInterval_( printInterval){ }

    //! Virtual destructor.
    virtual ~SingleArcPropagatorSettings( ){ }


    //!Type of state being propagated
    IntegratedStateType getStateType( )
    {
        return stateType_;
    }

    //! Function to retrieve settings for creating the object that checks whether the propagation is finished.
    /*!
     * Function to retrieve settings for creating the object that checks whether the propagation is finished.
     * \return Settings for creating the object that checks whether the propagation is finished.
     */
    boost::shared_ptr< PropagationTerminationSettings > getTerminationSettings( )
    {
        return terminationSettings_;
    }
    void resetTerminationSettings( const boost::shared_ptr< PropagationTerminationSettings > terminationSettings )
    {
        terminationSettings_ = terminationSettings;
    }


    //! Function to reset settings for creating the object that checks whether the propagation is finished.
    /*!
     * Function to reset settings for creating the object that checks whether the propagation is finished.
     * \param terminationSettings New settings for creating the object that checks whether the propagation is finished.
     */
    void resetTerminationSettings( const boost::shared_ptr< PropagationTerminationSettings > terminationSettings )
    {
        terminationSettings_ = terminationSettings;
    }

    //! Function to retrieve settings for the dependent variables that are to be saved during propagation (default none).
    /*!
     * Function to retrieve settings for the dependent variables that are to be saved during propagation (default none).
     * \return Settings for the dependent variables that are to be saved during propagation (default none).
     */
    boost::shared_ptr< DependentVariableSaveSettings > getDependentVariablesToSave( )
    {
        return dependentVariablesToSave_;
    }

    //! Function to retrieve how often the current state and time are to be printed to console
    /*!
     * Function to retrieve how often the current state and time are to be printed to console
     * \return Time intercal with which the current state and time are to be printed to console (default NaN, meaning never).
     */
    double getPrintInterval( )
    {
        return printInterval_;
    }


protected:


    //!Type of state being propagated
    IntegratedStateType stateType_;

    //! Settings for creating the object that checks whether the propagation is finished.
    boost::shared_ptr< PropagationTerminationSettings > terminationSettings_;

    //! Settings for the dependent variables that are to be saved during propagation (default none).
    boost::shared_ptr< DependentVariableSaveSettings > dependentVariablesToSave_;

    //! Variable indicating how often (once per printInterval_ seconds or propagation independenty variable) the
    //! current state and time are to be printed to console (default never).
    double printInterval_;

};


<<<<<<< HEAD
=======
//! Function to get the total size of multi-arc initial state vector
/*!
 *  Function to get the total size of multi-arc initial state vector, e.g. the size of the single-arc initial states, concatenated
 *  into a single vector
 *  \param singleArcPropagatorSettings ist of single-arc propagation settings for which the concatenated initial state size is to
 *  be determined.
 *  \return Total size of multi-arc initial state vector
 */
>>>>>>> 7b3883a9
template< typename StateScalarType = double >
int getConcatenatedStateSize(
       const std::vector< boost::shared_ptr< SingleArcPropagatorSettings< StateScalarType > > >& singleArcPropagatorSettings )
{
    int vectorSize = 0;

    for( unsigned int i = 0; i < singleArcPropagatorSettings.size( ); i++ )
    {
        vectorSize += singleArcPropagatorSettings.at( i )->getStateSize( );
    }

    return vectorSize;
}

<<<<<<< HEAD
=======
//! Function to concatenate the initial states for a list of single-arc propagations into a single list
/*!
 *  Function to concatenate the initial states for a list of single-arc propagations into a single list
 *  \param singleArcPropagatorSettings List of single-arc propagation settings for which the initial states are to be
 *  concatenated into a single vector
 *  \return Vector with concatenated initial states from singleArcPropagatorSettings.
 */
>>>>>>> 7b3883a9
template< typename StateScalarType = double >
Eigen::Matrix< StateScalarType, Eigen::Dynamic, 1 > getConcatenatedInitialStates(
       const std::vector< boost::shared_ptr< SingleArcPropagatorSettings< StateScalarType > > >& singleArcPropagatorSettings )
{
<<<<<<< HEAD
    int vectorSize = getConcatenatedStateSize( singleArcPropagatorSettings );
    Eigen::Matrix< StateScalarType, Eigen::Dynamic, 1 > initialStates =
            Eigen::Matrix< StateScalarType, Eigen::Dynamic, 1 >( vectorSize );
    int currentIndex = 0;
    int currentBlockSize = 0;

=======
    // Define size of return vector
    int vectorSize = getConcatenatedStateSize( singleArcPropagatorSettings );
    Eigen::Matrix< StateScalarType, Eigen::Dynamic, 1 > initialStates =
            Eigen::Matrix< StateScalarType, Eigen::Dynamic, 1 >( vectorSize );

    // Retrieve single-arc initial states arc-by-arac
    int currentIndex = 0;
    int currentBlockSize = 0;
>>>>>>> 7b3883a9
    for( unsigned int i = 0; i < singleArcPropagatorSettings.size( ); i++ )
    {
        currentBlockSize = singleArcPropagatorSettings.at( i )->getStateSize( );
        initialStates.segment( currentIndex, currentBlockSize ) = singleArcPropagatorSettings.at( i )->getInitialStates( );
        currentIndex += currentBlockSize;
    }

    return initialStates;
}

<<<<<<< HEAD
=======
//! Class for defining setting of a propagator for multi-arc dynamics
/*!
 *  Base class for defining setting of a propagator for multi-arc dynamics. This class contains single-arc propagator settings
 *  for each arc.
 */
>>>>>>> 7b3883a9
template< typename StateScalarType = double >
class MultiArcPropagatorSettings: public PropagatorSettings< StateScalarType >
{
public:
<<<<<<< HEAD
=======

    //!  Constructor
    /*!
     * Constructor
     * \param singleArcSettings List of propagator settings for each arc in propagation.
     */
>>>>>>> 7b3883a9
    MultiArcPropagatorSettings(
            const std::vector< boost::shared_ptr< SingleArcPropagatorSettings< StateScalarType > > >& singleArcSettings ):
     PropagatorSettings< StateScalarType >( getConcatenatedInitialStates( singleArcSettings ), true )
    {
        singleArcSettings_ = singleArcSettings;
        for( unsigned int i = 0; i < singleArcSettings.size( ); i++ )
        {
            initialStateList_.push_back( singleArcSettings_.at( i )->getInitialStates( ) );
        }
    }

<<<<<<< HEAD
    virtual ~MultiArcPropagatorSettings( ){ }

=======
    //! Destructor
    virtual ~MultiArcPropagatorSettings( ){ }

    //! Function get the list of propagator settings for each arc in propagation.
    /*!
     * Function get the list of propagator settings for each arc in propagation.
     * \return List of propagator settings for each arc in propagation.
     */
>>>>>>> 7b3883a9
    std::vector< boost::shared_ptr< SingleArcPropagatorSettings< StateScalarType > > > getSingleArcSettings( )
    {
        return singleArcSettings_;
    }

<<<<<<< HEAD
=======
    //! Function get the list of initial states for each arc in propagation.
    /*!
     * Function get the list of initial states for each arc in propagation.
     * \return List of initial states for each arc in propagation.
     */
>>>>>>> 7b3883a9
    std::vector< Eigen::Matrix< StateScalarType, Eigen::Dynamic, 1 > > getInitialStateList( )
    {
        return initialStateList_;
    }


protected:

<<<<<<< HEAD
    std::vector< boost::shared_ptr< SingleArcPropagatorSettings< StateScalarType > > > singleArcSettings_;

=======
    //! List of propagator settings for each arc in propagation.
    std::vector< boost::shared_ptr< SingleArcPropagatorSettings< StateScalarType > > > singleArcSettings_;

    //! List of initial states for each arc in propagation.
>>>>>>> 7b3883a9
    std::vector< Eigen::Matrix< StateScalarType, Eigen::Dynamic, 1 > > initialStateList_;

};

//! Class for defining settings for propagating translational dynamics.
/*!
 *  Class for defining settings for propagating translational dynamics. The propagator defines the form of the equations of
 *  motion (i.e. Cowell, Encke, Gauss etc.). This base class can be used for Cowell propagator.
 *  Other propagators have dedicated derived class.
 */
template< typename StateScalarType = double >
class TranslationalStatePropagatorSettings: public SingleArcPropagatorSettings< StateScalarType >
{
public:

    //! Constructor for generic stopping conditions.
    /*!
     * Constructor for generic stopping conditions.
     * \param centralBodies List of bodies w.r.t. which the bodies in bodiesToIntegrate_ are propagated.
     * \param accelerationsMap A map containing the list of accelerations acting on each body, identifying
     *  the body being acted on and the body acted on by an acceleration. The map has as key a string denoting
     *  the name of the body the list of accelerations, provided as the value corresponding to a key, is acting on.
     *  This map-value is again a map with string as key, denoting the body exerting the acceleration, and as value
     *  a pointer to an acceleration model.
     * \param bodiesToIntegrate List of bodies for which the translational state is to be propagated.
     * \param initialBodyStates Initial state used as input for numerical integration
     * \param terminationSettings Settings for creating the object that checks whether the propagation is finished.
     * \param propagator Type of translational state propagator to be used
     * \param dependentVariablesToSave Settings for the dependent variables that are to be saved during propagation
     * (default none).
     * \param printInterval Variable indicating how often (once per printInterval_ seconds or propagation independenty
     * variable) the current state and time are to be printed to console (default never).
     */
    TranslationalStatePropagatorSettings( const std::vector< std::string >& centralBodies,
                                          const basic_astrodynamics::AccelerationMap& accelerationsMap,
                                          const std::vector< std::string >& bodiesToIntegrate,
                                          const Eigen::Matrix< StateScalarType, Eigen::Dynamic, 1 >& initialBodyStates,
                                          const boost::shared_ptr< PropagationTerminationSettings > terminationSettings,
                                          const TranslationalPropagatorType propagator = cowell,
                                          const boost::shared_ptr< DependentVariableSaveSettings > dependentVariablesToSave =
            boost::shared_ptr< DependentVariableSaveSettings >( ),
                                          const double printInterval = TUDAT_NAN ):
        SingleArcPropagatorSettings< StateScalarType >( transational_state, initialBodyStates, terminationSettings,
                                                        dependentVariablesToSave, printInterval ),
        centralBodies_( centralBodies ),
        accelerationsMap_( accelerationsMap ), bodiesToIntegrate_( bodiesToIntegrate ),
        propagator_( propagator ){ }

    //! Constructor for fixed propagation time stopping conditions.
    /*!
     * Constructor for fixed propagation time stopping conditions.
     * \param centralBodies List of bodies w.r.t. which the bodies in bodiesToIntegrate_ are propagated.
     * \param accelerationsMap A map containing the list of accelerations acting on each body, identifying
     *  the body being acted on and the body acted on by an acceleration. The map has as key a string denoting
     *  the name of the body the list of accelerations, provided as the value corresponding to a key, is acting on.
     *  This map-value is again a map with string as key, denoting the body exerting the acceleration, and as value
     *  a pointer to an acceleration model.
     * \param bodiesToIntegrate List of bodies for which the translational state is to be propagated.
     * \param initialBodyStates Initial state used as input for numerical integration
     * \param endTime Time at which to stop the numerical propagation
     * \param propagator Type of translational state propagator to be used
     * \param dependentVariablesToSave Settings for the dependent variables that are to be saved during propagation
     * (default none).
     * \param printInterval Variable indicating how often (once per printInterval_ seconds or propagation independenty
     * variable) the current state and time are to be printed to console (default never).
     */
    TranslationalStatePropagatorSettings( const std::vector< std::string >& centralBodies,
                                          const basic_astrodynamics::AccelerationMap& accelerationsMap,
                                          const std::vector< std::string >& bodiesToIntegrate,
                                          const Eigen::Matrix< StateScalarType, Eigen::Dynamic, 1 >& initialBodyStates,
                                          const double endTime,
                                          const TranslationalPropagatorType propagator = cowell,
                                          const boost::shared_ptr< DependentVariableSaveSettings > dependentVariablesToSave =
            boost::shared_ptr< DependentVariableSaveSettings >( ),
                                          const double printInterval = TUDAT_NAN ):
        SingleArcPropagatorSettings< StateScalarType >(
            transational_state, initialBodyStates,  boost::make_shared< PropagationTimeTerminationSettings >( endTime ),
            dependentVariablesToSave, printInterval ),
        centralBodies_( centralBodies ),
        accelerationsMap_( accelerationsMap ), bodiesToIntegrate_( bodiesToIntegrate ),
        propagator_( propagator ){ }

    //! Destructor
    ~TranslationalStatePropagatorSettings( ){ }

    //! List of bodies w.r.t. which the bodies in bodiesToIntegrate_ are propagated.
    std::vector< std::string > centralBodies_;

    //! A map containing the list of accelerations acting on each body
    /*!
     *  A map containing the list of accelerations acting on each body, identifying
     *  the body being acted on and the body acted on by an acceleration. The map has as key a string denoting
     *  the name of the body the list of accelerations, provided as the value corresponding to a key, is acting on.
     *  This map-value is again a map with string as key, denoting the body exerting the acceleration, and as value
     *  a pointer to an acceleration model.
     */
    basic_astrodynamics::AccelerationMap accelerationsMap_;

    //! List of bodies for which the translational state is to be propagated.
    std::vector< std::string > bodiesToIntegrate_;

    //! Type of translational state propagator to be used
    TranslationalPropagatorType propagator_;

};

//! Class for defining settings for propagating rotational dynamics.
template< typename StateScalarType = double >
class RotationalStatePropagatorSettings: public SingleArcPropagatorSettings< StateScalarType >
{
public:

    //! Constructor
    /*!
     * Constructor
     * \param torqueModelMap List of torque models that are to be used in propagation
     * \param bodiesToIntegrate List of bodies that are to be propagated numerically.
     * \param initialBodyStates Initial state used as input for numerical integration
     * \param terminationSettings Settings for creating the object that checks whether the propagation is finished.
     * \param dependentVariablesToSave Settings for the dependent variables that are to be saved during propagation
     * (default none).
     * \param printInterval Variable indicating how often (once per printInterval_ seconds or propagation independenty
     * variable) the current state and time are to be printed to console (default never).
     *
     */
    RotationalStatePropagatorSettings( const basic_astrodynamics::TorqueModelMap& torqueModelMap,
                                       const std::vector< std::string >& bodiesToIntegrate,
                                       const Eigen::Matrix< StateScalarType, Eigen::Dynamic, 1 >& initialBodyStates,
                                       const boost::shared_ptr< PropagationTerminationSettings > terminationSettings,
                                       const boost::shared_ptr< DependentVariableSaveSettings > dependentVariablesToSave =
            boost::shared_ptr< DependentVariableSaveSettings >( ),
                                       const double printInterval = TUDAT_NAN ):
        SingleArcPropagatorSettings< StateScalarType >( rotational_state, initialBodyStates, terminationSettings,
                                                        dependentVariablesToSave, printInterval ),
        torqueModelMap_( torqueModelMap ), bodiesToIntegrate_( bodiesToIntegrate ){ }

    //! Destructor
    ~RotationalStatePropagatorSettings( ){ }

    //! Tist of torque models that are to be used in propagation
    basic_astrodynamics::TorqueModelMap torqueModelMap_;

    //! List of bodies that are to be propagated numerically.
    std::vector< std::string > bodiesToIntegrate_;

};



//! Class for defining settings for propagating the mass of a body
/*!
 *  Class for defining settings for propagating the mass of a body. The body masses are propagated in their natural
 *  form (i.e. no choice of equations of motion as is the case for translational dynamics)l
 */
template< typename StateScalarType >
class MassPropagatorSettings: public SingleArcPropagatorSettings< StateScalarType >
{
public:

    //! Constructor of mass state propagator settings, with single mass rate model per body.
    /*!
     * Constructor  of mass state propagator settings, with single mass rate model per body.
     * \param bodiesWithMassToPropagate List of bodies for which the mass is to be propagated.
     * \param massRateModels List of mass rate models per propagated body.
     * \param initialBodyMasses Initial masses used as input for numerical integration.
     * \param terminationSettings Settings for creating the object that checks whether the propagation is finished.
     * \param dependentVariablesToSave Settings for the dependent variables that are to be saved during propagation
     * (default none).
     * \param printInterval Variable indicating how often (once per printInterval_ seconds or propagation independenty
     * variable) the current state and time are to be printed to console (default never).
     */
    MassPropagatorSettings(
            const std::vector< std::string > bodiesWithMassToPropagate,
            const std::map< std::string, boost::shared_ptr< basic_astrodynamics::MassRateModel > > massRateModels,
            const Eigen::Matrix< StateScalarType, Eigen::Dynamic, 1 >& initialBodyMasses,
            const boost::shared_ptr< PropagationTerminationSettings > terminationSettings,
            const boost::shared_ptr< DependentVariableSaveSettings > dependentVariablesToSave =
            boost::shared_ptr< DependentVariableSaveSettings >( ),
            const double printInterval = TUDAT_NAN ):
        SingleArcPropagatorSettings< StateScalarType >( body_mass_state, initialBodyMasses, terminationSettings,
                                                        dependentVariablesToSave, printInterval ),
        bodiesWithMassToPropagate_( bodiesWithMassToPropagate )
    {
        for( std::map< std::string, boost::shared_ptr< basic_astrodynamics::MassRateModel > >::const_iterator
             massRateIterator = massRateModels.begin( ); massRateIterator != massRateModels.end( ); massRateIterator++ )
        {
            massRateModels_[ massRateIterator->first ].push_back( massRateIterator->second );
        }
    }

    //! Constructor of mass state propagator settings
    /*!
     * Constructor  of mass state propagator settings
     * \param bodiesWithMassToPropagate List of bodies for which the mass is to be propagated.
     * \param massRateModels List of mass rate models per propagated body.
     * \param initialBodyMasses Initial masses used as input for numerical integration.
     * \param terminationSettings Settings for creating the object that checks whether the propagation is finished.
     * \param dependentVariablesToSave Settings for the dependent variables that are to be saved during propagation
     * (default none).
     * \param printInterval Variable indicating how often (once per printInterval_ seconds or propagation independenty
     * variable) the current state and time are to be printed to console (default never).
     */
    MassPropagatorSettings(
            const std::vector< std::string > bodiesWithMassToPropagate,
            const std::map< std::string, std::vector< boost::shared_ptr< basic_astrodynamics::MassRateModel > > >
            massRateModels,
            const Eigen::Matrix< StateScalarType, Eigen::Dynamic, 1 >& initialBodyMasses,
            const boost::shared_ptr< PropagationTerminationSettings > terminationSettings,
            const boost::shared_ptr< DependentVariableSaveSettings > dependentVariablesToSave =
            boost::shared_ptr< DependentVariableSaveSettings >( ),
            const double printInterval = TUDAT_NAN ):
        SingleArcPropagatorSettings< StateScalarType >( body_mass_state, initialBodyMasses, terminationSettings,
                                                        dependentVariablesToSave, printInterval ),
        bodiesWithMassToPropagate_( bodiesWithMassToPropagate ), massRateModels_( massRateModels )
    { }

    //! List of bodies for which the mass is to be propagated.
    std::vector< std::string > bodiesWithMassToPropagate_;

    //! List of mass rate models per propagated body.
    std::map< std::string, std::vector< boost::shared_ptr< basic_astrodynamics::MassRateModel > > > massRateModels_;
};

//! Function to evaluate a floating point state-derivative function as though it was a vector state function
/*!
 *  Function to evaluate a floating point state-derivative function as though it was a vector state function.
 *  \param stateDerivativeFunction Function to compute the state derivative, as a function of current time and state.
 *  \param currentTime Time at which to evaluate the state derivative function
 *  \param currentStateVector Vector of size 1 containing the current state
 *  \return Current state derivative (as vector of size 1).
 */
template< typename StateScalarType = double, typename TimeType = double >
Eigen::Matrix< StateScalarType, Eigen::Dynamic, 1 > convertScalarToVectorStateFunction(
        const boost::function< StateScalarType( const TimeType, const StateScalarType ) > stateDerivativeFunction,
        const TimeType currentTime,
        const Eigen::Matrix< StateScalarType, Eigen::Dynamic, 1 >& currentStateVector )
{
    if( currentStateVector.rows( ) != 1 )
    {
        throw std::runtime_error( "Error, expected vector of size one when converting scalar to vector state function" );
    }
    return ( Eigen::Matrix< StateScalarType, Eigen::Dynamic, 1 >( 1 )
             << stateDerivativeFunction( currentTime, currentStateVector( 0 ) ) ).finished( );
}


//class RelativisticTimeStatePropagatorSettings: public PropagatorSettings< double >
//{
//public:
//    RelativisticTimeStatePropagatorSettings(
//            const std::pair< std::string, std::string > referencePointId,
//            const RelativisticTimeStateDerivativeType relativisticStateDerivativeType,
//            const boost::function< double( const double ) > timeVariableConversionFunction = &basic_astrodynamics::doDummyTimeConversion< double >,
//            const double distanceScalingFactor = 1.0 ):
//        PropagatorSettings< double >( proper_time, Eigen::Matrix< double, 1, 1 >::Zero( ) ),
//        relativisticStateDerivativeType_( relativisticStateDerivativeType ), referencePointId_( referencePointId ),
//        timeVariableConversionFunction_( timeVariableConversionFunction ), distanceScalingFactor_( distanceScalingFactor )
//    { }

//    virtual ~RelativisticTimeStatePropagatorSettings( ){ }

//    RelativisticTimeStateDerivativeType getRelativisticStateDerivativeType( )
//    {
//        return relativisticStateDerivativeType_;
//    }

//    std::pair< std::string, std::string > getReferencePointId( )
//    {
//        return referencePointId_;
//    }

//    boost::function< double( const double ) > getTimeVariableConversionFunction( )
//    {
//        return timeVariableConversionFunction_;
//    }

//    double getDistanceScalingFactor( )
//    {
//        return distanceScalingFactor_;
//    }

//protected:
//    RelativisticTimeStateDerivativeType relativisticStateDerivativeType_;

//    std::pair< std::string, std::string > referencePointId_;

//    boost::function< double( const double ) > timeVariableConversionFunction_;

//    double distanceScalingFactor_;

//};


//! Class used to provide settings for a custom state derivative model
/*!
 *  Class used to provide settings for a custom state derivative model. The custom state derivative function has to be
 *  defined by the user and provided as input here. It may depend on the current state, and any dependent variables may
 *  be computed for other state derivative models.
 */
template< typename StateScalarType = double, typename TimeType = double >
class CustomStatePropagatorSettings: public SingleArcPropagatorSettings< StateScalarType >
{
public:

    typedef Eigen::Matrix< StateScalarType, Eigen::Dynamic, 1 > StateVectorType;

    //! Constructor for scalar custom state
    /*!
     * Constructor for scalar custom state
     * \param stateDerivativeFunction Function to compute the state derivative, as a function of current time and state.
     * \param initialState Initial state value of custom state
     * \param terminationSettings Settings for creating the object that checks whether the propagation is finished.
     * \param dependentVariablesToSave Settings for the dependent variables that are to be saved during propagation
     * (default none).
     * \param printInterval Variable indicating how often (once per printInterval_ seconds or propagation independenty
     * variable) the current state and time are to be printed to console (default never).
     */
    CustomStatePropagatorSettings(
            const boost::function< StateScalarType( const TimeType, const StateScalarType ) > stateDerivativeFunction,
            const StateScalarType initialState,
            const boost::shared_ptr< PropagationTerminationSettings > terminationSettings,
            const boost::shared_ptr< DependentVariableSaveSettings > dependentVariablesToSave =
            boost::shared_ptr< DependentVariableSaveSettings >( ),
            const double printInterval = TUDAT_NAN ):
        SingleArcPropagatorSettings< StateScalarType >(
            custom_state, ( StateVectorType( 1 ) << initialState ).finished( ), terminationSettings,
            dependentVariablesToSave, printInterval ),
        stateDerivativeFunction_( boost::bind( &convertScalarToVectorStateFunction< StateScalarType, TimeType >,
                                               stateDerivativeFunction, _1, _2 ) ), stateSize_( 1 )
    { }

    //! Constructor for vector custom state
    /*!
     * Constructor for vector custom state
     * \param stateDerivativeFunction Function to compute the state derivative, as a function of current time and state.
     * \param initialState Initial state value of custom state
     * \param terminationSettings Settings for creating the object that checks whether the propagation is finished.
     * \param dependentVariablesToSave Settings for the dependent variables that are to be saved during propagation
     * (default none).
     * \param printInterval Variable indicating how often (once per printInterval_ seconds or propagation independenty
     * variable) the current state and time are to be printed to console (default never).
     */
    CustomStatePropagatorSettings(
            const boost::function< StateVectorType( const TimeType, const StateVectorType& ) > stateDerivativeFunction,
            const Eigen::VectorXd initialState,
            const boost::shared_ptr< PropagationTerminationSettings > terminationSettings,
            const boost::shared_ptr< DependentVariableSaveSettings > dependentVariablesToSave =
            boost::shared_ptr< DependentVariableSaveSettings >( ),
            const double printInterval = TUDAT_NAN ):
        SingleArcPropagatorSettings< StateScalarType >( custom_state, initialState, terminationSettings,
                                                        dependentVariablesToSave, printInterval ),
        stateDerivativeFunction_( stateDerivativeFunction ), stateSize_( initialState.rows( ) ){ }

    //! Destructor
    ~CustomStatePropagatorSettings( ){ }

    //! Function to compute the state derivative, as a function of current time and state.
    boost::function< StateVectorType( const TimeType, const StateVectorType& ) > stateDerivativeFunction_;

    //! Size of the state that is propagated.
    int stateSize_;

};

//! Function to retrieve the state size for a list of propagator settings.
/*!
 *  Function to retrieve the initial state for a list of propagator settings.
 *  \param propagatorSettingsList List of propagator settings (sorted by type as key). Map value provides list
 *  of propagator settings for given type.
 *  \return Vector of initial states, sorted in order of IntegratedStateType, and then in the order of the
 *  vector of SingleArcPropagatorSettings of given type.
 */
template< typename StateScalarType >
int getMultiTypePropagatorStateSize(
        const std::map< IntegratedStateType, std::vector< boost::shared_ptr< SingleArcPropagatorSettings< StateScalarType > > > >&
        propagatorSettingsList )
{
    int stateSize = 0;

    // Iterate over all propagation settings and add size to list
    for( typename std::map< IntegratedStateType,
         std::vector< boost::shared_ptr< SingleArcPropagatorSettings< StateScalarType > > > >::const_iterator
         typeIterator = propagatorSettingsList.begin( ); typeIterator != propagatorSettingsList.end( ); typeIterator++ )
    {
        for( unsigned int i = 0; i < typeIterator->second.size( ); i++ )
        {
            stateSize += typeIterator->second.at( i )->getStateSize( );
        }
    }
    return stateSize;
}

//! Function to retrieve the initial state for a list of propagator settings.
/*!
 *  Function to retrieve the initial state for a list of propagator settings.
 *  \param propagatorSettingsList List of propagator settings (sorted by type as key). Map value provides list
 *  of propagator settings for given type.
 *  \return Vector of initial states, sorted in order of IntegratedStateType, and then in the order of the
 *  vector of SingleArcPropagatorSettings of given type.
 */
template< typename StateScalarType >
Eigen::Matrix< StateScalarType, Eigen::Dynamic, 1 > createCombinedInitialState(
        const std::map< IntegratedStateType, std::vector< boost::shared_ptr< SingleArcPropagatorSettings< StateScalarType > > > >&
        propagatorSettingsList )
{
    // Get total size of propagated state
    int totalSize = getMultiTypePropagatorStateSize( propagatorSettingsList );

    Eigen::Matrix< StateScalarType, Eigen::Dynamic, 1 > combinedInitialState =
            Eigen::Matrix< StateScalarType, Eigen::Dynamic, 1 >::Zero( totalSize, 1 );

    // Iterate over all propagation settings and add to total list
    int currentIndex = 0;
    Eigen::Matrix< StateScalarType, Eigen::Dynamic, 1 > currentInitialState;
    for( typename std::map< IntegratedStateType,
         std::vector< boost::shared_ptr< SingleArcPropagatorSettings< StateScalarType > > > >::const_iterator
         typeIterator = propagatorSettingsList.begin( ); typeIterator != propagatorSettingsList.end( ); typeIterator++ )
    {
        for( unsigned int i = 0; i < typeIterator->second.size( ); i++ )
        {
            currentInitialState = typeIterator->second.at( i )->getInitialStates( );
            combinedInitialState.segment( currentIndex, currentInitialState.rows( ) ) = currentInitialState;
            currentIndex += currentInitialState.rows( );
        }
    }

    return combinedInitialState;
}

//! Class for defining settings for propagating multiple types of dynamics concurrently.
template< typename StateScalarType >
class MultiTypePropagatorSettings: public SingleArcPropagatorSettings< StateScalarType >
{
public:

    //! Constructor.
    /*!
     * Constructor
     * \param propagatorSettingsMap List of propagator settings to use (state type as key). List of propagator settigns
     * per type given as vector in map value.
     * \param terminationSettings Settings for creating the object that checks whether the propagation is finished.
     * \param dependentVariablesToSave Settings for the dependent variables that are to be saved during propagation
     * (default none).
     * \param printInterval Variable indicating how often (once per printInterval_ seconds or propagation independenty
     * variable) the current state and time are to be printed to console (default never).
     */
    MultiTypePropagatorSettings(
            const std::map< IntegratedStateType,
            std::vector< boost::shared_ptr< SingleArcPropagatorSettings< StateScalarType > > > > propagatorSettingsMap,
            const boost::shared_ptr< PropagationTerminationSettings > terminationSettings,
            const boost::shared_ptr< DependentVariableSaveSettings > dependentVariablesToSave =
            boost::shared_ptr< DependentVariableSaveSettings >( ),
            const double printInterval = TUDAT_NAN ):
        SingleArcPropagatorSettings< StateScalarType >(
            hybrid, createCombinedInitialState< StateScalarType >( propagatorSettingsMap ),
            terminationSettings, dependentVariablesToSave, printInterval ),
        propagatorSettingsMap_( propagatorSettingsMap )
    {

    }

    //! Constructor.
    /*!
     * Constructor
     * \param propagatorSettingsVector Vector of propagator settings to use.
     * \param terminationSettings Settings for creating the object that checks whether the propagation is finished.
     * \param dependentVariablesToSave Settings for the dependent variables that are to be saved during propagation
     * (default none).
     * \param printInterval Variable indicating how often (once per printInterval_ seconds or propagation independenty
     * variable) the current state and time are to be printed to console (default never).
     */
    MultiTypePropagatorSettings(
            const std::vector< boost::shared_ptr< SingleArcPropagatorSettings< StateScalarType > > > propagatorSettingsVector,
            const boost::shared_ptr< PropagationTerminationSettings > terminationSettings,
            const boost::shared_ptr< DependentVariableSaveSettings > dependentVariablesToSave =
            boost::shared_ptr< DependentVariableSaveSettings >( ),
            const double printInterval = TUDAT_NAN ):
        SingleArcPropagatorSettings< StateScalarType >(
            hybrid, Eigen::VectorXd::Zero( 0 ),
            terminationSettings, dependentVariablesToSave, printInterval )
    {
        for( unsigned int i = 0; i < propagatorSettingsVector.size( ); i++ )
        {
            propagatorSettingsMap_[ propagatorSettingsVector.at( i )->getStateType( ) ].push_back(
                        propagatorSettingsVector.at( i ) );
        }

        this->initialStates_ = createCombinedInitialState< StateScalarType >( propagatorSettingsMap_ );
    }

    //! Destructor
    ~MultiTypePropagatorSettings( ){ }

    //! Function to reset the initial state used as input for numerical integration
    /*!
     * Function to reset the initial state used as input for numerical integration
     * \param initialBodyStates New initial state used as input for numerical integration, sorted in order of
     * IntegratedStateType, and then in the order of the vector of SingleArcPropagatorSettings of given type.
     */
    void resetInitialStates( const Eigen::Matrix< StateScalarType, Eigen::Dynamic, 1 >& initialBodyStates )
    {
        // Iterate over all propagator settings.
        int currentStartIndex = 0;
        for( typename std::map< IntegratedStateType,
             std::vector< boost::shared_ptr< SingleArcPropagatorSettings< StateScalarType > > > >::iterator
             propagatorIterator = propagatorSettingsMap_.begin( ); propagatorIterator != propagatorSettingsMap_.end( );
             propagatorIterator++ )
        {
            for( unsigned int i = 0; i < propagatorIterator->second.size( ); i++ )
            {
                // Get current state size
                int currentParameterSize = propagatorIterator->second.at( i )->getInitialStates( ).rows( );

                // Check consistency
                if( currentParameterSize + currentStartIndex > initialBodyStates.rows( ) )
                {
                    throw std::runtime_error(
                                "Error when resetting multi-type state, sizes are incompatible " );
                }

                // Reset state for current settings
                propagatorIterator->second.at( i )->resetInitialStates(
                            initialBodyStates.block( currentStartIndex, 0, currentParameterSize, 1 ) );
                currentStartIndex += currentParameterSize;

            }
        }

        // Check consistency
        if( currentStartIndex != initialBodyStates.rows( ) )
        {
            std::string errorMessage = "Error when resetting multi-type state, total size is incompatible "+
                    boost::lexical_cast< std::string >( currentStartIndex ) +
                    boost::lexical_cast< std::string >( initialBodyStates.rows( ) );
            throw std::runtime_error( errorMessage );
        }
    }

    //! List of propagator settings to use
    /*!
     * List of propagator settings to use (state type as key). List of propagator settigns
     * per type given as vector in map value.
     */

    std::map< IntegratedStateType, std::vector< boost::shared_ptr< SingleArcPropagatorSettings< StateScalarType > > > >
    propagatorSettingsMap_;

};

//! Function to retrieve the list of integrated state types and reference ids
/*!
* Function to retrieve the list of integrated state types and reference ids. For translational and rotational dynamics,
* the id refers only to the body being propagated (and the second entry of the pair is empty: ""). For proper time
* propagation, a body and a reference point may be provided, resulting in non-empty first and second pair entries.
* \param propagatorSettings Settings that are to be used for the propagation.
* \return List of integrated state types and reference ids
*/
template< typename StateScalarType >
std::map< IntegratedStateType, std::vector< std::pair< std::string, std::string > > > getIntegratedTypeAndBodyList(
        const boost::shared_ptr< SingleArcPropagatorSettings< StateScalarType > > propagatorSettings )
{
    std::map< IntegratedStateType, std::vector< std::pair< std::string, std::string > > > integratedStateList;

    // Identify propagator type
    switch( propagatorSettings->getStateType( ) )
    {
    case hybrid:
    {
        boost::shared_ptr< MultiTypePropagatorSettings< StateScalarType > > multiTypePropagatorSettings =
                boost::dynamic_pointer_cast< MultiTypePropagatorSettings< StateScalarType > >( propagatorSettings );

        std::map< IntegratedStateType, std::vector< std::pair< std::string, std::string > > > singleTypeIntegratedStateList;


        for( typename std::map< IntegratedStateType,
             std::vector< boost::shared_ptr< SingleArcPropagatorSettings< StateScalarType > > > >::const_iterator
             typeIterator = multiTypePropagatorSettings->propagatorSettingsMap_.begin( );
             typeIterator != multiTypePropagatorSettings->propagatorSettingsMap_.end( ); typeIterator++ )
        {
            if( typeIterator->first != hybrid )
            {
                for( unsigned int i = 0; i < typeIterator->second.size( ); i++ )
                {
                    singleTypeIntegratedStateList = getIntegratedTypeAndBodyList< StateScalarType >(
                                typeIterator->second.at( i ) );

                    if( singleTypeIntegratedStateList.begin( )->first != typeIterator->first
                            || singleTypeIntegratedStateList.size( ) != 1 )
                    {
                        std::string errorMessage = "Error when making integrated state list for hybrid propagator, inconsistency encountered " +
                                boost::lexical_cast< std::string >( singleTypeIntegratedStateList.begin( )->first ) + " " +
                                boost::lexical_cast< std::string >( typeIterator->first ) + " " +
                                boost::lexical_cast< std::string >( singleTypeIntegratedStateList.size( ) ) + " " +
                                boost::lexical_cast< std::string >( singleTypeIntegratedStateList.begin( )->second.size( ) );
                        throw std::runtime_error( errorMessage );
                    }
                    else
                    {
                        for( unsigned int j = 0; j < singleTypeIntegratedStateList[ typeIterator->first ].size( ); j++ )
                        {
                            integratedStateList[ typeIterator->first ].push_back(
                                        singleTypeIntegratedStateList.begin( )->second.at( j ) );
                        }

                    }
                }
            }
            else
            {
                throw std::runtime_error( "Error when making integrated state list, cannot handle hybrid propagator inside hybrid propagator" );
            }
        }
        break;
    }
    case transational_state:
    {
        boost::shared_ptr< TranslationalStatePropagatorSettings< StateScalarType > >
                translationalPropagatorSettings = boost::dynamic_pointer_cast<
                TranslationalStatePropagatorSettings< StateScalarType > >( propagatorSettings );

        if( translationalPropagatorSettings == NULL )
        {
            throw std::runtime_error( "Error getting integrated state type list, translational state input inconsistent" );
        }

        // Retrieve list of integrated bodies in correct formatting.
        std::vector< std::pair< std::string, std::string > > integratedBodies;
        for( unsigned int i = 0; i < translationalPropagatorSettings->bodiesToIntegrate_.size( ); i++ )
        {
            integratedBodies.push_back( std::make_pair( translationalPropagatorSettings->bodiesToIntegrate_.at( i ), "" ) );
        }
        integratedStateList[ transational_state ] = integratedBodies;

        break;
    }
    case rotational_state:
    {
        boost::shared_ptr< RotationalStatePropagatorSettings< StateScalarType > > rotationalPropagatorSettings =
                boost::dynamic_pointer_cast< RotationalStatePropagatorSettings< StateScalarType > >( propagatorSettings );

        std::vector< std::pair< std::string, std::string > > integratedBodies;
        for( unsigned int i = 0; i < rotationalPropagatorSettings->bodiesToIntegrate_.size( ); i++ )
        {
            integratedBodies.push_back( std::make_pair( rotationalPropagatorSettings->bodiesToIntegrate_.at( i ), "" ) );
        }

        integratedStateList[ rotational_state ] = integratedBodies;

        break;
    }
    case body_mass_state:
    {
        boost::shared_ptr< MassPropagatorSettings< StateScalarType > >
                massPropagatorSettings = boost::dynamic_pointer_cast<
                MassPropagatorSettings< StateScalarType > >( propagatorSettings );
        if( massPropagatorSettings == NULL )
        {
            throw std::runtime_error( "Error getting integrated state type list, mass state input inconsistent" );
        }

        // Retrieve list of integrated bodies in correct formatting.
        std::vector< std::pair< std::string, std::string > > integratedBodies;
        for( unsigned int i = 0; i < massPropagatorSettings->bodiesWithMassToPropagate_.size( ); i++ )
        {
            integratedBodies.push_back( std::make_pair(
                                            massPropagatorSettings->bodiesWithMassToPropagate_.at( i ), "" ) );
        }
        integratedStateList[ body_mass_state ] = integratedBodies;

        break;
    }
    case custom_state:
    {
        std::vector< std::pair< std::string, std::string > > customList;
        customList.push_back( std::make_pair( "N/A", "N/A" ) );
        integratedStateList[ custom_state ] = customList;
        break;
    }
    default:
        throw std::runtime_error( "Error, could not process integrated state type in getIntegratedTypeAndBodyList " +
                                  boost::lexical_cast< std::string >( propagatorSettings->getStateType( ) ) );
    }

    return integratedStateList;
}

} // namespace propagators

} // namespace tudat

namespace std
{

//! Hash for IntegratedStateType enum.
template< >
struct hash< tudat::propagators::IntegratedStateType >
{
    typedef tudat::propagators::IntegratedStateType argument_type;
    typedef size_t result_type;

    result_type operator () (const argument_type& x) const
    {
        using type = typename std::underlying_type<argument_type>::type;
        return std::hash< type >( )( static_cast< type >( x ) );
    }
};

} // namespace std

#endif // TUDAT_PROPAGATIONSETTINGS_H<|MERGE_RESOLUTION|>--- conflicted
+++ resolved
@@ -38,10 +38,7 @@
 namespace propagators
 {
 
-<<<<<<< HEAD
-=======
 //! Base class for defining propagation settings, derived classes split into settings for single- and multi-arc dynamics
->>>>>>> 7b3883a9
 template< typename StateScalarType = double >
 class PropagatorSettings
 {
@@ -114,17 +111,10 @@
     bool isMultiArc_;
 };
 
-<<<<<<< HEAD
-//! Base class for defining setting of a propagator
-/*!
- *  Base class for defining setting of a propagator. This class is non-functional, and each state type requires its
- *  own derived class (which may have multiple derived classes of its own).
-=======
 //! Base class for defining setting of a propagator for single-arc dynamics
 /*!
  *  Base class for defining setting of a propagator for single-arc dynamics. This class is non-functional, and each state type
  *  requires its own derived class (which may have multiple derived classes of its own).
->>>>>>> 7b3883a9
  */
 template< typename StateScalarType = double >
 class SingleArcPropagatorSettings: public PropagatorSettings< StateScalarType >
@@ -172,11 +162,6 @@
     {
         return terminationSettings_;
     }
-    void resetTerminationSettings( const boost::shared_ptr< PropagationTerminationSettings > terminationSettings )
-    {
-        terminationSettings_ = terminationSettings;
-    }
-
 
     //! Function to reset settings for creating the object that checks whether the propagation is finished.
     /*!
@@ -228,8 +213,6 @@
 };
 
 
-<<<<<<< HEAD
-=======
 //! Function to get the total size of multi-arc initial state vector
 /*!
  *  Function to get the total size of multi-arc initial state vector, e.g. the size of the single-arc initial states, concatenated
@@ -238,7 +221,6 @@
  *  be determined.
  *  \return Total size of multi-arc initial state vector
  */
->>>>>>> 7b3883a9
 template< typename StateScalarType = double >
 int getConcatenatedStateSize(
        const std::vector< boost::shared_ptr< SingleArcPropagatorSettings< StateScalarType > > >& singleArcPropagatorSettings )
@@ -253,8 +235,6 @@
     return vectorSize;
 }
 
-<<<<<<< HEAD
-=======
 //! Function to concatenate the initial states for a list of single-arc propagations into a single list
 /*!
  *  Function to concatenate the initial states for a list of single-arc propagations into a single list
@@ -262,19 +242,10 @@
  *  concatenated into a single vector
  *  \return Vector with concatenated initial states from singleArcPropagatorSettings.
  */
->>>>>>> 7b3883a9
 template< typename StateScalarType = double >
 Eigen::Matrix< StateScalarType, Eigen::Dynamic, 1 > getConcatenatedInitialStates(
        const std::vector< boost::shared_ptr< SingleArcPropagatorSettings< StateScalarType > > >& singleArcPropagatorSettings )
 {
-<<<<<<< HEAD
-    int vectorSize = getConcatenatedStateSize( singleArcPropagatorSettings );
-    Eigen::Matrix< StateScalarType, Eigen::Dynamic, 1 > initialStates =
-            Eigen::Matrix< StateScalarType, Eigen::Dynamic, 1 >( vectorSize );
-    int currentIndex = 0;
-    int currentBlockSize = 0;
-
-=======
     // Define size of return vector
     int vectorSize = getConcatenatedStateSize( singleArcPropagatorSettings );
     Eigen::Matrix< StateScalarType, Eigen::Dynamic, 1 > initialStates =
@@ -283,7 +254,6 @@
     // Retrieve single-arc initial states arc-by-arac
     int currentIndex = 0;
     int currentBlockSize = 0;
->>>>>>> 7b3883a9
     for( unsigned int i = 0; i < singleArcPropagatorSettings.size( ); i++ )
     {
         currentBlockSize = singleArcPropagatorSettings.at( i )->getStateSize( );
@@ -294,27 +264,21 @@
     return initialStates;
 }
 
-<<<<<<< HEAD
-=======
 //! Class for defining setting of a propagator for multi-arc dynamics
 /*!
  *  Base class for defining setting of a propagator for multi-arc dynamics. This class contains single-arc propagator settings
  *  for each arc.
  */
->>>>>>> 7b3883a9
 template< typename StateScalarType = double >
 class MultiArcPropagatorSettings: public PropagatorSettings< StateScalarType >
 {
 public:
-<<<<<<< HEAD
-=======
 
     //!  Constructor
     /*!
      * Constructor
      * \param singleArcSettings List of propagator settings for each arc in propagation.
      */
->>>>>>> 7b3883a9
     MultiArcPropagatorSettings(
             const std::vector< boost::shared_ptr< SingleArcPropagatorSettings< StateScalarType > > >& singleArcSettings ):
      PropagatorSettings< StateScalarType >( getConcatenatedInitialStates( singleArcSettings ), true )
@@ -326,10 +290,6 @@
         }
     }
 
-<<<<<<< HEAD
-    virtual ~MultiArcPropagatorSettings( ){ }
-
-=======
     //! Destructor
     virtual ~MultiArcPropagatorSettings( ){ }
 
@@ -338,20 +298,16 @@
      * Function get the list of propagator settings for each arc in propagation.
      * \return List of propagator settings for each arc in propagation.
      */
->>>>>>> 7b3883a9
     std::vector< boost::shared_ptr< SingleArcPropagatorSettings< StateScalarType > > > getSingleArcSettings( )
     {
         return singleArcSettings_;
     }
 
-<<<<<<< HEAD
-=======
     //! Function get the list of initial states for each arc in propagation.
     /*!
      * Function get the list of initial states for each arc in propagation.
      * \return List of initial states for each arc in propagation.
      */
->>>>>>> 7b3883a9
     std::vector< Eigen::Matrix< StateScalarType, Eigen::Dynamic, 1 > > getInitialStateList( )
     {
         return initialStateList_;
@@ -360,15 +316,10 @@
 
 protected:
 
-<<<<<<< HEAD
-    std::vector< boost::shared_ptr< SingleArcPropagatorSettings< StateScalarType > > > singleArcSettings_;
-
-=======
     //! List of propagator settings for each arc in propagation.
     std::vector< boost::shared_ptr< SingleArcPropagatorSettings< StateScalarType > > > singleArcSettings_;
 
     //! List of initial states for each arc in propagation.
->>>>>>> 7b3883a9
     std::vector< Eigen::Matrix< StateScalarType, Eigen::Dynamic, 1 > > initialStateList_;
 
 };
@@ -613,54 +564,6 @@
     return ( Eigen::Matrix< StateScalarType, Eigen::Dynamic, 1 >( 1 )
              << stateDerivativeFunction( currentTime, currentStateVector( 0 ) ) ).finished( );
 }
-
-
-//class RelativisticTimeStatePropagatorSettings: public PropagatorSettings< double >
-//{
-//public:
-//    RelativisticTimeStatePropagatorSettings(
-//            const std::pair< std::string, std::string > referencePointId,
-//            const RelativisticTimeStateDerivativeType relativisticStateDerivativeType,
-//            const boost::function< double( const double ) > timeVariableConversionFunction = &basic_astrodynamics::doDummyTimeConversion< double >,
-//            const double distanceScalingFactor = 1.0 ):
-//        PropagatorSettings< double >( proper_time, Eigen::Matrix< double, 1, 1 >::Zero( ) ),
-//        relativisticStateDerivativeType_( relativisticStateDerivativeType ), referencePointId_( referencePointId ),
-//        timeVariableConversionFunction_( timeVariableConversionFunction ), distanceScalingFactor_( distanceScalingFactor )
-//    { }
-
-//    virtual ~RelativisticTimeStatePropagatorSettings( ){ }
-
-//    RelativisticTimeStateDerivativeType getRelativisticStateDerivativeType( )
-//    {
-//        return relativisticStateDerivativeType_;
-//    }
-
-//    std::pair< std::string, std::string > getReferencePointId( )
-//    {
-//        return referencePointId_;
-//    }
-
-//    boost::function< double( const double ) > getTimeVariableConversionFunction( )
-//    {
-//        return timeVariableConversionFunction_;
-//    }
-
-//    double getDistanceScalingFactor( )
-//    {
-//        return distanceScalingFactor_;
-//    }
-
-//protected:
-//    RelativisticTimeStateDerivativeType relativisticStateDerivativeType_;
-
-//    std::pair< std::string, std::string > referencePointId_;
-
-//    boost::function< double( const double ) > timeVariableConversionFunction_;
-
-//    double distanceScalingFactor_;
-
-//};
-
 
 //! Class used to provide settings for a custom state derivative model
 /*!
