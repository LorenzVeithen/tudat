--- conflicted
+++ resolved
@@ -100,15 +100,12 @@
     spherical_harmonic_acceleration_terms_dependent_variable = 34,
     body_fixed_relative_cartesian_position = 35,
     body_fixed_relative_spherical_position = 36,
-<<<<<<< HEAD
     total_gravity_field_variation_acceleration = 37,
     single_gravity_field_variation_acceleration = 38,
     single_gravity_field_variation_acceleration_terms = 39,
-    acceleration_partial_wrt_body_translational_state = 40
-=======
-    local_dynamic_pressure_dependent_variable = 37,
-    local_aerodynamic_heat_rate_dependent_variable = 38
->>>>>>> ac6739ef
+    acceleration_partial_wrt_body_translational_state = 40,
+    local_dynamic_pressure_dependent_variable = 41,
+    local_aerodynamic_heat_rate_dependent_variable = 42
 };
 
 //! Functional base class for defining settings for dependent variables that are to be saved during propagation
