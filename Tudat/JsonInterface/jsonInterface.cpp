/*    Copyright (c) 2010-2018, Delft University of Technology
 *    All rigths reserved
 *
 *    This file is part of the Tudat. Redistribution and use in source and
 *    binary forms, with or without modification, are permitted exclusively
 *    under the terms of the Modified BSD license. You should have received
 *    a copy of the license with this file. If not, please or visit:
 *    http://tudat.tudelft.nl/LICENSE.
 */

#include <getopt.h>

#include "Tudat/JsonInterface/jsonInterface.h"

namespace tudat
{

namespace json_interface
{

template class JsonSimulationManager< double, double >;

#if( BUILD_EXTENDED_PRECISION_PROPAGATION_TOOLS )
<<<<<<< HEAD
//template class JsonSimulationManager< Time, double >;
template class JsonSimulationManager< double, long double >;
=======
//template class JsonSimulationManager< Time, long double >;
//template class JsonSimulationManager< double, double >;
>>>>>>> 66d234e4
//template class JsonSimulationManager< Time, long double >;
#endif

}

}<|MERGE_RESOLUTION|>--- conflicted
+++ resolved
@@ -21,14 +21,10 @@
 template class JsonSimulationManager< double, double >;
 
 #if( BUILD_EXTENDED_PRECISION_PROPAGATION_TOOLS )
-<<<<<<< HEAD
-//template class JsonSimulationManager< Time, double >;
 template class JsonSimulationManager< double, long double >;
-=======
-//template class JsonSimulationManager< Time, long double >;
-//template class JsonSimulationManager< double, double >;
->>>>>>> 66d234e4
-//template class JsonSimulationManager< Time, long double >;
+template class JsonSimulationManager< Time, double >;
+template class JsonSimulationManager< Time, long double >;
+
 #endif
 
 }
