/*    Copyright (c) 2010-2018, Delft University of Technology
 *    All rigths reserved
 *
 *    This file is part of the Tudat. Redistribution and use in source and
 *    binary forms, with or without modification, are permitted exclusively
 *    under the terms of the Modified BSD license. You should have received
 *    a copy of the license with this file. If not, please or visit:
 *    http://tudat.tudelft.nl/LICENSE.
 */

#define BOOST_TEST_MAIN

#include <string>

#include <boost/make_shared.hpp>
#include <boost/test/unit_test.hpp>

#include "Tudat/Mathematics/BasicMathematics/linearAlgebra.h"
#include "Tudat/Astrodynamics/BasicAstrodynamics/physicalConstants.h"
#include "Tudat/Astrodynamics/BasicAstrodynamics/orbitalElementConversions.h"

#include "Tudat/External/SpiceInterface/spiceInterface.h"
#include "Tudat/Mathematics/NumericalIntegrators/rungeKuttaCoefficients.h"
#include "Tudat/Mathematics/Interpolators/lagrangeInterpolator.h"
#include "Tudat/Astrodynamics/BasicAstrodynamics/accelerationModel.h"
#include "Tudat/Astrodynamics/BasicAstrodynamics/keplerPropagator.h"
#include "Tudat/InputOutput/basicInputOutput.h"

#include "Tudat/Astrodynamics/BasicAstrodynamics/orbitalElementConversions.h"
#include "Tudat/SimulationSetup/EnvironmentSetup/body.h"
#include "Tudat/Astrodynamics/Propagators/nBodyCowellStateDerivative.h"
#include "Tudat/SimulationSetup/PropagationSetup/dynamicsSimulator.h"
#include "Tudat/Mathematics/NumericalIntegrators/createNumericalIntegrator.h"
#include "Tudat/SimulationSetup/EnvironmentSetup/createBodies.h"
#include "Tudat/SimulationSetup/PropagationSetup/createNumericalSimulator.h"
#include "Tudat/SimulationSetup/EnvironmentSetup/defaultBodies.h"


namespace tudat
{

namespace unit_tests
{


//Using declarations.
using namespace tudat::ephemerides;
using namespace tudat::interpolators;
using namespace tudat::numerical_integrators;
using namespace tudat::spice_interface;
using namespace tudat::simulation_setup;
using namespace tudat::basic_astrodynamics;
using namespace tudat::orbital_element_conversions;
using namespace tudat::propagators;
using namespace tudat;

BOOST_AUTO_TEST_SUITE( test_forwards_backwards_rpopagation )

template< typename TimeType >
std::shared_ptr< IntegratorSettings< TimeType > > getIntegrationSettings(
        const int integratorCase, const int initialTime, const bool propagateForwards )
{
    double initialTimeMultiplier = ( propagateForwards ? 1.0 : -1.0 );
    std::shared_ptr< IntegratorSettings< TimeType > > integratorSettings;
    if( integratorCase == 0 )
    {
        integratorSettings = std::make_shared< IntegratorSettings< TimeType > >
                ( rungeKutta4, initialTime, initialTimeMultiplier * 300.0 );
    }
    else if( integratorCase < 5 )
    {
        RungeKuttaCoefficients::CoefficientSets coefficientSet = RungeKuttaCoefficients::undefinedCoefficientSet;
        if( integratorCase == 1 )
        {
            coefficientSet = RungeKuttaCoefficients::rungeKuttaFehlberg45;
        }
        else if( integratorCase == 2 )
        {
            coefficientSet = RungeKuttaCoefficients::rungeKuttaFehlberg56;

        }
        else if( integratorCase == 3 )
        {
            coefficientSet = RungeKuttaCoefficients::rungeKuttaFehlberg78;

        }
        else if( integratorCase == 4 )
        {
            coefficientSet = RungeKuttaCoefficients::rungeKutta87DormandPrince;

        }
<<<<<<< HEAD
        integratorSettings = std::make_shared< RungeKuttaVariableStepSizeSettings< TimeType > >
                ( rungeKuttaVariableStepSize, initialTime, initialTimeMultiplier * 300.0, coefficientSet, 1.0E-3, 3600.0 );
=======
        integratorSettings = boost::make_shared< RungeKuttaVariableStepSizeSettings< TimeType > >
                ( initialTime, initialTimeMultiplier * 300.0, coefficientSet, 1.0E-3, 3600.0 );
>>>>>>> 7a334d32
    }
    return integratorSettings;
}

//! Test to ensure that forward and backward in time integration are properly and consistently performed using different
//! integrators. The state of the Moon is numerically propagated forward, and the back to the original time. The test checks
//! if the state at the midpoint is sufficiently close for the foprward and backward intgrations.
template< typename TimeType = double, typename StateScalarType = double >
Eigen::Matrix< StateScalarType, 6, 1 > propagateForwardBackwards( const int integratorCase )
{
    //Load spice kernels.
    spice_interface::loadStandardSpiceKernels( );

    // Define bodies in simulation.
    std::vector< std::string > bodyNames;
    bodyNames.push_back( "Earth" );
    bodyNames.push_back( "Moon" );
    bodyNames.push_back( "Sun" );
    bodyNames.push_back( "Mars" );
    bodyNames.push_back( "Venus" );

    // Specify initial time
    double initialEphemerisTime = 1.0E7;
    double finalEphemerisTime = initialEphemerisTime + 86400.0;
    double buffer = 3600.0;

    // Create bodies needed in simulation
    std::map< std::string, std::shared_ptr< BodySettings > > bodySettings =
            getDefaultBodySettings( bodyNames, initialEphemerisTime - 2.0 * buffer, finalEphemerisTime + 2.0 * buffer );
    std::dynamic_pointer_cast< InterpolatedSpiceEphemerisSettings >( bodySettings[ "Moon" ]->ephemerisSettings )->
            resetFrameOrigin( "Earth" );
    NamedBodyMap bodyMap = createBodies( bodySettings );
    setGlobalFrameBodyEphemerides( bodyMap, "Earth", "ECLIPJ2000" );

    // Set accelerations between bodies that are to be taken into account.
    SelectedAccelerationMap accelerationMap;
    std::map< std::string, std::vector< std::shared_ptr< AccelerationSettings > > > accelerationsOfMoon;
    accelerationsOfMoon[ "Earth" ].push_back( std::make_shared< AccelerationSettings >( central_gravity ) );
    accelerationsOfMoon[ "Sun" ].push_back( std::make_shared< AccelerationSettings >( central_gravity ) );
    accelerationMap[ "Moon" ] = accelerationsOfMoon;

    // Propagate the moon only
    std::vector< std::string > bodiesToIntegrate;
    bodiesToIntegrate.push_back( "Moon" );
    std::vector< std::string > centralBodies;
    centralBodies.push_back( "Earth" );

    // Define settings for numerical integrator.
    std::shared_ptr< IntegratorSettings< TimeType > > integratorSettings = getIntegrationSettings< TimeType >(
                integratorCase, initialEphemerisTime, true );

    // Propagate forwards
    {


        // Create acceleration models and propagation settings.
        Eigen::Matrix< StateScalarType, 6, 1  > systemInitialState =
                spice_interface::getBodyCartesianStateAtEpoch(
                    bodiesToIntegrate[ 0 ], centralBodies[ 0 ], "ECLIPJ2000", "NONE", initialEphemerisTime ).
                template cast< StateScalarType >( );
        AccelerationMap accelerationModelMap = createAccelerationModelsMap(
                    bodyMap, accelerationMap, bodiesToIntegrate, centralBodies );
        std::shared_ptr< TranslationalStatePropagatorSettings< StateScalarType > > propagatorSettings =
                std::make_shared< TranslationalStatePropagatorSettings< StateScalarType > >
                ( centralBodies, accelerationModelMap, bodiesToIntegrate, systemInitialState, finalEphemerisTime + buffer );

        // Create dynamics simulation object.
        SingleArcDynamicsSimulator< StateScalarType, TimeType > dynamicsSimulator(
                    bodyMap, integratorSettings, propagatorSettings, true, true, true );
    }

    double testTime = initialEphemerisTime + ( finalEphemerisTime - initialEphemerisTime ) / 2.0;
    Eigen::Vector6d forwardState = bodyMap.at( "Moon" )->getEphemeris( )->getCartesianState( testTime );

    // Re-define settings for numerical integrator.
    integratorSettings = getIntegrationSettings< TimeType >( integratorCase, finalEphemerisTime, false );

    // Propagate backwards
    {
        // Create acceleration models and propagation settings.
        Eigen::Matrix< StateScalarType, 6, 1  > systemInitialState =
                spice_interface::getBodyCartesianStateAtEpoch(
                    bodiesToIntegrate[ 0 ], centralBodies[ 0 ], "ECLIPJ2000", "NONE", finalEphemerisTime ).
                template cast< StateScalarType >( );
        AccelerationMap accelerationModelMap = createAccelerationModelsMap(
                    bodyMap, accelerationMap, bodiesToIntegrate, centralBodies );
        std::shared_ptr< TranslationalStatePropagatorSettings< StateScalarType > > propagatorSettings =
                std::make_shared< TranslationalStatePropagatorSettings< StateScalarType > >
                ( centralBodies, accelerationModelMap, bodiesToIntegrate, systemInitialState, initialEphemerisTime - buffer );

        // Create dynamics simulation object.
        SingleArcDynamicsSimulator< StateScalarType, TimeType > dynamicsSimulator(
                    bodyMap, integratorSettings, propagatorSettings, true, true, true );
    }

    Eigen::Vector6d backwardState = bodyMap.at( "Moon" )->getEphemeris( )->getCartesianState( testTime );

    return forwardState - backwardState;
}

BOOST_AUTO_TEST_CASE( testCowellPropagatorKeplerCompare )
{
    for( unsigned int j = 0; j < 5; j++ )
    {
        Eigen::Vector6d stateDifference = propagateForwardBackwards< double, double >( j );
        for( int i = 0; i < 3; i++ )
        {
            BOOST_CHECK_SMALL( std::fabs( stateDifference( i ) ), 0.1 );
            BOOST_CHECK_SMALL( std::fabs( stateDifference( i + 3 ) ), 1.0E-4 );
        }
    }
}

BOOST_AUTO_TEST_SUITE_END( )


}

}
<|MERGE_RESOLUTION|>--- conflicted
+++ resolved
@@ -1,217 +1,212 @@
-/*    Copyright (c) 2010-2018, Delft University of Technology
- *    All rigths reserved
- *
- *    This file is part of the Tudat. Redistribution and use in source and
- *    binary forms, with or without modification, are permitted exclusively
- *    under the terms of the Modified BSD license. You should have received
- *    a copy of the license with this file. If not, please or visit:
- *    http://tudat.tudelft.nl/LICENSE.
- */
-
-#define BOOST_TEST_MAIN
-
-#include <string>
-
-#include <boost/make_shared.hpp>
-#include <boost/test/unit_test.hpp>
-
-#include "Tudat/Mathematics/BasicMathematics/linearAlgebra.h"
-#include "Tudat/Astrodynamics/BasicAstrodynamics/physicalConstants.h"
-#include "Tudat/Astrodynamics/BasicAstrodynamics/orbitalElementConversions.h"
-
-#include "Tudat/External/SpiceInterface/spiceInterface.h"
-#include "Tudat/Mathematics/NumericalIntegrators/rungeKuttaCoefficients.h"
-#include "Tudat/Mathematics/Interpolators/lagrangeInterpolator.h"
-#include "Tudat/Astrodynamics/BasicAstrodynamics/accelerationModel.h"
-#include "Tudat/Astrodynamics/BasicAstrodynamics/keplerPropagator.h"
-#include "Tudat/InputOutput/basicInputOutput.h"
-
-#include "Tudat/Astrodynamics/BasicAstrodynamics/orbitalElementConversions.h"
-#include "Tudat/SimulationSetup/EnvironmentSetup/body.h"
-#include "Tudat/Astrodynamics/Propagators/nBodyCowellStateDerivative.h"
-#include "Tudat/SimulationSetup/PropagationSetup/dynamicsSimulator.h"
-#include "Tudat/Mathematics/NumericalIntegrators/createNumericalIntegrator.h"
-#include "Tudat/SimulationSetup/EnvironmentSetup/createBodies.h"
-#include "Tudat/SimulationSetup/PropagationSetup/createNumericalSimulator.h"
-#include "Tudat/SimulationSetup/EnvironmentSetup/defaultBodies.h"
-
-
-namespace tudat
-{
-
-namespace unit_tests
-{
-
-
-//Using declarations.
-using namespace tudat::ephemerides;
-using namespace tudat::interpolators;
-using namespace tudat::numerical_integrators;
-using namespace tudat::spice_interface;
-using namespace tudat::simulation_setup;
-using namespace tudat::basic_astrodynamics;
-using namespace tudat::orbital_element_conversions;
-using namespace tudat::propagators;
-using namespace tudat;
-
-BOOST_AUTO_TEST_SUITE( test_forwards_backwards_rpopagation )
-
-template< typename TimeType >
-std::shared_ptr< IntegratorSettings< TimeType > > getIntegrationSettings(
-        const int integratorCase, const int initialTime, const bool propagateForwards )
-{
-    double initialTimeMultiplier = ( propagateForwards ? 1.0 : -1.0 );
-    std::shared_ptr< IntegratorSettings< TimeType > > integratorSettings;
-    if( integratorCase == 0 )
-    {
-        integratorSettings = std::make_shared< IntegratorSettings< TimeType > >
-                ( rungeKutta4, initialTime, initialTimeMultiplier * 300.0 );
-    }
-    else if( integratorCase < 5 )
-    {
-        RungeKuttaCoefficients::CoefficientSets coefficientSet = RungeKuttaCoefficients::undefinedCoefficientSet;
-        if( integratorCase == 1 )
-        {
-            coefficientSet = RungeKuttaCoefficients::rungeKuttaFehlberg45;
-        }
-        else if( integratorCase == 2 )
-        {
-            coefficientSet = RungeKuttaCoefficients::rungeKuttaFehlberg56;
-
-        }
-        else if( integratorCase == 3 )
-        {
-            coefficientSet = RungeKuttaCoefficients::rungeKuttaFehlberg78;
-
-        }
-        else if( integratorCase == 4 )
-        {
-            coefficientSet = RungeKuttaCoefficients::rungeKutta87DormandPrince;
-
-        }
-<<<<<<< HEAD
-        integratorSettings = std::make_shared< RungeKuttaVariableStepSizeSettings< TimeType > >
-                ( rungeKuttaVariableStepSize, initialTime, initialTimeMultiplier * 300.0, coefficientSet, 1.0E-3, 3600.0 );
-=======
-        integratorSettings = boost::make_shared< RungeKuttaVariableStepSizeSettings< TimeType > >
-                ( initialTime, initialTimeMultiplier * 300.0, coefficientSet, 1.0E-3, 3600.0 );
->>>>>>> 7a334d32
-    }
-    return integratorSettings;
-}
-
-//! Test to ensure that forward and backward in time integration are properly and consistently performed using different
-//! integrators. The state of the Moon is numerically propagated forward, and the back to the original time. The test checks
-//! if the state at the midpoint is sufficiently close for the foprward and backward intgrations.
-template< typename TimeType = double, typename StateScalarType = double >
-Eigen::Matrix< StateScalarType, 6, 1 > propagateForwardBackwards( const int integratorCase )
-{
-    //Load spice kernels.
-    spice_interface::loadStandardSpiceKernels( );
-
-    // Define bodies in simulation.
-    std::vector< std::string > bodyNames;
-    bodyNames.push_back( "Earth" );
-    bodyNames.push_back( "Moon" );
-    bodyNames.push_back( "Sun" );
-    bodyNames.push_back( "Mars" );
-    bodyNames.push_back( "Venus" );
-
-    // Specify initial time
-    double initialEphemerisTime = 1.0E7;
-    double finalEphemerisTime = initialEphemerisTime + 86400.0;
-    double buffer = 3600.0;
-
-    // Create bodies needed in simulation
-    std::map< std::string, std::shared_ptr< BodySettings > > bodySettings =
-            getDefaultBodySettings( bodyNames, initialEphemerisTime - 2.0 * buffer, finalEphemerisTime + 2.0 * buffer );
-    std::dynamic_pointer_cast< InterpolatedSpiceEphemerisSettings >( bodySettings[ "Moon" ]->ephemerisSettings )->
-            resetFrameOrigin( "Earth" );
-    NamedBodyMap bodyMap = createBodies( bodySettings );
-    setGlobalFrameBodyEphemerides( bodyMap, "Earth", "ECLIPJ2000" );
-
-    // Set accelerations between bodies that are to be taken into account.
-    SelectedAccelerationMap accelerationMap;
-    std::map< std::string, std::vector< std::shared_ptr< AccelerationSettings > > > accelerationsOfMoon;
-    accelerationsOfMoon[ "Earth" ].push_back( std::make_shared< AccelerationSettings >( central_gravity ) );
-    accelerationsOfMoon[ "Sun" ].push_back( std::make_shared< AccelerationSettings >( central_gravity ) );
-    accelerationMap[ "Moon" ] = accelerationsOfMoon;
-
-    // Propagate the moon only
-    std::vector< std::string > bodiesToIntegrate;
-    bodiesToIntegrate.push_back( "Moon" );
-    std::vector< std::string > centralBodies;
-    centralBodies.push_back( "Earth" );
-
-    // Define settings for numerical integrator.
-    std::shared_ptr< IntegratorSettings< TimeType > > integratorSettings = getIntegrationSettings< TimeType >(
-                integratorCase, initialEphemerisTime, true );
-
-    // Propagate forwards
-    {
-
-
-        // Create acceleration models and propagation settings.
-        Eigen::Matrix< StateScalarType, 6, 1  > systemInitialState =
-                spice_interface::getBodyCartesianStateAtEpoch(
-                    bodiesToIntegrate[ 0 ], centralBodies[ 0 ], "ECLIPJ2000", "NONE", initialEphemerisTime ).
-                template cast< StateScalarType >( );
-        AccelerationMap accelerationModelMap = createAccelerationModelsMap(
-                    bodyMap, accelerationMap, bodiesToIntegrate, centralBodies );
-        std::shared_ptr< TranslationalStatePropagatorSettings< StateScalarType > > propagatorSettings =
-                std::make_shared< TranslationalStatePropagatorSettings< StateScalarType > >
-                ( centralBodies, accelerationModelMap, bodiesToIntegrate, systemInitialState, finalEphemerisTime + buffer );
-
-        // Create dynamics simulation object.
-        SingleArcDynamicsSimulator< StateScalarType, TimeType > dynamicsSimulator(
-                    bodyMap, integratorSettings, propagatorSettings, true, true, true );
-    }
-
-    double testTime = initialEphemerisTime + ( finalEphemerisTime - initialEphemerisTime ) / 2.0;
-    Eigen::Vector6d forwardState = bodyMap.at( "Moon" )->getEphemeris( )->getCartesianState( testTime );
-
-    // Re-define settings for numerical integrator.
-    integratorSettings = getIntegrationSettings< TimeType >( integratorCase, finalEphemerisTime, false );
-
-    // Propagate backwards
-    {
-        // Create acceleration models and propagation settings.
-        Eigen::Matrix< StateScalarType, 6, 1  > systemInitialState =
-                spice_interface::getBodyCartesianStateAtEpoch(
-                    bodiesToIntegrate[ 0 ], centralBodies[ 0 ], "ECLIPJ2000", "NONE", finalEphemerisTime ).
-                template cast< StateScalarType >( );
-        AccelerationMap accelerationModelMap = createAccelerationModelsMap(
-                    bodyMap, accelerationMap, bodiesToIntegrate, centralBodies );
-        std::shared_ptr< TranslationalStatePropagatorSettings< StateScalarType > > propagatorSettings =
-                std::make_shared< TranslationalStatePropagatorSettings< StateScalarType > >
-                ( centralBodies, accelerationModelMap, bodiesToIntegrate, systemInitialState, initialEphemerisTime - buffer );
-
-        // Create dynamics simulation object.
-        SingleArcDynamicsSimulator< StateScalarType, TimeType > dynamicsSimulator(
-                    bodyMap, integratorSettings, propagatorSettings, true, true, true );
-    }
-
-    Eigen::Vector6d backwardState = bodyMap.at( "Moon" )->getEphemeris( )->getCartesianState( testTime );
-
-    return forwardState - backwardState;
-}
-
-BOOST_AUTO_TEST_CASE( testCowellPropagatorKeplerCompare )
-{
-    for( unsigned int j = 0; j < 5; j++ )
-    {
-        Eigen::Vector6d stateDifference = propagateForwardBackwards< double, double >( j );
-        for( int i = 0; i < 3; i++ )
-        {
-            BOOST_CHECK_SMALL( std::fabs( stateDifference( i ) ), 0.1 );
-            BOOST_CHECK_SMALL( std::fabs( stateDifference( i + 3 ) ), 1.0E-4 );
-        }
-    }
-}
-
-BOOST_AUTO_TEST_SUITE_END( )
-
-
-}
-
-}
+/*    Copyright (c) 2010-2018, Delft University of Technology
+ *    All rigths reserved
+ *
+ *    This file is part of the Tudat. Redistribution and use in source and
+ *    binary forms, with or without modification, are permitted exclusively
+ *    under the terms of the Modified BSD license. You should have received
+ *    a copy of the license with this file. If not, please or visit:
+ *    http://tudat.tudelft.nl/LICENSE.
+ */
+
+#define BOOST_TEST_MAIN
+
+#include <string>
+
+#include <boost/make_shared.hpp>
+#include <boost/test/unit_test.hpp>
+
+#include "Tudat/Mathematics/BasicMathematics/linearAlgebra.h"
+#include "Tudat/Astrodynamics/BasicAstrodynamics/physicalConstants.h"
+#include "Tudat/Astrodynamics/BasicAstrodynamics/orbitalElementConversions.h"
+
+#include "Tudat/External/SpiceInterface/spiceInterface.h"
+#include "Tudat/Mathematics/NumericalIntegrators/rungeKuttaCoefficients.h"
+#include "Tudat/Mathematics/Interpolators/lagrangeInterpolator.h"
+#include "Tudat/Astrodynamics/BasicAstrodynamics/accelerationModel.h"
+#include "Tudat/Astrodynamics/BasicAstrodynamics/keplerPropagator.h"
+#include "Tudat/InputOutput/basicInputOutput.h"
+
+#include "Tudat/Astrodynamics/BasicAstrodynamics/orbitalElementConversions.h"
+#include "Tudat/SimulationSetup/EnvironmentSetup/body.h"
+#include "Tudat/Astrodynamics/Propagators/nBodyCowellStateDerivative.h"
+#include "Tudat/SimulationSetup/PropagationSetup/dynamicsSimulator.h"
+#include "Tudat/Mathematics/NumericalIntegrators/createNumericalIntegrator.h"
+#include "Tudat/SimulationSetup/EnvironmentSetup/createBodies.h"
+#include "Tudat/SimulationSetup/PropagationSetup/createNumericalSimulator.h"
+#include "Tudat/SimulationSetup/EnvironmentSetup/defaultBodies.h"
+
+
+namespace tudat
+{
+
+namespace unit_tests
+{
+
+
+//Using declarations.
+using namespace tudat::ephemerides;
+using namespace tudat::interpolators;
+using namespace tudat::numerical_integrators;
+using namespace tudat::spice_interface;
+using namespace tudat::simulation_setup;
+using namespace tudat::basic_astrodynamics;
+using namespace tudat::orbital_element_conversions;
+using namespace tudat::propagators;
+using namespace tudat;
+
+BOOST_AUTO_TEST_SUITE( test_forwards_backwards_rpopagation )
+
+template< typename TimeType >
+std::shared_ptr< IntegratorSettings< TimeType > > getIntegrationSettings(
+        const int integratorCase, const int initialTime, const bool propagateForwards )
+{
+    double initialTimeMultiplier = ( propagateForwards ? 1.0 : -1.0 );
+    std::shared_ptr< IntegratorSettings< TimeType > > integratorSettings;
+    if( integratorCase == 0 )
+    {
+        integratorSettings = std::make_shared< IntegratorSettings< TimeType > >
+                ( rungeKutta4, initialTime, initialTimeMultiplier * 300.0 );
+    }
+    else if( integratorCase < 5 )
+    {
+        RungeKuttaCoefficients::CoefficientSets coefficientSet = RungeKuttaCoefficients::undefinedCoefficientSet;
+        if( integratorCase == 1 )
+        {
+            coefficientSet = RungeKuttaCoefficients::rungeKuttaFehlberg45;
+        }
+        else if( integratorCase == 2 )
+        {
+            coefficientSet = RungeKuttaCoefficients::rungeKuttaFehlberg56;
+
+        }
+        else if( integratorCase == 3 )
+        {
+            coefficientSet = RungeKuttaCoefficients::rungeKuttaFehlberg78;
+
+        }
+        else if( integratorCase == 4 )
+        {
+            coefficientSet = RungeKuttaCoefficients::rungeKutta87DormandPrince;
+
+        }
+        integratorSettings = std::make_shared< RungeKuttaVariableStepSizeSettings< TimeType > >
+                ( initialTime, initialTimeMultiplier * 300.0, coefficientSet, 1.0E-3, 3600.0 );
+    }
+    return integratorSettings;
+}
+
+//! Test to ensure that forward and backward in time integration are properly and consistently performed using different
+//! integrators. The state of the Moon is numerically propagated forward, and the back to the original time. The test checks
+//! if the state at the midpoint is sufficiently close for the foprward and backward intgrations.
+template< typename TimeType = double, typename StateScalarType = double >
+Eigen::Matrix< StateScalarType, 6, 1 > propagateForwardBackwards( const int integratorCase )
+{
+    //Load spice kernels.
+    spice_interface::loadStandardSpiceKernels( );
+
+    // Define bodies in simulation.
+    std::vector< std::string > bodyNames;
+    bodyNames.push_back( "Earth" );
+    bodyNames.push_back( "Moon" );
+    bodyNames.push_back( "Sun" );
+    bodyNames.push_back( "Mars" );
+    bodyNames.push_back( "Venus" );
+
+    // Specify initial time
+    double initialEphemerisTime = 1.0E7;
+    double finalEphemerisTime = initialEphemerisTime + 86400.0;
+    double buffer = 3600.0;
+
+    // Create bodies needed in simulation
+    std::map< std::string, std::shared_ptr< BodySettings > > bodySettings =
+            getDefaultBodySettings( bodyNames, initialEphemerisTime - 2.0 * buffer, finalEphemerisTime + 2.0 * buffer );
+    std::dynamic_pointer_cast< InterpolatedSpiceEphemerisSettings >( bodySettings[ "Moon" ]->ephemerisSettings )->
+            resetFrameOrigin( "Earth" );
+    NamedBodyMap bodyMap = createBodies( bodySettings );
+    setGlobalFrameBodyEphemerides( bodyMap, "Earth", "ECLIPJ2000" );
+
+    // Set accelerations between bodies that are to be taken into account.
+    SelectedAccelerationMap accelerationMap;
+    std::map< std::string, std::vector< std::shared_ptr< AccelerationSettings > > > accelerationsOfMoon;
+    accelerationsOfMoon[ "Earth" ].push_back( std::make_shared< AccelerationSettings >( central_gravity ) );
+    accelerationsOfMoon[ "Sun" ].push_back( std::make_shared< AccelerationSettings >( central_gravity ) );
+    accelerationMap[ "Moon" ] = accelerationsOfMoon;
+
+    // Propagate the moon only
+    std::vector< std::string > bodiesToIntegrate;
+    bodiesToIntegrate.push_back( "Moon" );
+    std::vector< std::string > centralBodies;
+    centralBodies.push_back( "Earth" );
+
+    // Define settings for numerical integrator.
+    std::shared_ptr< IntegratorSettings< TimeType > > integratorSettings = getIntegrationSettings< TimeType >(
+                integratorCase, initialEphemerisTime, true );
+
+    // Propagate forwards
+    {
+
+
+        // Create acceleration models and propagation settings.
+        Eigen::Matrix< StateScalarType, 6, 1  > systemInitialState =
+                spice_interface::getBodyCartesianStateAtEpoch(
+                    bodiesToIntegrate[ 0 ], centralBodies[ 0 ], "ECLIPJ2000", "NONE", initialEphemerisTime ).
+                template cast< StateScalarType >( );
+        AccelerationMap accelerationModelMap = createAccelerationModelsMap(
+                    bodyMap, accelerationMap, bodiesToIntegrate, centralBodies );
+        std::shared_ptr< TranslationalStatePropagatorSettings< StateScalarType > > propagatorSettings =
+                std::make_shared< TranslationalStatePropagatorSettings< StateScalarType > >
+                ( centralBodies, accelerationModelMap, bodiesToIntegrate, systemInitialState, finalEphemerisTime + buffer );
+
+        // Create dynamics simulation object.
+        SingleArcDynamicsSimulator< StateScalarType, TimeType > dynamicsSimulator(
+                    bodyMap, integratorSettings, propagatorSettings, true, true, true );
+    }
+
+    double testTime = initialEphemerisTime + ( finalEphemerisTime - initialEphemerisTime ) / 2.0;
+    Eigen::Vector6d forwardState = bodyMap.at( "Moon" )->getEphemeris( )->getCartesianState( testTime );
+
+    // Re-define settings for numerical integrator.
+    integratorSettings = getIntegrationSettings< TimeType >( integratorCase, finalEphemerisTime, false );
+
+    // Propagate backwards
+    {
+        // Create acceleration models and propagation settings.
+        Eigen::Matrix< StateScalarType, 6, 1  > systemInitialState =
+                spice_interface::getBodyCartesianStateAtEpoch(
+                    bodiesToIntegrate[ 0 ], centralBodies[ 0 ], "ECLIPJ2000", "NONE", finalEphemerisTime ).
+                template cast< StateScalarType >( );
+        AccelerationMap accelerationModelMap = createAccelerationModelsMap(
+                    bodyMap, accelerationMap, bodiesToIntegrate, centralBodies );
+        std::shared_ptr< TranslationalStatePropagatorSettings< StateScalarType > > propagatorSettings =
+                std::make_shared< TranslationalStatePropagatorSettings< StateScalarType > >
+                ( centralBodies, accelerationModelMap, bodiesToIntegrate, systemInitialState, initialEphemerisTime - buffer );
+
+        // Create dynamics simulation object.
+        SingleArcDynamicsSimulator< StateScalarType, TimeType > dynamicsSimulator(
+                    bodyMap, integratorSettings, propagatorSettings, true, true, true );
+    }
+
+    Eigen::Vector6d backwardState = bodyMap.at( "Moon" )->getEphemeris( )->getCartesianState( testTime );
+
+    return forwardState - backwardState;
+}
+
+BOOST_AUTO_TEST_CASE( testCowellPropagatorKeplerCompare )
+{
+    for( unsigned int j = 0; j < 5; j++ )
+    {
+        Eigen::Vector6d stateDifference = propagateForwardBackwards< double, double >( j );
+        for( int i = 0; i < 3; i++ )
+        {
+            BOOST_CHECK_SMALL( std::fabs( stateDifference( i ) ), 0.1 );
+            BOOST_CHECK_SMALL( std::fabs( stateDifference( i + 3 ) ), 1.0E-4 );
+        }
+    }
+}
+
+BOOST_AUTO_TEST_SUITE_END( )
+
+
+}
+
+}