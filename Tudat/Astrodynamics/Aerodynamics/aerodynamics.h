/*    Copyright (c) 2010-2015, Delft University of Technology
 *    All rights reserved.
 *
 *    Redistribution and use in source and binary forms, with or without modification, are
 *    permitted provided that the following conditions are met:
 *      - Redistributions of source code must retain the above copyright notice, this list of
 *        conditions and the following disclaimer.
 *      - Redistributions in binary form must reproduce the above copyright notice, this list of
 *        conditions and the following disclaimer in the documentation and/or other materials
 *        provided with the distribution.
 *      - Neither the name of the Delft University of Technology nor the names of its contributors
 *        may be used to endorse or promote products derived from this software without specific
 *        prior written permission.
 *
 *    THIS SOFTWARE IS PROVIDED BY THE COPYRIGHT HOLDERS AND CONTRIBUTORS "AS IS" AND ANY EXPRESS
 *    OR IMPLIED WARRANTIES, INCLUDING, BUT NOT LIMITED TO, THE IMPLIED WARRANTIES OF
 *    MERCHANTABILITY AND FITNESS FOR A PARTICULAR PURPOSE ARE DISCLAIMED. IN NO EVENT SHALL THE
 *    COPYRIGHT HOLDER OR CONTRIBUTORS BE LIABLE FOR ANY DIRECT, INDIRECT, INCIDENTAL, SPECIAL,
 *    EXEMPLARY, OR CONSEQUENTIAL DAMAGES (INCLUDING, BUT NOT LIMITED TO, PROCUREMENT OF SUBSTITUTE
 *    GOODS OR SERVICES; LOSS OF USE, DATA, OR PROFITS; OR BUSINESS INTERRUPTION) HOWEVER CAUSED
 *    AND ON ANY THEORY OF LIABILITY, WHETHER IN CONTRACT, STRICT LIABILITY, OR TORT (INCLUDING
 *    NEGLIGENCE OR OTHERWISE) ARISING IN ANY WAY OUT OF THE USE OF THIS SOFTWARE, EVEN IF ADVISED
 *    OF THE POSSIBILITY OF SUCH DAMAGE.
 *
 *    Changelog
 *      YYMMDD    Author            Comment
 *      102511    D. Dirkx          First version of file.
 *      110501    D. Dirkx          Added more comments.
 *      110203    L. Abdulkadir     Code check.
 *      110211    K. Kumar          Corrected Doxygen errors; corrected layout errors; corrected
 *                                  function-naming.
 *
 *    References
 *      Anderson Jr., J.D. , Fundamentals of Aerodynamics, 3rd edition, McGraw Hill, 2001.
 *      Gentry, A., Smyth, D., and Oliver, W. . The Mark IV Supersonic-Hypersonic Arbitrary Body
 *          Program, Volume II - Program Formulation, Douglas Aircraft Company, 1973.
 *      Anderson Jr. , J.D, Hypersonic and High-Temperature Gas Dynamics, 2nd edition,
 *          AIAA Education Series, 2006.
 *
 *    Notes
 *
 */

#ifndef TUDAT_AERODYNAMICS_H
#define TUDAT_AERODYNAMICS_H

#include <cmath>

#include "Tudat/Mathematics/BasicMathematics/mathematicalConstants.h"

namespace tudat
{
namespace aerodynamics
{

//! Maximum Prandtl-Meyer function value.
/*!
 * Maximum Prandtl-Meyer function value for ratio of specific heats = 1.4.
 */
static const double maximumPrandtlMeyerFunctionValue = 
    mathematical_constants::PI / 2.0 * ( std::sqrt( 6.0 ) - 1.0 );

//! Constant for use in inverse Prandtl-Meyer function calculation.
/*!
 * Constant for use in inverse Prandtl-Meyer function calculation for ratio of
 *  specific heats = 1.4.
 */
static const double PrandtlMeyerParameter1 = 1.3604;

//! Constant for use in inverse Prandtl-Meyer function calculation.
/*!
 * Constant for use in inverse Prandtl-Meyer function calculation for ratio of
 * specific heats = 1.4.
 */
static const double PrandtlMeyerParameter2 = 0.0962;

//! Constant for use in inverse Prandtl-Meyer function calculation.
/*!
 * Constant for use in inverse Prandtl-Meyer function calculation for ratio of
 * specific heats = 1.4.
 */
static const double PrandtlMeyerParameter3 = -0.5127;

//! Constant for use in inverse Prandtl-Meyer function calculation.
/*!
 * Constant for use in inverse Prandtl-Meyer function calculation for ratio of
 * specific heats = 1.4.
 */
static const double PrandtlMeyerParameter4 = -0.6722;

//! Constant for use in inverse Prandtl-Meyer function calculation.
/*!
 * Constant for use in inverse Prandtl-Meyer function calculation for ratio of
 * specific heats = 1.4.
 */
static const double PrandtlMeyerParameter5 = -0.3278;

//! Compute local-to-static pressure ratio.
/*!
 * Computes the local to static pressure ratio, assuming a thermally and
 * calorically perfect gas.
 * \param machNumber Flow Mach number.
 * \param ratioOfSpecificHeats Ratio of specific heat at constant pressure to
 *         specific heat at constant volume.
 * \return Local-to-static pressure ratio.
 */
double computeLocalToStaticPressureRatio( double machNumber,
                                          double ratioOfSpecificHeats );

//! Compute Prandtl-Meyer function.
/*!
 * Computes the value of the Prandtl-Meyer function at the given Mach number
 * and ratio of specific heat.
 * \param machNumber Flow Mach number.
 * \param ratioOfSpecificHeats Ratio of specific heat at constant pressure to
 *         specific heat at constant volume.
 * \return Prandtl-Meyer function value.
 */
double computePrandtlMeyerFunction( double machNumber, double ratioOfSpecificHeats );

//! Compute stagnation pressure coefficient in supersonic flow.
/*!
 * Computes the stagnation pressure coefficient, assuming a thermally and
 * calorically perfect gas.
 * \param machNumber Flow Mach number.
 * \param ratioOfSpecificHeats Ratio of specific heat at constant pressure to
 *         specific heat at constant volume.
 * \return Stagnation pressure coefficient.
 */
double computeStagnationPressure( double machNumber, double ratioOfSpecificHeats );

//! Compute pressure coefficient based on Newtonian theory.
/*!
 * Computes the pressure coefficient based on Newtonian theory.
 * \param inclinationAngle Angle between wall and freestream velocity vector.
 * \return Newtonian pressure coefficient.
 */
double computeNewtonianPressureCoefficient( double inclinationAngle );

//! Compute pressure coefficient based on modified Newtonian theory.
/*!
 * Computes the pressure coefficient based on modified Newtonian theory.
 * \param inclinationAngle Angle between the wall and the freestream
 *         velocity vector.
 * \param stagnationPressureCoefficient Stagnation pressure coefficient.
 * \return Newtonian pressure coefficient.
 */
double computeModifiedNewtonianPressureCoefficient(
        double inclinationAngle, double stagnationPressureCoefficient );

//! Compute pressure coefficient using empirical tangent wedge method.
/*!
 * Computes tangent wedge pressure coefficient based on empirical correlation
 * for ratio of specific heats = 1.4 ( terrestrial atmosphere).
 * \param inclinationAngle Angle between wall and freestream velocity vector.
 * \param machNumber Flow Mach number.
 * \return Empirical tangent wedge pressure coefficient.
 */
double computeEmpiricalTangentWedgePressureCoefficient(
        double inclinationAngle, double machNumber );

//! Compute pressure coefficient using empirical tangent cone method.
/*!
 * Computes tangent cone pressure coefficient based on empirical correlation
 * for ratio of specific heats = 1.4 ( terrestrial atmosphere).
 * \param inclinationAngle Angle between wall and freestream velocity vector.
 * \param machNumber Flow Mach number.
 * \return Empirical tangent wedge pressure coefficient.
 */
double computeEmpiricalTangentConePressureCoefficient(
        double inclinationAngle, double machNumber );

//! Compute pressure coefficient using modified Dahlem-Buck method.
/*!
 * Computes tangent cone pressure coefficient based on Dahlem-Buck empirical
 * method.
 * \param inclinationAngle Angle between wall and freestream velocity vector.
 * \param machNumber Flow Mach number.
 * \return Dahlem-Buck pressure coefficient.
 */
double computeModifiedDahlemBuckPressureCoefficient(
        double inclinationAngle, double machNumber );

//! Compute pressure coefficient using the Hankey flat surface method.
/*!
 * Computes tangent cone pressure coefficient based on the Hankey flat surface
 * method.
 * \param inclinationAngle Angle between wall and freestream velocity vector.
 * \param machNumber Flow Mach number.
 * \return Hankey Flat surface pressure coefficient.
 */
double computeHankeyFlatSurfacePressureCoefficient(
        double inclinationAngle, double machNumber );

//! Compute pressure coefficient using the Smyth delta wing method.
/*!
 * Computes tangent cone pressure coefficient based on the Smyth delta wing
 * surface method.
 * \param inclinationAngle Angle between wall and freestream velocity vector.
 * \param machNumber Flow Mach number.
 * \return Smyth delta wing pressure coefficient.
 */
double computeSmythDeltaWingPressureCoefficient(
        double inclinationAngle, double machNumber );

//! Compute pressure coefficient using the van Dyke unified method.
/*!
 * Computes tangent cone pressure coefficient based on the van Dyke unified
 * method.
 * \param inclinationAngle Angle between wall and freestream velocity vector.
 * \param machNumber Flow Mach number.
 * \param ratioOfSpecificHeats Ratio of specific heat at constant pressure to
 *         specific heat at constant volume.
 * \param type ( expansion ( 1 ) or compression( -1 ) ).
 * \return Hankey Flat surface pressure coefficient.
 */
double computeVanDykeUnifiedPressureCoefficient(
        double inclinationAngle, double machNumber,
        double ratioOfSpecificHeats, int type );

//! Compute pressure coefficient using Prandtl-Meyer expansion.
/*!
 * Computes pressure coefficient using Prandtl-Meyer expansion from
 * freestream. Currently only terrestrial atmosphere
 * ( ratio of specific heat = 1.4 ) is supported due to the use of an empirical
 * fit for the inverse Prandtl-Meyer function determination.
 * \param inclinationAngle Angle between wall and freestream velocity vector.
 * \param machNumber Flow Mach number.
 * \param ratioOfSpecificHeats Ratio of specific heat at constant pressure to
 *         specific heat at constant volume.
 * \param freestreamPrandtlMeyerFunction Freestream Prandtl-Meyer function.
 * \return Prandtl-Meyer pressure coefficient.
 */
double computePrandtlMeyerFreestreamPressureCoefficient(
        double inclinationAngle,  double machNumber,
        double ratioOfSpecificHeats, double freestreamPrandtlMeyerFunction );

//! Compute pressure coefficient at vacuum.
/*!
 * Computes the pressure coefficient at vacuum assuming a thermally and
 * calorically perfect gas.
 * \param machNumber Flow Mach number.
 * \param ratioOfSpecificHeats Ratio of specific heat at constant pressure to
 *         specific heat at constant volume.
 * \return Vacuum pressure coefficient.
 */
double computeVacuumPressureCoefficient(
        double machNumber, double ratioOfSpecificHeats );

//! Compute high Mach base pressure coefficient.
/*!
 * This function calculates the high Mach base pressure coefficient
 * approximation.
 * \param machNumber Flow Mach number.
 * \return Vacuum pressure coefficient.
 */
double computeHighMachBasePressure( double machNumber );

//! Compute pressure coefficient using the ACM empirical method.
/*! Computes tangent cone pressure coefficient based on the ACM empirical
 * method.
 * \param inclinationAngle Angle between wall and freestream velocity vector.
 * \param machNumber Flow Mach number.
 * \return ACM empirical surface pressure coefficient.
 */
double computeAcmEmpiricalPressureCoefficient(
        double inclinationAngle, double machNumber );

//! Compute Mach number from Prandtl-Meyer function.
/*!
 * Computes the inverse of the Prandtl-Meyer function. Currently the function
 * is limited to use with ratio of specific heats of 1.4 as it uses an
 * empirical correlation.
 * \param prandtlMeyerFunctionValue Prandyl-Meyer function value.
 * \return Mach number.
 */
double computeInversePrandtlMeyerFunction( double prandtlMeyerFunctionValue );

//! Compute ratio of post- to pre-shock pressure.
/*!
 * Computes ratio of post- to pre-shock pressure, assuming thermally and calorically perfect gas.
 * \param normalMachNumber Mach number of flow velocity normal to shock.
 * \param ratioOfSpecificHeats Ratio of specific heat at constant pressure to
 *          specific heat at constant volume.
 */
double computeShockPressureRatio( double normalMachNumber,
                                  double ratioOfSpecificHeats );

//! Compute ratio of post- to pre-shock density.
/*!
 * Compute ratio of post- to pre-shock density, assuming thermally and calorically perfect gas.
 * \param normalMachNumber Mach number of flow velocity normal to shock.
 * \param ratioOfSpecificHeats Ratio of specific heat at constant pressure to
 *         specific heat at constant volume.
 */
double computeShockDensityRatio( double normalMachNumber,
                                 double ratioOfSpecificHeats );

//! Compute ratio of post- to pre-shock temperature.
/*!
 * Computes ratio of post- to pre-shock temperature, assuming thermally and calorically perfect
 * gas.
 * \param normalMachNumber Mach number of flow velocity normal to shock.
 * \param ratioOfSpecificHeats Ratio of specific heat at constant pressure to
 *         specific heat at constant volume.
 */
double computeShockTemperatureRatio( double normalMachNumber,
                                     double ratioOfSpecificHeats );

//! Compute jump in entropy across a shock wave.
/*!
 * Compute jump in entropy across a shock wave, assuming thermally and calorically perfect gas.
 * \param normalMachNumber Mach number of flow velocity normal to shock.
 * \param ratioOfSpecificHeats ratio of specific heat at constant pressure to
 *         specific heat at constant volume.
 * \param specificGasConstant gas constant per unit mass for flow composition.
 */
double computeShockEntropyJump( double normalMachNumber, double ratioOfSpecificHeats,
                                double specificGasConstant );

//! Compute post- to pre-shock total pressure ratio.
/*!
 * Compute post- to pre-shock total pressure ratio from the entropy jump across
 * a shock wave. Assumption of thermally and calorically perfect gas is made.
 * \param normalMachNumber Mach number of flow velocity normal to shock.
 * \param ratioOfSpecificHeats ratio of specific heat at constant pressure to
 *         specific heat at constant volume.
 * \param specificGasConstant gas constant per unit mass for flow composition.
 */
double computeShockTotalPressureRatio( double normalMachNumber,
                                       double ratioOfSpecificHeats,
                                       double specificGasConstant );

//! Compute shock deflection angle.
/*!
 * Computes the flow deflection angle across a shock wave.
 * \param shockAngle Angle of shock wave w.r.t. freestream flow.
 * \param machNumber Freestream Mach number.
 * \param ratioOfSpecificHeats Ratio of specific heat at constant pressure to
 *          specific heat at constant volume.
 */
double computeShockDeflectionAngle( double shockAngle, double machNumber,
                                    double ratioOfSpecificHeats );

//! Function to compute the speed of sounds in a gas
/*!
 * Function to compute the speed of sounds in a gas
 * \param temperature Temperature of atmosphere
 * \param ratioOfSpecificHeats Ratio of specific heats of gas
 * \param specificGasConstant Specific gas constant of gas
 * \return Speed of sound in gas.
 */
double computeSpeedOfSound( const double temperature, const double ratioOfSpecificHeats,
                            const double specificGasConstant );

<<<<<<< HEAD
//! Compute Mach number
/*!
 * Compute Mach number
 * \param speed Airspeed of object for which Mach number is to be computed.
 * \param speedOfSound Speed of sound for atmosphere position at which Mach number is to be computed.
 * \return Mach number
 */
double computeMachNumber( const double speed, const double speedOfSound );
=======
// (Chapman, S. & Cowling, T. The mathematical theory of nonuniform gases Cambridge University Press, 1970)
double computeMeanFreePath( const double weightedAverageCollisionDiameter, const double averageNumberDensity );

>>>>>>> 98959556

} // namespace aerodynamics
} // namespace tudat

#endif // TUDAT_AERODYNAMICS_H<|MERGE_RESOLUTION|>--- conflicted
+++ resolved
@@ -353,7 +353,6 @@
 double computeSpeedOfSound( const double temperature, const double ratioOfSpecificHeats,
                             const double specificGasConstant );
 
-<<<<<<< HEAD
 //! Compute Mach number
 /*!
  * Compute Mach number
@@ -362,11 +361,10 @@
  * \return Mach number
  */
 double computeMachNumber( const double speed, const double speedOfSound );
-=======
+
 // (Chapman, S. & Cowling, T. The mathematical theory of nonuniform gases Cambridge University Press, 1970)
 double computeMeanFreePath( const double weightedAverageCollisionDiameter, const double averageNumberDensity );
 
->>>>>>> 98959556
 
 } // namespace aerodynamics
 } // namespace tudat
