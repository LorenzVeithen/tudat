/*    Copyright (c) 2010-2018, Delft University of Technology
 *    All rigths reserved
 *
 *    This file is part of the Tudat. Redistribution and use in source and
 *    binary forms, with or without modification, are permitted exclusively
 *    under the terms of the Modified BSD license. You should have received
 *    a copy of the license with this file. If not, please or visit:
 *    http://tudat.tudelft.nl/LICENSE.
 *
 */

#ifndef TUDAT_ATMOSPHERE_MODEL_H
#define TUDAT_ATMOSPHERE_MODEL_H

#include <memory>

#include "Tudat/Mathematics/BasicMathematics/mathematicalConstants.h"
#include "Tudat/Astrodynamics/Aerodynamics/windModel.h"

namespace tudat
{
namespace aerodynamics
{

//! Enum of all the possible independent variables on which the atmosphere can depend.
/*!
 * Enum of all the possible independent variables on which the atmosphere can depend.
 */
enum AtmosphereIndependentVariables
{
    altitude_dependent_atmosphere = 0,
    longitude_dependent_atmosphere = 1,
    latitude_dependent_atmosphere = 2,
    time_dependent_atmosphere = 3
};

//! Enum of all the possible dependent variables that an atmosphere can describe.
/*!
 * Enum of all the possible dependent variables that an atmosphere can describe.
 */
enum AtmosphereDependentVariables
{
    density_dependent_atmosphere = 0,
    pressure_dependent_atmosphere = 1,
    temperature_dependent_atmosphere = 2,
    gas_constant_dependent_atmosphere = 3,
    specific_heat_ratio_dependent_atmosphere = 4,
    molar_mass_dependent_atmosphere = 5
};

//! Atmosphere model class.
/*!
 * Base class for all atmosphere models.
 * To keep the function generic for both reference atmospheres and standard
 * atmospheres, altitude, longitude, latitude, and time are inputs for all functions.
 */
class AtmosphereModel
{
public:

    //! Default destructor.
    /*!
    * Default destructor.
    */
    virtual ~AtmosphereModel( ) { }

    //! Get local density.
    /*!
    * Returns the local density parameter of the atmosphere in kg per meter^3.
    * \param altitude Altitude.
    * \param longitude Longitude.
    * \param latitude Latitude.
    * \param time Time.
    * \return Atmospheric density.
    */
    virtual double getDensity( const double altitude, const double longitude,
                               const double latitude, const double time ) = 0;

    //! Get local pressure.
    /*!
    * Returns the local pressure of the atmosphere parameter in Newton per meter^2.
    * \param altitude Altitude.
    * \param longitude Longitude.
    * \param latitude Latitude.
    * \param time Time.
    * \return Atmospheric pressure.
    */
    virtual double getPressure( const double altitude, const double longitude,
                                const double latitude, const double time ) = 0;

    //! Get local temperature.
    /*!
    * Returns the local temperature of the atmosphere parameter in Kelvin.
    * \param altitude Altitude.
    * \param longitude Longitude.
    * \param latitude Latitude.
    * \param time Time.
    * \return Atmospheric temperature.
    */
    virtual double getTemperature( const double altitude, const double longitude,
                                   const double latitude, const double time ) = 0;

    //! Get local speed of sound.
    /*!
    * Returns the local speed of sound of the atmosphere in m/s.
    * \param altitude Altitude.
    * \param longitude Longitude.
    * \param latitude Latitude.
    * \param time Time.
    * \return Atmospheric speed of sound.
    */
    virtual double getSpeedOfSound( const double altitude, const double longitude,
                                    const double latitude, const double time ) = 0;

    //! Function to retrieve the model describing the wind velocity vector of the atmosphere
    /*!
     * Function to retrieve the model describing the wind velocity vector of the atmosphere
     * \return Model describing the wind velocity vector of the atmosphere
     */
    std::shared_ptr< WindModel > getWindModel( )
    {
        return windModel_;
    }

    //! Function to set the model describing the wind velocity vector of the atmosphere
    /*!
     * Function to set the model describing the wind velocity vector of the atmosphere
     * \param windModel New model describing the wind velocity vector of the atmosphere
     */
    void setWindModel( const std::shared_ptr< WindModel > windModel )
    {
        windModel_ = windModel;
    }

protected:

    //! Model describing the wind velocity vector of the atmosphere
<<<<<<< HEAD
    std::shared_ptr< WindModel > windModel_;
=======
    boost::shared_ptr< WindModel > windModel_;

>>>>>>> 7a334d32
private:

};

//! Typedef for shared-pointer to AtmosphereModel object.
typedef std::shared_ptr< AtmosphereModel > AtmosphereModelPointer;

} // namespace aerodynamics
} // namespace tudat

#endif // TUDAT_ATMOSPHERE_MODEL_H<|MERGE_RESOLUTION|>--- conflicted
+++ resolved
@@ -135,12 +135,8 @@
 protected:
 
     //! Model describing the wind velocity vector of the atmosphere
-<<<<<<< HEAD
     std::shared_ptr< WindModel > windModel_;
-=======
-    boost::shared_ptr< WindModel > windModel_;
 
->>>>>>> 7a334d32
 private:
 
 };
