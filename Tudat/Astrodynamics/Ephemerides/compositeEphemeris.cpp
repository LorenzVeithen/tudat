<<<<<<< HEAD
=======
/*    Copyright (c) 2010-2017, Delft University of Technology
 *    All rigths reserved
 *
 *    This file is part of the Tudat. Redistribution and use in source and
 *    binary forms, with or without modification, are permitted exclusively
 *    under the terms of the Modified BSD license. You should have received
 *    a copy of the license with this file. If not, please or visit:
 *    http://tudat.tudelft.nl/LICENSE.
 */
>>>>>>> b9b7e628
<|MERGE_RESOLUTION|>--- conflicted
+++ resolved
@@ -1,5 +1,3 @@
-<<<<<<< HEAD
-=======
 /*    Copyright (c) 2010-2017, Delft University of Technology
  *    All rigths reserved
  *
@@ -8,5 +6,4 @@
  *    under the terms of the Modified BSD license. You should have received
  *    a copy of the license with this file. If not, please or visit:
  *    http://tudat.tudelft.nl/LICENSE.
- */
->>>>>>> b9b7e628
+ */