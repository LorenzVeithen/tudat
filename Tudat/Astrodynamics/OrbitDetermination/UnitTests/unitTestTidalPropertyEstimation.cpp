--- conflicted
+++ resolved
@@ -174,16 +174,10 @@
                                            position_observable ) ) );
 
         // Define integrator and propagator settings.
-<<<<<<< HEAD
         std::shared_ptr< IntegratorSettings< > > integratorSettings =
                 std::make_shared< RungeKuttaVariableStepSizeSettings< > >
-                ( rungeKuttaVariableStepSize, 0.0, fixedStepSize,
+                ( 0.0, fixedStepSize,
                   RungeKuttaCoefficients::rungeKuttaFehlberg78, fixedStepSize, fixedStepSize, 1.0, 1.0 );
-=======
-        boost::shared_ptr< IntegratorSettings< > > integratorSettings =
-                boost::make_shared< RungeKuttaVariableStepSizeSettings< double > >
-                ( 0.0, fixedStepSize, RungeKuttaCoefficients::rungeKuttaFehlberg78, fixedStepSize, fixedStepSize, 1.0, 1.0 );
->>>>>>> 7a334d32
 
         std::shared_ptr< PropagatorSettings< double > > propagatorSettings =
                 std::make_shared< TranslationalStatePropagatorSettings< double > >
@@ -407,16 +401,10 @@
               double( finalEphemerisTime ), cowell );
 
     // Create integrator settings
-<<<<<<< HEAD
     std::shared_ptr< IntegratorSettings< double > > integratorSettings =
             std::make_shared< RungeKuttaVariableStepSizeSettings< double > >
-            ( rungeKuttaVariableStepSize, double( initialEphemerisTime ), 60.0,
+            ( initialEphemerisTime, 60.0,
               RungeKuttaCoefficients::CoefficientSets::rungeKuttaFehlberg78,
-=======
-    boost::shared_ptr< IntegratorSettings< > > integratorSettings =
-            boost::make_shared< RungeKuttaVariableStepSizeSettings< double > >
-            ( double( initialEphemerisTime ), 60.0, RungeKuttaCoefficients::CoefficientSets::rungeKuttaFehlberg78,
->>>>>>> 7a334d32
               60.0, 60.0, 1.0, 1.0 );
 
     // Define link ends to use
