/*    Copyright (c) 2010-2017, Delft University of Technology
 *    All rigths reserved
 *
 *    This file is part of the Tudat. Redistribution and use in source and
 *    binary forms, with or without modification, are permitted exclusively
 *    under the terms of the Modified BSD license. You should have received
 *    a copy of the license with this file. If not, please or visit:
 *    http://tudat.tudelft.nl/LICENSE.
 */

#ifndef TUDAT_UTILITIES_H
#define TUDAT_UTILITIES_H

#include <vector>

#include <iostream>
#include <map>

#include <boost/function.hpp>
#include <boost/multi_array.hpp>

#include <Eigen/Core>

namespace tudat
{

namespace utilities
{

//! Function to create a vector from the values of a map
/*!
 *  Function to create a vector from the values of a map. The output vector is in the order of the map entries, i.e. as provided by a forward iterator.
 *  The map keys are not used for the return vector.
 *  \param inputMap Original map from which the vector is to be created
 *  \return Vector created from the map values
 */
template< typename VectorArgument, typename KeyType >
std::vector< VectorArgument > createVectorFromMapValues( const std::map< KeyType, VectorArgument >& inputMap )
{
    // Create and size return vector.
    std::vector< VectorArgument > outputVector;
    outputVector.resize( inputMap.size( ) );

    // Iterate over all map entries and create vector
    int currentIndex = 0;
    for( typename std::map< KeyType, VectorArgument >::const_iterator mapIterator = inputMap.begin( );
         mapIterator != inputMap.end( ); mapIterator++ )
    {
        outputVector[ currentIndex ] = mapIterator->second;
        currentIndex++;
    }

    return outputVector;

}

//! Function to create a vector from the keys of a map
/*!
 *  Function to create a vector from the keys of a map. The output vector is in the order of the map entries, i.e. as provided by a forward iterator.
 *  The map values are not used for the return vector.
 *  \param inputMap Original map from which the vector is to be created
 *  \return Vector created from the map keys
 */
template< typename VectorArgument, typename KeyType >
std::vector< KeyType > createVectorFromMapKeys( const std::map< KeyType, VectorArgument >& inputMap )
{
    // Create and size return vector.
    std::vector< KeyType > outputVector;
    outputVector.resize( inputMap.size( ) );

    // Iterate over all map entries and create vector
    int currentIndex = 0;
    for( typename std::map< KeyType, VectorArgument >::const_iterator mapIterator = inputMap.begin( );
         mapIterator != inputMap.end( ); mapIterator++ )
    {
        outputVector[ currentIndex ] = mapIterator->first;
        currentIndex++;
    }

    return outputVector;
}

//! Function to sum the return values of two boost function with empty input argument list.
/*!
 * Function to sum the return values of two boost function with empty input argument list.
 * \param function1 First function to be added.
 * \param function2 Second function to be added.
 * \return Sum of return values of function1 and function2
 */
template< typename S >
S sumFunctionReturn( const boost::function< S( ) > function1, const boost::function< S( ) > function2 )
{
    return function1( ) + function2( );
}

//! Function to create a vector block history from full matrix history.
/*!
 *  Function to create a vector matrix block history from full matrix history.
 *  \param matrixHistory Full matrix history
 *  \param blockMatrixHistory Block vector history (return by reference).
 *  \param startIndices Starting point (row,column) in matrix of return vector blocks.
 *  \param segmentSize Number of rows in vector.
 */
template< typename S, typename T >
void createVectorBlockMatrixHistory(
        const std::map< S, Eigen::Matrix< T, Eigen::Dynamic, Eigen::Dynamic > >& matrixHistory,
        std::map< S, Eigen::Matrix< T, Eigen::Dynamic, 1 > >& blockMatrixHistory,
        const std::pair< int, int > startIndices, const int segmentSize )
{
    blockMatrixHistory.clear( );

    // Loop over integration output and put results in corresponding data structures.
    for( typename std::map< S, Eigen::Matrix< T, Eigen::Dynamic, Eigen::Dynamic > >::const_iterator matrixIterator = matrixHistory.begin( );
         matrixIterator != matrixHistory.end( ); matrixIterator++ )
    {
        // Set numerically integrated states of bodies.
        blockMatrixHistory[ matrixIterator->first ] =
                matrixIterator->second.block( startIndices.first, startIndices.second, segmentSize, 1 );
    }
}

//! Function to print the contents of a map, line by line
/*!
 *  Function to print the contents of a map, line by line. Both the key and value types must have the << operator defined
 *  \param mapToPrint Map that is to be printed.
 */
template< typename S, typename T >
void printMapContents( const std::map< S, T >& mapToPrint)
{
    for( typename std::map< S, T >::const_iterator mapIterator = mapToPrint.begin( );
         mapIterator != mapToPrint.end( ); mapIterator++ )
    {
        std::cout<<mapIterator->first<<", "<<mapIterator->second<<std::endl;
    }
}

//! Function to cast a map of Eigen matrices from one key/matrix scalar type set to another set
/*!
 *  Function to produce a map of Eigen matrices, cast from one set of key/matrix scalar type set to another set.
 *  \param originalMap Map in original types
 *  \param newTypesMap Map that is to be created (returned by reference).
 */
template< typename S, typename T, typename U, typename V, int Rows, int Columns >
void castMatrixMap( const std::map< S, Eigen::Matrix< T, Rows, Columns > >& originalMap,
                          std::map< U, Eigen::Matrix< V, Rows, Columns > >& newTypesMap )
{
    newTypesMap.clear( );
    for( typename std::map< S, Eigen::Matrix< T, Rows, Columns > >::const_iterator mapIterator = originalMap.begin( );
         mapIterator != originalMap.end( ); mapIterator++ )
    {
        newTypesMap[ static_cast< U >( mapIterator->first ) ] = mapIterator->second.template cast< V >( );
    }
}

template< typename KeyType, typename ScalarType, int NumberOfRows, int NumberOfColumns = 1 >
Eigen::Matrix< ScalarType, Eigen::Dynamic, NumberOfColumns > createConcatenatedEigenMatrixFromMapValues(
        const std::map< KeyType, Eigen::Matrix< ScalarType, NumberOfRows, NumberOfColumns > >& inputMap )
{
    // Create and size return vector.
    Eigen::Matrix< ScalarType, Eigen::Dynamic, NumberOfColumns > outputVector;

    int columns;
    if( NumberOfColumns != Eigen::Dynamic )
    {
        columns = NumberOfColumns;
    }
    else
    {
        columns = inputMap.begin( )->second.cols( );
    }

    if( NumberOfRows != Eigen::Dynamic )
    {
        int counter = 0;

        outputVector.resize( inputMap.size( ) * NumberOfRows, columns );
        for( typename std::map< KeyType, Eigen::Matrix< ScalarType, NumberOfRows, NumberOfColumns > >::const_iterator mapIterator =
             inputMap.begin( ); mapIterator != inputMap.end( ); mapIterator++ )
        {
            outputVector.block( counter, 0, NumberOfRows, columns ) = mapIterator->second;
            counter += NumberOfRows;
        }
    }
    else
    {
        int concatenatedSize = 0;

        for( typename std::map< KeyType, Eigen::Matrix< ScalarType, NumberOfRows, NumberOfColumns > >::const_iterator mapIterator =
             inputMap.begin( ); mapIterator != inputMap.end( ); mapIterator++ )
        {
            concatenatedSize += mapIterator->second.rows( );
        }

        outputVector.resize( concatenatedSize, columns );
        int currentSize;
        int counter = 0;

        for( typename std::map< KeyType, Eigen::Matrix< ScalarType, NumberOfRows, NumberOfColumns > >::const_iterator mapIterator =
             inputMap.begin( ); mapIterator != inputMap.end( ); mapIterator++ )
        {
            currentSize = mapIterator->second.rows( );
            outputVector.block( counter, 0, currentSize, columns ) = mapIterator->second;
            counter += currentSize;
        }
    }

    return outputVector;
}

template< typename T >
std::vector< T > convertEigenVectorToStlVector( const Eigen::Matrix< T, Eigen::Dynamic, 1 >& eigenVector )
{
    std::vector< T > stlVector;
    stlVector.resize( eigenVector.rows( ) );
    for( int i = 0; i < eigenVector.rows( ); i++ )
    {
        stlVector[ i ] = eigenVector( i );
    }
    return stlVector;
}


template< typename T >
Eigen::Matrix< T, Eigen::Dynamic, 1 > convertStlVectorToEigenVector( const std::vector< T >& stlVector )
{
    Eigen::Matrix< T, Eigen::Dynamic, 1 > eigenVector = Eigen::Matrix< T, Eigen::Dynamic, 1 >::Zero( stlVector.size( ) );
    for( unsigned int i = 0; i < stlVector.size( ); i++ )
    {
        eigenVector[ i ] = stlVector[ i ];
    }
    return eigenVector;
}

//! Function to add a double to all entries in an STL vector.
/*!
 *  Function to add a double to all entries in an STL vector (addition of a double must be defined for Argument type).
 *  \param vector Vector to which a double is to be added.
 *  \param scalar Value that is to be added to vector
 *  \return New vector with scalar added to all entries of input vector.
 */
template< typename Argument >
std::vector< Argument > addScalarToVector( const std::vector< Argument >& vector, const double scalar )
{
    // Declare and resize return vector.
    std::vector< Argument > addedVector;
    addedVector.resize( vector.size( ) );

    // Add scalar to all entries of input vector
    for( unsigned int i = 0; i < vector.size( ); i++ )
    {
        addedVector[ i ] = vector[ i ] + scalar;
    }

    return addedVector;
}



//! Function to copy a multi-array into another multi-array
/*!
 *  Function to copy a multi-array into another multi-array, resizing the new multi-array accordingly
 *  \param arrayToCopy Multi-array that is to be copied
 *  \param targetArray New multi-array into which arrayToCopy is to be copied (returned by reference).
 */
template< typename S, int NumberOfDimensions >
void copyMultiArray( const boost::multi_array< S, NumberOfDimensions >& arrayToCopy,
                     boost::multi_array< S, NumberOfDimensions >& targetArray )
{
    std::vector< size_t > ex;
    const size_t* shape = arrayToCopy.shape( );
    ex.assign( shape, shape + arrayToCopy.num_dimensions( ) );
    targetArray.resize( ex );
    targetArray = arrayToCopy;
}

//! Get index in nth direction of pointer to single entry in multi-array of doubles
/*!
 *  Get index in nth direction of pointer to single entry in multi-array of doubles
 *  \param multiArray Multi-array for which the index is to be retrieved
 *  \param requestedElement Pointer to element for which index is to be retrieved
 *  \param direction Dimension of multi-array for which index is to be retrieved
 *  \return Index in nth direction of pointer to single entry in multi-array of doubles
 */
template< unsigned int NumberOfDimensions >
typename boost::multi_array< double ,NumberOfDimensions >::index getMultiArrayIndex(
        const typename boost::multi_array< double, NumberOfDimensions >& multiArray, const double* requestedElement,
        const unsigned short int direction )
{
    int offset = requestedElement - multiArray.origin( );
    return( offset / multiArray.strides( )[ direction] % multiArray.shape( )[ direction ] +
            multiArray.index_bases( )[direction] );
}

//! Get indices of pointer to single entry in multi-array (size 1) of doubles
/*!
 *  Get indices of pointer to single entry in multi-array (size 1) of doubles
 *  \param multiArray Multi-array for which the index is to be retrieved
 *  \param requestedElement Pointer to element for which index is to be retrieved
 *  \return Indices of pointer to single entry in multi-array of doubles
 */
boost::array< boost::multi_array< double, 1 >::index, 1 > getMultiArrayIndexArray(
        const boost::multi_array< double, 1 >& multiArray, const double* requestedElement );

//! Get indices of pointer to single entry in multi-array (size 2) of doubles
/*!
 *  Get indices of pointer to single entry in multi-array (size 2) of doubles
 *  \param multiArray Multi-array for which the index is to be retrieved
 *  \param requestedElement Pointer to element for which index is to be retrieved
 *  \return Indices of pointer to single entry in multi-array of doubles
 */
boost::array< boost::multi_array< double, 2 >::index, 2 > getMultiArrayIndexArray(
        const boost::multi_array< double, 2 >& multiArray, const double* requestedElement );

//! Get indices of pointer to single entry in multi-array (size 3) of doubles
/*!
 *  Get indices of pointer to single entry in multi-array (size 3) of doubles
 *  \param multiArray Multi-array for which the index is to be retrieved
 *  \param requestedElement Pointer to element for which index is to be retrieved
 *  \return Indices of pointer to single entry in multi-array of doubles
 */
boost::array< boost::multi_array< double, 3 >::index, 3 > getMultiArrayIndexArray(
        const boost::multi_array< double, 3 >& multiArray, const double* requestedElement );

<<<<<<< HEAD
=======

>>>>>>> 9a678a66

} // namespace utilities

} // namespace tudat

#endif // TUDAT_UTILITIES_H<|MERGE_RESOLUTION|>--- conflicted
+++ resolved
@@ -321,10 +321,7 @@
 boost::array< boost::multi_array< double, 3 >::index, 3 > getMultiArrayIndexArray(
         const boost::multi_array< double, 3 >& multiArray, const double* requestedElement );
 
-<<<<<<< HEAD
-=======
-
->>>>>>> 9a678a66
+
 
 } // namespace utilities
 
