/*    Copyright (c) 2010-2019, Delft University of Technology
 *    All rigths reserved
 *
 *    This file is part of the Tudat. Redistribution and use in source and
 *    binary forms, with or without modification, are permitted exclusively
 *    under the terms of the Modified BSD license. You should have received
 *    a copy of the license with this file. If not, please or visit:
 *    http://tudat.tudelft.nl/LICENSE.
 */

#ifndef TUDAT_PODINPUTOUTPUTTYPES_H
#define TUDAT_PODINPUTOUTPUTTYPES_H

#include <map>
#include <vector>
#include <iostream>
#include <memory>

#include <Eigen/Core>
#include <Eigen/LU>

#include "tudat/basics/timeType.h"
#include "tudat/astro/observation_models/linkTypeDefs.h"
#include "tudat/astro/observation_models/observableTypes.h"
<<<<<<< HEAD
#include "tudat/astro/observation_models/observationModel.h"
=======
#include "tudat/simulation/estimation_setup/observations.h"

>>>>>>> 94f825ba
namespace tudat
{

namespace simulation_setup
{

//! Data structure used to provide input to orbit determination procedure
template< typename ObservationScalarType = double, typename TimeType = double >
class PodInput
{
public:

   //! Constructor
    /*!
     * Constructor
     * \param observationCollection Total data structure of observations and associated times/link ends/type
     * \param numberOfEstimatedParameters Size of vector of estimated parameters
     * \param inverseOfAprioriCovariance A priori covariance matrix (unnormalized) of estimated parameters. None (matrix of
     * size 0) by default
     * \param initialParameterDeviationEstimate Correction to estimated parameter vector to be applied on first iteration.
     * None (vector of size 0) by default
     */
    PodInput( const std::shared_ptr< observation_models::ObservationCollection< ObservationScalarType, TimeType > >& observationCollection,
              const int numberOfEstimatedParameters,
              const Eigen::MatrixXd inverseOfAprioriCovariance = Eigen::MatrixXd::Zero( 0, 0 ),
              const Eigen::Matrix< ObservationScalarType, Eigen::Dynamic, 1 > initialParameterDeviationEstimate =
            Eigen::Matrix< ObservationScalarType, Eigen::Dynamic, 1 >::Zero( 0, 1 ) ):
        observationCollection_( observationCollection ), initialParameterDeviationEstimate_( initialParameterDeviationEstimate ),
        inverseOfAprioriCovariance_( inverseOfAprioriCovariance ),
        reintegrateEquationsOnFirstIteration_( true ),
        reintegrateVariationalEquations_( true ),
        saveInformationMatrix_( true ),
        printOutput_( true ),
        saveResidualsAndParametersFromEachIteration_( true ),
        saveStateHistoryForEachIteration_( false )
    {
        if( inverseOfAprioriCovariance_.rows( ) == 0 )
        {
            inverseOfAprioriCovariance_ = Eigen::MatrixXd::Zero( numberOfEstimatedParameters, numberOfEstimatedParameters );
        }

        if( ( numberOfEstimatedParameters != inverseOfAprioriCovariance_.rows( ) ) ||
                ( numberOfEstimatedParameters != inverseOfAprioriCovariance_.cols( ) ) )
        {
            throw std::runtime_error( "Error when making POD input, size of a priori covariance is inconsistent" );
        }

        if( initialParameterDeviationEstimate_.rows( ) == 0 )
        {
            initialParameterDeviationEstimate_ =
                    Eigen::Matrix< ObservationScalarType, Eigen::Dynamic, 1 >::Zero( numberOfEstimatedParameters, 1 );
        }

        if( numberOfEstimatedParameters != initialParameterDeviationEstimate_.rows( ) )
        {
            throw std::runtime_error( "Error when making POD input, size of initial parameter deviation is inconsistent" );
        }
        weightsMatrixDiagonals_ = Eigen::VectorXd::Zero( observationCollection->getTotalObservableSize( ) );
        setConstantWeightsMatrix( 1.0 );
    }

    //! Destructor
    virtual ~PodInput( ){ }

    //! Function to set a constant values for all observation weights
    /*!
     * Function to set a constant values for all observation weights
     * \param constantWeight Constant weight that is to be set for all observations
     */
    void setConstantWeightsMatrix( const double constantWeight = 1.0 )
    {
        weightsMatrixDiagonals_.setConstant(
                    observationCollection_->getTotalObservableSize( ), constantWeight );
    }

    //! Function to set a values for observation weights, constant per observable type
    /*!
     * Function to set a values for observation weights, constant per observable type
     * \param weightPerObservable Values for observation weights, constant per observable type
     */
    void setConstantPerObservableWeightsMatrix(
            const std::map< observation_models::ObservableType, double > weightPerObservable )
    {
        std::map< observation_models::ObservableType, std::pair< int, int > > observationTypeStartAndSize =
                observationCollection_->getObservationTypeStartAndSize( );

        for( auto observableIterator : weightPerObservable )
        {
            observation_models::ObservableType currentObservable = observableIterator.first;
            if( observationTypeStartAndSize.count( observableIterator.first ) == 0 )
            {
                std::cerr<<"Warning when setting weights for data type " <<std::to_string( observableIterator.first )<< ". "<<
                           " No data of given type found."<<std::endl;
<<<<<<< HEAD
            }
            else
            {
                weightsMatrixDiagonals_.segment( observationTypeStartAndSize.at( currentObservable ).first,
                                                 observationTypeStartAndSize.at( currentObservable ).second ) =
                        Eigen::VectorXd::Constant( observationTypeStartAndSize.at( currentObservable ).second, observableIterator.second );
            }

        }
=======
            }
            else
            {
                weightsMatrixDiagonals_.segment( observationTypeStartAndSize.at( currentObservable ).first,
                                                 observationTypeStartAndSize.at( currentObservable ).second ) =
                        Eigen::VectorXd::Constant( observationTypeStartAndSize.at( currentObservable ).second, observableIterator.second );
            }

        }
    }

    void setConstantPerObservableAndLinkEndsWeights(
            const observation_models::ObservableType observableType,
            const std::vector< observation_models::LinkEnds >& linkEnds,
            const double weight )
    {

>>>>>>> 94f825ba
    }

    //! Function to set a values for observation weights, constant per observable type and link ends type
    /*!
     * Function to set a values for observation weights, constant per observable type and link ends type
     * \param weightPerObservableAndLinkEnds Values for observation weights, constant per observable type and link ends type
     */
    void setConstantPerObservableAndLinkEndsWeights(
            const std::map< observation_models::ObservableType,
            std::map< observation_models::LinkEnds, double > > weightPerObservableAndLinkEnds )
    {
        std::map< observation_models::ObservableType,
                std::map< observation_models::LinkEnds, std::vector< std::pair< int, int > > > >  observationSetStartAndSize =
                observationCollection_->getObservationSetStartAndSize( );

        for( auto observableIterator : weightPerObservableAndLinkEnds )
        {
            observation_models::ObservableType currentObservable = observableIterator.first;
            if( observationSetStartAndSize.count( currentObservable) == 0 )
            {
                std::cerr<< "Warning when setting weights for data type "<< std::to_string( currentObservable) <<  ". " <<
                            " No data of given type found." <<std::endl;
            }
            else
            {
                for( auto linkEndIterator : observableIterator.second )
                {
                    observation_models::LinkEnds currentLinkEnds = linkEndIterator.first;
                    if( observationSetStartAndSize.at( currentObservable ).count( currentLinkEnds ) == 0 )
                    {

                        std::cerr<< "Warning when setting weights for data type " << std::to_string( currentObservable)<< " and link ends " <<
                                    //static_cast< std::string >( currentLinkEnds ) +
                                    ". No data of given type and link ends found." <<std::endl;
                    }
                    else
                    {
                        std::vector< std::pair< int, int > > indicesToUse =
                                observationSetStartAndSize.at( currentObservable ).at( currentLinkEnds );
                        for( unsigned int i = 0; i < indicesToUse.size( ); i++ )
                        {
                            weightsMatrixDiagonals_.segment( indicesToUse.at( i ).first,
                                                             indicesToUse.at( i ).second ) =
                                    Eigen::VectorXd::Constant( indicesToUse.at( i ).second, linkEndIterator.second );
                        }
                    }
                }
            }

        }
    }

    //! Function to define specific settings for estimation process
    /*!
     *  Function to define specific settings for estimation process
     *  \param reintegrateEquationsOnFirstIteration Boolean denoting whether the dynamics and variational equations are to
     *  be reintegrated on first iteration, or if existing values are to be used to perform first iteration.
     *  \param reintegrateVariationalEquations Boolean denoting whether the variational equations are to be reintegrated during
     *  estimation
     *  \param saveInformationMatrix Boolean denoting whether to save the partials matrix in the output
     *  \param printOutput Boolean denoting whether to print output to th terminal when running the estimation.
     *  \param saveResidualsAndParametersFromEachIteration Boolean denoting whether the residuals and parameters from the each
     *  iteration are to be saved
     *  \param saveStateHistoryForEachIteration Boolean denoting whether the state history is to be saved on each iteration
     */
    void defineEstimationSettings( const bool reintegrateEquationsOnFirstIteration = 1,
                                   const bool reintegrateVariationalEquations = 1,
                                   const bool saveInformationMatrix = 1,
                                   const bool printOutput = 1,
                                   const bool saveResidualsAndParametersFromEachIteration = 1,
                                   const bool saveStateHistoryForEachIteration = 0 )
    {
        reintegrateEquationsOnFirstIteration_ = reintegrateEquationsOnFirstIteration;
        reintegrateVariationalEquations_ = reintegrateVariationalEquations;
        saveInformationMatrix_ = saveInformationMatrix;
        printOutput_ = printOutput;
        saveResidualsAndParametersFromEachIteration_ = saveResidualsAndParametersFromEachIteration;
        saveStateHistoryForEachIteration_ = saveStateHistoryForEachIteration;
    }

    //! Function to return the total data structure of observations and associated times/link ends/type (by reference)
    /*!
     * Function to return the total data structure of observations and associated times/link ends/type (by reference)
     * \return Total data structure of observations and associated times/link ends/type (by reference)
     */
    std::shared_ptr< observation_models::ObservationCollection< ObservationScalarType, TimeType > > getObservationCollection( )
    {
        return observationCollection_;
    }

    //! Function to return the correction to estimated parameter vector to be applied on first iteration
    /*!
     * Function to return the correction to estimated parameter vector to be applied on first iteration
     * \return Correction to estimated parameter vector to be applied on first iteration
     */
    Eigen::Matrix< ObservationScalarType, Eigen::Dynamic, 1 > getInitialParameterDeviationEstimate( )
    {
        return initialParameterDeviationEstimate_;
    }

    //! A priori covariance matrix (unnormalized) of estimated parameters
    //! Function to return the a priori covariance matrix (unnormalized) of estimated parameters
    /*!
     * Function to return the a priori covariance matrix (unnormalized) of estimated parameters
     * \return A priori covariance matrix (unnormalized) of estimated parameters
     */
    Eigen::MatrixXd getInverseOfAprioriCovariance( )
    {
        return inverseOfAprioriCovariance_;
    }

    //! Function to return the weight matrix diagonals, sorted by link ends and observable type (by reference)
    /*!
     * Function to return the weight matrix diagonals, sorted by link ends and observable type (by reference)
     * \return Weight matrix diagonals, sorted by link ends and observable type (by reference)
     */
    Eigen::VectorXd getWeightsMatrixDiagonals( )
    {
        return weightsMatrixDiagonals_;
    }

    //! Function to return the boolean denoting whether the dynamics and variational equations are reintegrated on first iteration
    /*!
     * Function to return the boolean denoting whether the dynamics and variational equations are to be reintegrated on first
     * iteration
     * \return Boolean denoting whether the dynamics and variational equations are to be reintegrated on first iteration
     */
    bool getReintegrateEquationsOnFirstIteration( )
    {
        return reintegrateEquationsOnFirstIteration_;
    }

    //! Function to return the boolean denoting whether the variational equations are to be reintegrated during estimation
    /*!
     * Function to return the boolean denoting whether the variational equations are to be reintegrated during estimation
     * \return Boolean denoting whether the variational equations are to be reintegrated during estimation
     */
    bool getReintegrateVariationalEquations( )
    {
        return reintegrateVariationalEquations_;
    }

    //! Function to return the boolean denoting whether to print output to th terminal when running the estimation.
    /*!
     * Function to return the boolean denoting whether to print output to th terminal when running the estimation.
     * \return Boolean denoting whether to print output to th terminal when running the estimation.
     */
    bool getSaveInformationMatrix( )
    {
        return saveInformationMatrix_;
    }

    //! Function to return the boolean denoting whether to print output to th terminal when running the estimation.
    /*!
     * Function to return the boolean denoting whether to print output to th terminal when running the estimation.
     * \return Boolean denoting whether to print output to th terminal when running the estimation.
     */
    bool getPrintOutput( )
    {
        return printOutput_;
    }

    //! Function to return the boolean denoting whether the residuals and parameters from the each iteration are to be saved
    /*!
     * Function to return the boolean denoting whether the residuals and parameters from the each iteration are to be saved
     * \return Boolean denoting whether the residuals and parameters from the each iteration are to be saved
     */
    bool getSaveResidualsAndParametersFromEachIteration( )
    {
        return saveResidualsAndParametersFromEachIteration_;
    }

    //! Function to return the boolean denoting whether the state history is to be saved on each iteration.
    /*!
     * Function to return the boolean denoting whether the state history is to be saved on each iteration.
     * \return Boolean denoting whether the state history is to be saved on each iteration.
     */
    bool getSaveStateHistoryForEachIteration( )
    {
        return saveStateHistoryForEachIteration_;
    }

private:
    //! Total data structure of observations and associated times/link ends/type
    std::shared_ptr< observation_models::ObservationCollection< ObservationScalarType, TimeType > > observationCollection_;

    //! Correction to estimated parameter vector to be applied on first iteration
    Eigen::Matrix< ObservationScalarType, Eigen::Dynamic, 1 > initialParameterDeviationEstimate_;

    //! A priori covariance matrix (unnormalized) of estimated parameters
    Eigen::MatrixXd inverseOfAprioriCovariance_;

    //! Weight matrix diagonals, sorted by link ends and observable type
    Eigen::VectorXd weightsMatrixDiagonals_;

    //!  Boolean denoting whether the dynamics and variational equations are to be reintegrated on first iteration
    bool reintegrateEquationsOnFirstIteration_;

    //! Boolean denoting whether the variational equations are to be reintegrated during estimation
    bool reintegrateVariationalEquations_;

    //! Boolean denoting whether to print output to th terminal when running the estimation.
    bool saveInformationMatrix_;

    //! Boolean denoting whether to print output to th terminal when running the estimation.
    bool printOutput_;

    //! Boolean denoting whether the residuals and parameters from the each iteration are to be saved
    bool saveResidualsAndParametersFromEachIteration_;

    //! Boolean denoting whether the state history is to be saved on each iteration.
    bool saveStateHistoryForEachIteration_;

};

//! Class that is used during the orbit determination/parameter estimation to determine whether the estimation is converged.
class EstimationConvergenceChecker
{
public:

    //! Constructor
    /*!
     * Constructor, sets a number of values for stopping conditions. The estimation stops if one of these is met.
     * \param maximumNumberOfIterations Maximum number of allowed iterations for estimation
     * \param minimumResidualChange Minimum required change in residual between two iterations
     * \param minimumResidual Minimum value of observation residual below which estimation is converged
     * \param numberOfIterationsWithoutImprovement Number of iterations without reduction of residual
     */
    EstimationConvergenceChecker(
            const unsigned int maximumNumberOfIterations = 5,
            const double minimumResidualChange = 0.0,
            const double minimumResidual = 1.0E-20,
            const int numberOfIterationsWithoutImprovement = 2 ):
        maximumNumberOfIterations_( maximumNumberOfIterations ), minimumResidualChange_( minimumResidualChange ),
        minimumResidual_( minimumResidual ),
        numberOfIterationsWithoutImprovement_( numberOfIterationsWithoutImprovement )
    { }

    //! Function to determine whether the estimation is deemed to be converged
    /*!
     * Function to determine whether the estimation is deemed to be converged (i.e. if it should terminate)
     * \param numberOfIterations Number of iterations of estimation procedure that have been completed
     * \param rmsResidualHistory Rms residuals at current and all previous iterations
     * \return True if estimation is to be terminated
     */
    bool isEstimationConverged( const int numberOfIterations, const std::vector< double > rmsResidualHistory )
    {
        bool isConverged = 0;
        if( numberOfIterations >= maximumNumberOfIterations_ )
        {
            std::cout << "Maximum number of iterations reached" << std::endl;
            isConverged = 1;
        }
        if( rmsResidualHistory[ rmsResidualHistory.size( ) - 1 ] < minimumResidual_ )
        {
            std::cout << "Required residual level achieved" << std::endl;
            isConverged = 1;
        }
        if( ( std::distance( rmsResidualHistory.begin( ), std::max_element(
                                 rmsResidualHistory.begin( ), rmsResidualHistory.end( ) ) ) - rmsResidualHistory.size( ) ) <
                numberOfIterationsWithoutImprovement_ )
        {
            std::cout << "Too many iterations without parameter improvement" << std::endl;
            isConverged = 1;
        }
        if( rmsResidualHistory.size( ) > 1 )
        {
            if( std::fabs( rmsResidualHistory.at( rmsResidualHistory.size( )  - 1 ) -
                           rmsResidualHistory.at( rmsResidualHistory.size( )  - 2 ) ) < minimumResidualChange_ )
            {
                isConverged = 1;
            }
        }
        return isConverged;
    }
protected:

    //! Maximum number of allowed iterations for estimation
    int maximumNumberOfIterations_;

    //! Minimum required change in residual between two iterations
    double minimumResidualChange_;

    //! Minimum value of observation residual below which estimation is converged
    double minimumResidual_;

    //!  Number of iterations without reduction of residual
    unsigned int numberOfIterationsWithoutImprovement_;
};

void scaleInformationMatrixWithWeights(
        Eigen::MatrixXd& informationMatrix,
        const Eigen::VectorXd& weightsDiagonal );

//! Data structure through which the output of the orbit determination is communicated
template< typename ObservationScalarType = double, typename TimeType = double  >
struct PodOutput
{

    //! Constructor
    /*!
     * Constructor
     * \param parameterEstimate Vector of estimated parameter values.
     * \param residuals Vector of postfit observation residuals
     * \param normalizedInformationMatrix Matrix of observation partials (normalixed) used in estimation
     * (may be empty if so requested)
     * \param weightsMatrixDiagonal Diagonal of weights matrix used in the estimation
     * \param informationMatrixTransformationDiagonal Vector of values by which the columns of the unnormalized information
     * matrix were divided to normalize its entries.
     * \param inverseNormalizedCovarianceMatrix Inverse of postfit normalized covariance matrix
     * \param residualStandardDeviation Standard deviation of postfit residuals vector
     * \param residualHistory Vector of residuals per iteration
     * \param parameterHistory Vector of parameter vectors per iteration (entry 1 is pre-estimation values)
     * \param exceptionDuringInversion Boolean denoting whether an exception was caught during inversion of normal equations
     * \param exceptionDuringPropagation Boolean denoting whether an exception was caught during (re)propagation of equations of
     * motion (and variational equations).
     */
    PodOutput( const Eigen::Matrix< ObservationScalarType, Eigen::Dynamic, 1 >& parameterEstimate,
               const Eigen::VectorXd& residuals,
               const Eigen::MatrixXd& normalizedInformationMatrix,
               const Eigen::VectorXd& weightsMatrixDiagonal,
               const Eigen::VectorXd& informationMatrixTransformationDiagonal,
               const Eigen::MatrixXd& inverseNormalizedCovarianceMatrix,
               const double residualStandardDeviation,
               const std::vector< Eigen::VectorXd >& residualHistory = std::vector< Eigen::VectorXd >( ),
               const std::vector< Eigen::VectorXd >& parameterHistory = std::vector< Eigen::VectorXd >( ),
               const bool exceptionDuringInversion = false,
               const bool exceptionDuringPropagation = false ):
        parameterEstimate_( parameterEstimate ), residuals_( residuals ),
        normalizedInformationMatrix_( normalizedInformationMatrix ), weightsMatrixDiagonal_( weightsMatrixDiagonal ),
        informationMatrixTransformationDiagonal_( informationMatrixTransformationDiagonal ),
        inverseNormalizedCovarianceMatrix_( inverseNormalizedCovarianceMatrix ),
        residualStandardDeviation_( residualStandardDeviation ),
        residualHistory_( residualHistory ),
        parameterHistory_( parameterHistory ),
        exceptionDuringInversion_( exceptionDuringInversion ),
        exceptionDuringPropagation_( exceptionDuringPropagation)
    { }

    //! Function to retrieve the unnormalized inverse estimation covariance matrix
    /*!
     * Function to retrieve the unnormalized inverse estimation covariance matrix
     * \return Isnverse estimation covariance matrix
     */
    Eigen::MatrixXd getUnnormalizedInverseCovarianceMatrix( )
    {

        Eigen::MatrixXd inverseUnnormalizedCovarianceMatrix = inverseNormalizedCovarianceMatrix_;

        for( int i = 0; i < informationMatrixTransformationDiagonal_.rows( ); i++ )
        {
            for( int j = 0; j < informationMatrixTransformationDiagonal_.rows( ); j++ )
            {
                inverseUnnormalizedCovarianceMatrix( i, j ) *=
                        informationMatrixTransformationDiagonal_( i ) * informationMatrixTransformationDiagonal_( j );
            }
        }

        return inverseUnnormalizedCovarianceMatrix;
    }

    //! Function to retrieve the unnormalized estimation covariance matrix
    /*!
     * Function to retrieve the unnormalized estimation covariance matrix
     * \return estimation covariance matrix
     */
    Eigen::MatrixXd getUnnormalizedCovarianceMatrix( )
    {
        Eigen::MatrixXd unnormalizedCovarianceMatrix = inverseNormalizedCovarianceMatrix_.inverse( );

        for( int i = 0; i < informationMatrixTransformationDiagonal_.rows( ); i++ )
        {
            for( int j = 0; j < informationMatrixTransformationDiagonal_.rows( ); j++ )
            {
                unnormalizedCovarianceMatrix( i, j ) /=
                        informationMatrixTransformationDiagonal_( i ) * informationMatrixTransformationDiagonal_( j );
            }
        }

        return unnormalizedCovarianceMatrix;
    }

    //! Function to retrieve the matrix of unnormalized partial derivatives
    /*!
     * Function to retrieve the matrix of unnormalized partial derivatives (typically detnoed as H)
     * \return Matrix of unnormalized partial derivatives
     */
    Eigen::MatrixXd getUnnormalizedInformationMatrix( )
    {
        Eigen::MatrixXd unnormalizedPartialDerivatives = Eigen::MatrixXd::Zero(
                    normalizedInformationMatrix_.rows( ), normalizedInformationMatrix_.cols( ) );

        for( int i = 0; i < informationMatrixTransformationDiagonal_.rows( ); i++ )
        {
            unnormalizedPartialDerivatives.block( 0, i, normalizedInformationMatrix_.rows( ), 1 ) =
            normalizedInformationMatrix_.block( 0, i, normalizedInformationMatrix_.rows( ), 1 ) *
                    informationMatrixTransformationDiagonal_( i );
        }
        return unnormalizedPartialDerivatives;
    }

    Eigen::MatrixXd getNormalizedInformationMatrix( )
    {
        return normalizedInformationMatrix_;
<<<<<<< HEAD
    }

    Eigen::MatrixXd getNormalizedWeightedInformationMatrix( )
    {
        Eigen::MatrixXd weightedNormalizedInformationMatrix = normalizedInformationMatrix_;
        scaleInformationMatrixWithWeights(
                weightedNormalizedInformationMatrix,
                weightsMatrixDiagonal_ );
        return weightedNormalizedInformationMatrix;
    }

    Eigen::MatrixXd getUnnormalizedWeightedInformationMatrix( )
    {
        Eigen::MatrixXd weightedUnnormalizedInformationMatrix = getUnnormalizedInformationMatrix( );
        scaleInformationMatrixWithWeights(
                weightedUnnormalizedInformationMatrix,
                weightsMatrixDiagonal_ );
        return weightedUnnormalizedInformationMatrix;
=======
>>>>>>> 94f825ba
    }

    Eigen::MatrixXd getNormalizedWeightedInformationMatrix( )
    {
        Eigen::MatrixXd weightedNormalizedInformationMatrix = normalizedInformationMatrix_;
        scaleInformationMatrixWithWeights(
                weightedNormalizedInformationMatrix,
                weightsMatrixDiagonal_ );
        return weightedNormalizedInformationMatrix;
    }

    Eigen::MatrixXd getUnnormalizedWeightedInformationMatrix( )
    {
        Eigen::MatrixXd weightedUnnormalizedInformationMatrix = getUnnormalizedInformationMatrix( );
        scaleInformationMatrixWithWeights(
                weightedUnnormalizedInformationMatrix,
                weightsMatrixDiagonal_ );
        return weightedUnnormalizedInformationMatrix;
    }




    //! Function to retrieve the unnormalized formal error vector of the estimation result.
    /*!
     * Function to retrieve the unnormalized formal error vector of the estimation result.
     * \return Formal error vector of the estimation result.
     */
    Eigen::VectorXd getFormalErrorVector( )
    {
        return ( getUnnormalizedCovarianceMatrix( ).diagonal( ) ).cwiseSqrt( );
    }

    //! Function to retrieve the correlation matrix of the estimation result.
    /*!
     * Function to retrieve the correlation matrix of the estimation result.
     * \return Correlation matrix of the estimation result.
     */
    Eigen::MatrixXd getCorrelationMatrix( )
    {
        return getUnnormalizedCovarianceMatrix( ).cwiseQuotient( getFormalErrorVector( ) * getFormalErrorVector( ).transpose( ) );
    }

    //! Function to get residual vectors per iteration concatenated into a matrix
    /*!
     * Function to get residual vectors per iteration concatenated into a matrix (one column per iteration).
     * \return Residual vectors per iteration concatenated into a matrix
     */
    Eigen::MatrixXd getResidualHistoryMatrix( )
    {
        if( residualHistory_.size( ) > 0 )
        {
            Eigen::MatrixXd residualHistoryMatrix = Eigen::MatrixXd( residualHistory_.at( 0 ).rows( ), residualHistory_.size( ) );
            for( unsigned int i = 0; i < residualHistory_.size( ); i++ )
            {
                residualHistoryMatrix.block( 0, i, residualHistory_.at( 0 ).rows( ), 1 ) = residualHistory_.at( i );
            }
            return residualHistoryMatrix;
        }
        else
        {
            std::cerr << "Warning, requesting residual history, but history not saved." << std::endl;
            return Eigen::MatrixXd::Zero( 0, 0 );
        }
    }

    //! Function to get parameter vectors per iteration concatenated into a matrix
    /*!
     * Function to get parameter vectors per iteration concatenated into a matrix (one column per iteration). Column 0 contains
     * pre-estimation values
     * \return Parameter vectors per iteration concatenated into a matrix
     */
    Eigen::MatrixXd getParameterHistoryMatrix( )
    {
        if( parameterHistory_.size( ) > 0 )
        {
            Eigen::MatrixXd parameterHistoryMatrix = Eigen::MatrixXd( parameterHistory_.at( 0 ).rows( ), parameterHistory_.size( ) );
            for( unsigned int i = 0; i < parameterHistory_.size( ); i++ )
            {
                parameterHistoryMatrix.block( 0, i, parameterHistory_.at( 0 ).rows( ), 1 ) = parameterHistory_.at( i );
            }
            return parameterHistoryMatrix;
        }
        else
        {
            std::cerr << "Warning, requesting parameter history, but history not saved." << std::endl;
            return Eigen::MatrixXd::Zero( 0, 0 );
        }
    }


    //! Function to set the full state histories of numerical solutions and dependent variables
    /*!
     * Function to set the full state histories of numerical solutions and dependent variables
     * \param dynamicsHistoryPerIteration List of numerical solutions of dynamics (per iteration, per arc)
     * \param dependentVariableHistoryPerIteration List of numerical solutions of dependent variables (per iteration, per arc)
     */
    void setStateHistories(
            std::vector< std::vector< std::map< TimeType, Eigen::Matrix< ObservationScalarType, Eigen::Dynamic, 1 > > > >
            dynamicsHistoryPerIteration,
            std::vector< std::vector< std::map< TimeType, Eigen::VectorXd > > > dependentVariableHistoryPerIteration )
    {
        dynamicsHistoryPerIteration_ = dynamicsHistoryPerIteration;
        dependentVariableHistoryPerIteration_ = dependentVariableHistoryPerIteration;
    }
    //! Vector of estimated parameter values.
    Eigen::Matrix< ObservationScalarType, Eigen::Dynamic, 1 > parameterEstimate_;

    //! Vector of postfit observation residuals
    Eigen::VectorXd residuals_;

    //! Matrix of observation partials (normalixed) used in estimation (may be empty if so requested)
    Eigen::MatrixXd normalizedInformationMatrix_;

    //! Diagonal of weights matrix used in the estimation
    Eigen::VectorXd weightsMatrixDiagonal_;

    //! Vector of values by which the columns of the unnormalized information matrix were divided to normalize its entries.
    Eigen::VectorXd informationMatrixTransformationDiagonal_;

    //! Inverse of postfit normalized covariance matrix
    Eigen::MatrixXd inverseNormalizedCovarianceMatrix_;

    //! Standard deviation of postfit residuals vector
    double residualStandardDeviation_;

    //! Vector of residuals per iteration
    std::vector< Eigen::VectorXd > residualHistory_;

    //! Vector of parameter vectors per iteration (entry 0 is pre-estimation values)
    std::vector< Eigen::VectorXd > parameterHistory_;

    //! List of numerical solutions of dynamics (per iteration, per arc)
    std::vector< std::vector< std::map< TimeType, Eigen::Matrix< ObservationScalarType, Eigen::Dynamic, 1 > > > > dynamicsHistoryPerIteration_;

    //! List of numerical solutions of dependent variables (per iteration, per arc)
    std::vector< std::vector< std::map< TimeType, Eigen::VectorXd > > > dependentVariableHistoryPerIteration_;

    //! Boolean denoting whether an exception was caught during inversion of normal equations
    bool exceptionDuringInversion_;

    //! Boolean denoting whether an exception was caught during (re)propagation of equations of motion (and variational equations)
    bool exceptionDuringPropagation_;
};


extern template class PodInput< double, double >;
extern template struct PodOutput< double >;

#if( TUDAT_BUILD_WITH_EXTENDED_PRECISION_PROPAGATION_TOOLS )
extern template class PodInput< long double, double >;
extern template class PodInput< double, Time >;
extern template class PodInput< long double, Time >;

extern template struct PodOutput< long double >;
#endif

}

}

#endif // TUDAT_PODINPUTOUTPUTTYPES_H<|MERGE_RESOLUTION|>--- conflicted
+++ resolved
@@ -22,12 +22,8 @@
 #include "tudat/basics/timeType.h"
 #include "tudat/astro/observation_models/linkTypeDefs.h"
 #include "tudat/astro/observation_models/observableTypes.h"
-<<<<<<< HEAD
-#include "tudat/astro/observation_models/observationModel.h"
-=======
 #include "tudat/simulation/estimation_setup/observations.h"
 
->>>>>>> 94f825ba
 namespace tudat
 {
 
@@ -121,17 +117,6 @@
             {
                 std::cerr<<"Warning when setting weights for data type " <<std::to_string( observableIterator.first )<< ". "<<
                            " No data of given type found."<<std::endl;
-<<<<<<< HEAD
-            }
-            else
-            {
-                weightsMatrixDiagonals_.segment( observationTypeStartAndSize.at( currentObservable ).first,
-                                                 observationTypeStartAndSize.at( currentObservable ).second ) =
-                        Eigen::VectorXd::Constant( observationTypeStartAndSize.at( currentObservable ).second, observableIterator.second );
-            }
-
-        }
-=======
             }
             else
             {
@@ -149,7 +134,6 @@
             const double weight )
     {
 
->>>>>>> 94f825ba
     }
 
     //! Function to set a values for observation weights, constant per observable type and link ends type
@@ -554,7 +538,6 @@
     Eigen::MatrixXd getNormalizedInformationMatrix( )
     {
         return normalizedInformationMatrix_;
-<<<<<<< HEAD
     }
 
     Eigen::MatrixXd getNormalizedWeightedInformationMatrix( )
@@ -573,28 +556,7 @@
                 weightedUnnormalizedInformationMatrix,
                 weightsMatrixDiagonal_ );
         return weightedUnnormalizedInformationMatrix;
-=======
->>>>>>> 94f825ba
-    }
-
-    Eigen::MatrixXd getNormalizedWeightedInformationMatrix( )
-    {
-        Eigen::MatrixXd weightedNormalizedInformationMatrix = normalizedInformationMatrix_;
-        scaleInformationMatrixWithWeights(
-                weightedNormalizedInformationMatrix,
-                weightsMatrixDiagonal_ );
-        return weightedNormalizedInformationMatrix;
-    }
-
-    Eigen::MatrixXd getUnnormalizedWeightedInformationMatrix( )
-    {
-        Eigen::MatrixXd weightedUnnormalizedInformationMatrix = getUnnormalizedInformationMatrix( );
-        scaleInformationMatrixWithWeights(
-                weightedUnnormalizedInformationMatrix,
-                weightsMatrixDiagonal_ );
-        return weightedUnnormalizedInformationMatrix;
-    }
-
+    }
 
 
 
