/*    Copyright (c) 2010-2019, Delft University of Technology
 *    All rigths reserved
 *
 *    This file is part of the Tudat. Redistribution and use in source and
 *    binary forms, with or without modification, are permitted exclusively
 *    under the terms of the Modified BSD license. You should have received
 *    a copy of the license with this file. If not, please or visit:
 *    http://tudat.tudelft.nl/LICENSE.
 */

#ifndef TUDAT_VEHICLEEXTERIORPANELS_H
#define TUDAT_VEHICLEEXTERIORPANELS_H

#include <map>
#include <iostream>

#include <memory>

#include "tudat/astro/electromagnetism/reflectionLaw.h"
#include "tudat/astro/aerodynamics/rarefiedFlowInteractionModel.h"
#include "tudat/astro/ephemerides/rotationalEphemeris.h"
#include "tudat/astro/system_models/engineModel.h"

namespace tudat
{

namespace system_models
{


class VehicleExteriorPanel
{
public:

    VehicleExteriorPanel(
        const Eigen::Vector3d& frameFixedSurfaceNormal,
        const Eigen::Vector3d& frameFixedPositionVector,
        const double panelArea,
        const double panelTemperature = 273.0,
        const std::shared_ptr< electromagnetism::ReflectionLaw > reflectionLaw = nullptr ):
        frameFixedSurfaceNormal_( [=]( ){ return frameFixedSurfaceNormal; } ),
        frameFixedPositionVector_( [=]( ){ return frameFixedPositionVector; } ),
        panelArea_( panelArea ),
        panelTemperature_( panelTemperature ),
        trackedBody_( "" ),
        reflectionLaw_( reflectionLaw ){ }

    VehicleExteriorPanel(
        const Eigen::Vector3d& frameFixedSurfaceNormal,
        const Eigen::Vector3d& frameFixedPositionVector,
        const double panelArea,
        const double panelTemperature = 273.0,
        const std::string trackedBody = "",
        const std::shared_ptr< electromagnetism::ReflectionLaw > reflectionLaw = nullptr ):
        frameFixedSurfaceNormal_( [=]( ){ return frameFixedSurfaceNormal; } ),
        frameFixedPositionVector_( [=]( ){ return frameFixedPositionVector; } ),
        panelArea_( panelArea ),
        panelTemperature_( panelTemperature ),
        trackedBody_( trackedBody ),
        reflectionLaw_( reflectionLaw ){ }

    VehicleExteriorPanel(
        const std::function< Eigen::Vector3d( ) > frameFixedSurfaceNormal,
        const std::function< Eigen::Vector3d( ) > frameFixedPositionVector,
        const double panelArea,
        const double panelTemperature = 273.0,
        const std::string trackedBody = "",
        const std::shared_ptr< electromagnetism::ReflectionLaw > reflectionLaw = nullptr ):
        frameFixedSurfaceNormal_( frameFixedSurfaceNormal ),
        frameFixedPositionVector_( frameFixedPositionVector ),
        panelArea_( panelArea ),
        panelTemperature_( panelTemperature ),
        trackedBody_( trackedBody ),
        reflectionLaw_( reflectionLaw ){ }

        VehicleExteriorPanel(
        const double panelArea,
        const Eigen::Vector3d& frameFixedSurfaceNormal,
        const std::shared_ptr< electromagnetism::ReflectionLaw > reflectionLaw = nullptr ):
        frameFixedSurfaceNormal_( [=]( ){ return frameFixedSurfaceNormal; } ),
        panelArea_( panelArea ),
        trackedBody_( "" ),
        reflectionLaw_( reflectionLaw ){ }

    VehicleExteriorPanel(
        const Eigen::Vector3d& frameFixedSurfaceNormal,
        const double panelArea,
        const std::string trackedBody = "",
        const std::shared_ptr< electromagnetism::ReflectionLaw > reflectionLaw = nullptr ):
        frameFixedSurfaceNormal_( [=]( ){ return frameFixedSurfaceNormal; } ),
        panelArea_( panelArea ),
        trackedBody_( trackedBody ),
        reflectionLaw_( reflectionLaw ){ }

    VehicleExteriorPanel(
        const std::function< Eigen::Vector3d( ) > frameFixedSurfaceNormal,
        const double panelArea,
        const std::string trackedBody = "",
        const std::shared_ptr< electromagnetism::ReflectionLaw > reflectionLaw = nullptr ):
        frameFixedSurfaceNormal_( frameFixedSurfaceNormal ),
        panelArea_( panelArea ),
        trackedBody_( trackedBody ),
        reflectionLaw_( reflectionLaw ){ }

    void setReflectionLaw( const std::shared_ptr< electromagnetism::ReflectionLaw > reflectionLaw )
    {
        reflectionLaw_ = reflectionLaw;
    }

    std::shared_ptr< electromagnetism::ReflectionLaw > getReflectionLaw( ) const
    {
        return reflectionLaw_;
    }

    std::shared_ptr< aerodynamics::RarefiedFlowInteractionModel > getRarefiedFlowInteractionModel( ) const
    {
        return rarefiedFlowInteractionModel_;
    }

    std::function< Eigen::Vector3d( ) > getFrameFixedSurfaceNormal( ) const
    {
        return frameFixedSurfaceNormal_;
    }

<<<<<<< HEAD
    Eigen::Vector3d getFrameFixedPanelLocation( ) const
    {
        return panelPosition_;
=======
    std::function< Eigen::Vector3d( ) > getFrameFixedPositionVector( ) const
    {
        return frameFixedPositionVector_;
>>>>>>> 788a0d31
    }

    double getPanelArea( ) const
    {
        return panelArea_;
    }

    double getPanelTemperature( ) const
    {
        return panelTemperature_;
    }

    std::string getTrackedBody( )
    {
        return trackedBody_;
    }

protected:

    std::function< Eigen::Vector3d( ) > frameFixedSurfaceNormal_;

<<<<<<< HEAD
    Eigen::Vector3d panelPosition_;
=======
    std::function< Eigen::Vector3d( ) > frameFixedPositionVector_;
>>>>>>> 788a0d31

    double panelArea_;

    double panelTemperature_;

    std::string trackedBody_;

    std::shared_ptr< electromagnetism::ReflectionLaw > reflectionLaw_;

    std::shared_ptr< aerodynamics::RarefiedFlowInteractionModel > rarefiedFlowInteractionModel_;

};

} // namespace system_models

} // namespace tudat

#endif // TUDAT_VEHICLEEXTERIORPANELS_H<|MERGE_RESOLUTION|>--- conflicted
+++ resolved
@@ -122,15 +122,9 @@
         return frameFixedSurfaceNormal_;
     }
 
-<<<<<<< HEAD
-    Eigen::Vector3d getFrameFixedPanelLocation( ) const
-    {
-        return panelPosition_;
-=======
     std::function< Eigen::Vector3d( ) > getFrameFixedPositionVector( ) const
     {
         return frameFixedPositionVector_;
->>>>>>> 788a0d31
     }
 
     double getPanelArea( ) const
@@ -152,11 +146,7 @@
 
     std::function< Eigen::Vector3d( ) > frameFixedSurfaceNormal_;
 
-<<<<<<< HEAD
-    Eigen::Vector3d panelPosition_;
-=======
     std::function< Eigen::Vector3d( ) > frameFixedPositionVector_;
->>>>>>> 788a0d31
 
     double panelArea_;
 
