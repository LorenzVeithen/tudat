/*    Copyright (c) 2010-2022, Delft University of Technology
 *    All rigths reserved
 *
 *    This file is part of the Tudat. Redistribution and use in source and
 *    binary forms, with or without modification, are permitted exclusively
 *    under the terms of the Modified BSD license. You should have received
 *    a copy of the license with this file. If not, please or visit:
 *    http://tudat.tudelft.nl/LICENSE.
 */

#ifndef TUDAT_RADIATIONPRESSURETORQUE_H
#define TUDAT_RADIATIONPRESSURETORQUE_H

#include <functional>
#include <memory>

#include <Eigen/Core>
#include <Eigen/Geometry>

#include "tudat/astro/basic_astro/torqueModel.h"
#include "tudat/astro/electromagnetism/radiationPressureAcceleration.h"


namespace tudat
{
namespace electromagnetism
{

/*!
 * Class modeling radiation pressure torque. Radiation pressure torque a target due to electromagnetic
 * radiation from a source.
 */
class IsotropicPointSourceRadiationPressureTorque: public basic_astrodynamics::TorqueModel
{
public:

    IsotropicPointSourceRadiationPressureTorque(
        const std::shared_ptr< IsotropicPointSourceRadiationPressureAcceleration > radiationPressureAcceleration,
        const std::function< Eigen::Vector3d( ) > centerOfMassFunction ):
        radiationPressureAcceleration_( radiationPressureAcceleration ),
        centerOfMassFunction_( centerOfMassFunction )
    {
        radiationPressureAcceleration_->getTargetModel( )->enableTorqueComputation( centerOfMassFunction );
    }

<<<<<<< HEAD
    ~RadiationPressureTorque( ){ };
=======
    ~IsotropicPointSourceRadiationPressureTorque( ){ }
>>>>>>> cbe7b1d2

    /*!
     * Update class members.
     *
     * @param currentTime Current simulation time
     */
<<<<<<< HEAD
    void updateMembers(double currentTime) override{

    };
=======
    void updateMembers(double currentTime) override
    {
        radiationPressureAcceleration_->updateMembers( currentTime );
        currentTorque_ = radiationPressureAcceleration_->getTargetModel( )->getCurrentRadiationPressureTorque( );
        if( !radiationPressureAcceleration_->getTargetModel( )->forceFunctionRequiresLocalFrameInputs( ) )
        {
            currentTorque_ = radiationPressureAcceleration_->getTargetRotationFromLocalToGlobalFrameFunction( )( ).inverse( ) * currentTorque_;
        }
    }
>>>>>>> cbe7b1d2

    void resetAccelerationModel( const std::shared_ptr< IsotropicPointSourceRadiationPressureAcceleration > radiationPressureAcceleration )
    {
        radiationPressureAcceleration_ = radiationPressureAcceleration;
    }

    Eigen::Vector3d getTorque( ) override
    {
        return currentTorque_;
    }


    virtual void resetCurrentTime( ) override
    {
        currentTime_ = TUDAT_NAN;
        radiationPressureAcceleration_->resetCurrentTime( );
    }

protected:

    std::shared_ptr< IsotropicPointSourceRadiationPressureAcceleration > radiationPressureAcceleration_;

    const std::function< Eigen::Vector3d( ) > centerOfMassFunction_;

    Eigen::Vector3d currentTorque_;
};

} // tudat
} // electromagnetism

#endif //TUDAT_RADIATIONPRESSURETORQUE_H<|MERGE_RESOLUTION|>--- conflicted
+++ resolved
@@ -43,22 +43,16 @@
         radiationPressureAcceleration_->getTargetModel( )->enableTorqueComputation( centerOfMassFunction );
     }
 
-<<<<<<< HEAD
-    ~RadiationPressureTorque( ){ };
-=======
+
     ~IsotropicPointSourceRadiationPressureTorque( ){ }
->>>>>>> cbe7b1d2
+
 
     /*!
      * Update class members.
      *
      * @param currentTime Current simulation time
      */
-<<<<<<< HEAD
-    void updateMembers(double currentTime) override{
 
-    };
-=======
     void updateMembers(double currentTime) override
     {
         radiationPressureAcceleration_->updateMembers( currentTime );
@@ -68,7 +62,6 @@
             currentTorque_ = radiationPressureAcceleration_->getTargetRotationFromLocalToGlobalFrameFunction( )( ).inverse( ) * currentTorque_;
         }
     }
->>>>>>> cbe7b1d2
 
     void resetAccelerationModel( const std::shared_ptr< IsotropicPointSourceRadiationPressureAcceleration > radiationPressureAcceleration )
     {
