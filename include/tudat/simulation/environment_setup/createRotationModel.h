/*    Copyright (c) 2010-2019, Delft University of Technology
 *    All rigths reserved
 *
 *    This file is part of the Tudat. Redistribution and use in source and
 *    binary forms, with or without modification, are permitted exclusively
 *    under the terms of the Modified BSD license. You should have received
 *    a copy of the license with this file. If not, please or visit:
 *    http://tudat.tudelft.nl/LICENSE.
 */

#ifndef TUDAT_CREATEROTATIONMODEL_H
#define TUDAT_CREATEROTATIONMODEL_H

#include <Eigen/Core>
#include <Eigen/Geometry>

#include <memory>

#include "tudat/io/basicInputOutput.h"
#include "tudat/interface/spice/spiceInterface.h"
#include "tudat/simulation/environment_setup/body.h"
#include "tudat/astro/ephemerides/rotationalEphemeris.h"
#include "tudat/astro/basic_astro/physicalConstants.h"
#include "tudat/astro/basic_astro/unitConversions.h"
#include "tudat/interface/sofa/earthOrientation.h"

namespace tudat
{

namespace simulation_setup
{

//List of rotation models available in simulations
/*
 *  List of rotation models available in simulations. Rotation models not defined by this
 *  given enum cannot be used for automatic model setup.
 */
enum RotationModelType
{
    simple_rotation_model,
    spice_rotation_model,
    gcrs_to_itrs_rotation_model,
    synchronous_rotation_model,
    planetary_rotation_model,
    tabulated_rotation_model
};

//Class for providing settings for rotation model.
/*
 *  Class for providing settings for automatic rotation model creation. This class is a
 *  functional (base) class for settings of rotation models that require no information in
 *  addition to their type. Rotation model classes defining requiring additional information
 *  must be created using an object derived from this class.
 */

//! @get_docstring(RotationModelSettings.__docstring__)
class RotationModelSettings
{
public:

    //Constructor, sets type of rotation model.
    /*
     *  Constructor, sets type of rotation model and base and target frame identifiers.
     *  Settings for rotation models requiring additional information should be defined in a
     *  derived class.
     *  \param rotationType Type of rotation model that is to be created.
     *  \param originalFrame Base frame of rotation model.
     *  \param targetFrame Target frame of rotation model.
     */

    RotationModelSettings( const RotationModelType rotationType,
                           const std::string& originalFrame,
                           const std::string& targetFrame ):
        rotationType_( rotationType ), originalFrame_( originalFrame ),
        targetFrame_( targetFrame ){ }

    //Destructor.
    virtual ~RotationModelSettings( ){ }

    //Function to return the type of rotation model that is to be created.
    /*
     *  Function to return the type of rotation model that is to be created.
     *  \return Type of rotation model that is to be created.
     */

    RotationModelType getRotationType( ){ return rotationType_; }

    //Function to return the base frame of rotation model.
    /*
     *  Function to return the base frame of rotation model.
     *  \return Base frame of rotation model.
     */

    std::string getOriginalFrame( ){ return originalFrame_; }

    //Function to return the target frame of rotation model.
    /*
     *  Function to return the target frame of rotation model.
     *  \return Target frame of rotation model.
     */

    std::string getTargetFrame( ){ return targetFrame_; }


    //Function to reset the orientation of the base frame.
    /*
     * Function to reset the orientation of the base frame.
     * \param originalFrame New base frame orientation
     */

    void resetOriginalFrame( const std::string& originalFrame )
    {
        originalFrame_ = originalFrame;
    }

protected:

    //Type of rotation model that is to be created.
    RotationModelType rotationType_;

    //Target frame of rotation model.
    std::string originalFrame_;

    //Base frame of rotation model.
    std::string targetFrame_;

};

//RotationModelSettings derived class for defining settings of a simple rotational ephemeris.
class SimpleRotationModelSettings: public RotationModelSettings
{
public:
    //Constructor,
    /*
     *  Constructor, sets simple rotational ephemeris properties.
     *  \param originalFrame Base frame of rotation model.
     *  \param targetFrame Target frame of rotation model.
     *  \param initialOrientation Rotation from base to target frame at initialTime.
     *  \param initialTime Time at which initialOrientation represents the instantaneous rotation.
     *  \param rotationRate Rotation rate of body about its local z-axis.
     */
    SimpleRotationModelSettings( const std::string& originalFrame,
                                 const std::string& targetFrame,
                                 const Eigen::Quaterniond& initialOrientation,
                                 const double initialTime,
                                 const double rotationRate ):
        RotationModelSettings( simple_rotation_model, originalFrame, targetFrame ),
        initialOrientation_( initialOrientation ),
        initialTime_( initialTime ), rotationRate_( rotationRate ){ }

    //Function to return rotation from base to target frame at initialTime.
    /*
     *  Function to return rotation from base to target frame at initialTime.
     *  \return Rotation from base to target frame at initialTime.
     */
    Eigen::Quaterniond getInitialOrientation( ){ return initialOrientation_; }

    //Function to return time at which initialOrientation represents the instantaneous rotation.
    /*
     *  Function to return time at which initialOrientation represents the instantaneous rotation.
     *  \return Time at which initialOrientation represents the instantaneous rotation.
     */
    double getInitialTime( ){ return initialTime_; }

    //Function to return rotation rate of body about its local z-axis.
    /*
     *  Function to return rotation rate of body about its local z-axis.
     *  \return Rotation rate of body about its local z-axis.
     */
    double getRotationRate( ){ return rotationRate_; }

private:

    // Rotation from base to target frame at initialTime.
    Eigen::Quaterniond initialOrientation_;

    //Time at which initialOrientation represents the instantaneous rotation.
    double initialTime_;

    //Rotation rate of body about its local z-axis.
    double rotationRate_;
};

#ifdef TUDAT_BUILD_WITH_SOFA_INTERFACE

//Struct that holds settings for EOP short-period variation
struct EopCorrectionSettings
{
    //Constructor
    /*
     *  Constructor
     *  \param conversionFactor Conversion factor to be used for amplitudes to multiply input values, typically for unit
     *  conversion purposes.
     *  \param minimumAmplitude Minimum amplitude that is read from files and considered in calculations.
     *  \param amplitudesFiles List of files with amplitudes for corrections
     *  \param argumentMultipliersFile Fundamental argument multiplier for corrections
     */
    EopCorrectionSettings(
            const double conversionFactor,
            const double minimumAmplitude,
            const std::vector< std::string >& amplitudesFiles,
            const std::vector< std::string >& argumentMultipliersFile ):
        conversionFactor_( conversionFactor ), minimumAmplitude_( minimumAmplitude ),
        amplitudesFiles_( amplitudesFiles ), argumentMultipliersFile_( argumentMultipliersFile ){ }

    //Conversion factor to be used for amplitudes to multiply input values
    double conversionFactor_;

    //Minimum amplitude that is read from files and considered in calculations.
    double minimumAmplitude_;

    //List of files with amplitudes for corrections
    std::vector< std::string > amplitudesFiles_;

    //Fundamental argument multiplier for corrections
    std::vector< std::string > argumentMultipliersFile_;
};

//Settings for creating a GCRS<->ITRS rotation model
class GcrsToItrsRotationModelSettings: public RotationModelSettings
{
public:

    //Constructor
    /*
     * \param baseFrameName Name of base frame (typically GCRS, which is default)
     * \param timeScale Time scale in which input to the rotation model class is provided, default TDB
     * \param nutationTheory IAU precession-nutation theory that is to be used.
     * \param eopFile Name of EOP file that is to be used
     * \param eopFileFormat Identifier for file format that is provided
     * \param ut1CorrectionSettings Settings for short-period UT1-UTC variations
     * \param polarMotionCorrectionSettings Settings for short-period polar motion variations
     */
    GcrsToItrsRotationModelSettings(
            const basic_astrodynamics::IAUConventions nutationTheory = basic_astrodynamics::iau_2006,
            const std::string baseFrameName = "GCRS",
            const std::string& eopFile = paths::getEarthOrientationDataFilesPath( ) + "/eopc04_08_IAU2000.62-now.txt",
            const basic_astrodynamics::TimeScales inputTimeScale = basic_astrodynamics::tdb_scale,
            const std::shared_ptr< EopCorrectionSettings > ut1CorrectionSettings =
            std::make_shared< EopCorrectionSettings >(
                1.0E-6, 0.0, std::vector< std::string >{
                    paths::getEarthOrientationDataFilesPath( ) + "/utcLibrationAmplitudes.txt",
                    paths::getEarthOrientationDataFilesPath( ) + "/utcOceanTidesAmplitudes.txt" },
                std::vector< std::string >{
                    paths::getEarthOrientationDataFilesPath( ) +
                    "/utcLibrationFundamentalArgumentMultipliers.txt",
                    paths::getEarthOrientationDataFilesPath( ) +
                    "/utcOceanTidesFundamentalArgumentMultipliers.txt" } ),
            const std::shared_ptr< EopCorrectionSettings > polarMotionCorrectionSettings =
            std::make_shared< EopCorrectionSettings >(
                unit_conversions::convertArcSecondsToRadians< double >( 1.0E-6 ), 0.0, std::vector< std::string >{
                    paths::getEarthOrientationDataFilesPath( ) +
                    "/polarMotionLibrationAmplitudesQuasiDiurnalOnly.txt",
                    paths::getEarthOrientationDataFilesPath( ) +
                    "/polarMotionOceanTidesAmplitudes.txt", },
                std::vector< std::string >{
                    paths::getEarthOrientationDataFilesPath( ) +
                    "/polarMotionLibrationFundamentalArgumentMultipliersQuasiDiurnalOnly.txt",
                    paths::getEarthOrientationDataFilesPath( ) +
                    "/polarMotionOceanTidesFundamentalArgumentMultipliers.txt" } ) ):
        RotationModelSettings( gcrs_to_itrs_rotation_model, baseFrameName, "ITRS" ),
        inputTimeScale_( inputTimeScale ), nutationTheory_( nutationTheory ), eopFile_( eopFile ),
        eopFileFormat_( "C04" ), ut1CorrectionSettings_( ut1CorrectionSettings ),
        polarMotionCorrectionSettings_( polarMotionCorrectionSettings ){ }

    //Destructor
    ~GcrsToItrsRotationModelSettings( ){ }

    //Function to retrieve the time scale in which input to the rotation model class is provided
    /*
     * Function to retrieve the time scale in which input to the rotation model class is provided
     * \return Time scale in which input to the rotation model class is provided
     */
    basic_astrodynamics::TimeScales getInputTimeScale( )
    {
        return inputTimeScale_;
    }
    //Function to retrieve the IAU precession-nutation theory that is to be used
    /*
     * Function to retrieve the IAU precession-nutation theory that is to be used
     * \return IAU precession-nutation theory that is to be used
     */
    basic_astrodynamics::IAUConventions getNutationTheory( )
    {
        return nutationTheory_;
    }

    //Function to retrieve the name of EOP file that is to be used
    /*
     * Function to retrieve the name of EOP file that is to be used
     * \return Name of EOP file that is to be used
     */
    std::string getEopFile( )
    {
        return eopFile_;
    }

    //Function to retrieve the identifier for file format that is provided
    /*
     * Function to retrieve the identifier for file format that is provided
     * \return Identifier for file format that is provided
     */
    std::string getEopFileFormat( )
    {
        return eopFileFormat_;
    }

    //Function to retrieve the settings for short-period UT1-UTC variations
    /*
     * Function to retrieve the settings for short-period UT1-UTC variations
     * \return Settings for short-period UT1-UTC variations
     */
    std::shared_ptr< EopCorrectionSettings > getUt1CorrectionSettings( )
    {
        return ut1CorrectionSettings_;
    }

    //Function to retrieve the settings for short-period polar motion variations
    /*
     * Function to retrieve the Settings for short-period polar motion variations
     * \return settings for short-period polar motion variations
     */
    std::shared_ptr< EopCorrectionSettings > getPolarMotionCorrectionSettings( )
    {
        return polarMotionCorrectionSettings_;
    }

private:

    //Time scale in which input to the rotation model class is provided
    basic_astrodynamics::TimeScales inputTimeScale_;

    //IAU precession-nutation theory that is to be used
    basic_astrodynamics::IAUConventions nutationTheory_;

    //Name of EOP file that is to be used
    std::string eopFile_;

    //Identifier for file format that is provided
    std::string eopFileFormat_;

    //Settings for short-period UT1-UTC variations
    std::shared_ptr< EopCorrectionSettings > ut1CorrectionSettings_;

    //Settings for short-period polar motion variations
    std::shared_ptr< EopCorrectionSettings > polarMotionCorrectionSettings_;

};
#endif


//RotationModelSettings derived class for defining settings of a synchronous rotational ephemeris (body-fixed x-axis always
//pointing to central body; z-axis along r x v (with r and v the position and velocity w.r.t. central body)
class SynchronousRotationModelSettings: public RotationModelSettings
{
public:

    //Constructor
    /*
     * Constructor
     * \param centralBodyName Name of central body to which this body is locked.
     * \param baseFrameOrientation Base frame of rotation model.
     * \param targetFrameOrientation Target frame of rotation model.
     */
    SynchronousRotationModelSettings(
            const std::string& centralBodyName,
            const std::string& baseFrameOrientation,
            const std::string& targetFrameOrientation ):
        RotationModelSettings( synchronous_rotation_model, baseFrameOrientation, targetFrameOrientation ),
        centralBodyName_( centralBodyName ){ }

    //Function to retrieve name of central body to which this body is locked.
    /*
     * Function to retrieve name of central body to which this body is locked.
     * \return  Name of central body to which this body is locked.
     */
    std::string getCentralBodyName( )
    {
        return centralBodyName_;
    }

private:

    // Name of central body to which this body is locked.
    std::string centralBodyName_;
};

<<<<<<< HEAD
//Function to retrieve a state from one of two functions
/*
=======
class TabulatedRotationSettings: public RotationModelSettings
{
public:

    TabulatedRotationSettings(
            const std::map< double, Eigen::Vector7d >& rotationalStateHistory,
            const std::string& baseFrameOrientation,
            const std::string& targetFrameOrientation,
            const std::shared_ptr< interpolators::InterpolatorSettings > interpolatorSettings =
            std::make_shared< interpolators::LagrangeInterpolatorSettings >( 8 ) ):
        RotationModelSettings( tabulated_rotation_model, baseFrameOrientation, targetFrameOrientation ),
        rotationalStateHistory_( rotationalStateHistory ), interpolatorSettings_( interpolatorSettings ){ }

    std::map< double, Eigen::Vector7d > getBodyStateHistory( )
    { return rotationalStateHistory_; }

    std::shared_ptr< interpolators::InterpolatorSettings > getInterpolatorSettings( )
    { return interpolatorSettings_; }

private:

    std::map< double, Eigen::Vector7d > rotationalStateHistory_;

    const std::shared_ptr< interpolators::InterpolatorSettings > interpolatorSettings_;
};


//! Function to retrieve a state from one of two functions
/*!
>>>>>>> 1ed19be2
 *  Function to retrieve a state from one of two functions, typically from an Ephemeris or a Body object.
 *  \param currentTime Time at which state function is to be evaluated
 *  \param useFirstFunction Boolean defining whether stateFunction1 or stateFunction2 is used
 *  \param stateFunction1 First function returning state as function of time
 *  \param stateFunction2 Second function returning state as function of time
 *  \return Selected function, evaluated at given time
 */
Eigen::Vector6d getStateFromSelectedStateFunction(
        const double currentTime,
        const bool useFirstFunction,
        const std::function< Eigen::Vector6d( const double ) > stateFunction1,
        const std::function< Eigen::Vector6d( const double ) > stateFunction2 );

//Function to create a state function for a body, valid both during propagation, and outside propagation
/*
 * Function to create a state function for a body, valid both during propagation, and outside propagation
 * \param bodies List of body objects
 * \param orbitingBody Body for which state function is to be created
 * \param centralBody Central body w.r.t. which state function is to be created
 * \return Required state function
 */
std::function< Eigen::Vector6d( const double, bool ) > createRelativeStateFunction(
        const SystemOfBodies& bodies,
        const std::string orbitingBody,
        const std::string centralBody );

class PlanetaryRotationModelSettings: public RotationModelSettings
{
public:
    PlanetaryRotationModelSettings( const double angleN,
                                    const double angleJ,
                                    const double anglePsiAtEpoch,
                                    const double anglePsiRateAtEpoch,
                                    const double angleIAtEpoch,
                                    const double angleIRateAtEpoch,
                                    const double anglePhiAtEpoch,
                                    const double anglePhiRateAtEpoch,
                                    const double coreFactor,
                                    const double freeCoreNutationRate,
                                    const std::string originalFrame,
                                    const std::string targetFrame,
                                    const std::string centralBody,
                                    const double initialTime,
                                    const double finalTime,
                                    const double timeStep = 150.0,
                                    const std::map< double, std::pair< double, double > > meanMotionDirectNutationCorrections =
            ( std::map< double, std::pair< double, double > >( ) ),
                                    std::vector< std::map< double, std::pair< double, double > > > meanMotionTimeDependentPhaseNutationCorrections =
            ( std::vector< std::map< double, std::pair< double, double > > > ( ) ),
                                    std::vector< std::function< double( const double ) > > timeDependentPhaseCorrectionFunctions =
            ( std::vector< std::function< double( const double ) > >( ) ),
                                    const std::map< double, std::pair< double, double > > rotationRateCorrections =
            ( std::map< double, std::pair< double, double > >( ) ),
                                    const std::map< double, std::pair< double, double > > xPolarMotionCoefficients =
            ( std::map< double, std::pair< double, double > >( ) ),
                                    const std::map< double, std::pair< double, double > > yPolarMotionCoefficients =
            ( std::map< double, std::pair< double, double > >( ) ) ):

        RotationModelSettings( planetary_rotation_model, originalFrame, targetFrame ),
        angleN_( angleN ), angleJ_( angleJ ), anglePsiAtEpoch_( anglePsiAtEpoch ), anglePsiRateAtEpoch_( anglePsiRateAtEpoch ),
        angleIAtEpoch_( angleIAtEpoch ), angleIRateAtEpoch_( angleIRateAtEpoch ), anglePhiAtEpoch_( anglePhiAtEpoch ),
        anglePhiRateAtEpoch_( anglePhiRateAtEpoch ), coreFactor_( coreFactor ), freeCoreNutationRate_( freeCoreNutationRate ),
        meanMotionDirectNutationCorrections_( meanMotionDirectNutationCorrections ),
        meanMotionTimeDependentPhaseNutationCorrections_( meanMotionTimeDependentPhaseNutationCorrections ),
        timeDependentPhaseCorrectionFunctions_( timeDependentPhaseCorrectionFunctions ),
        rotationRateCorrections_( rotationRateCorrections ),
        xPolarMotionCoefficients_( xPolarMotionCoefficients ), yPolarMotionCoefficients_( yPolarMotionCoefficients ),
        centralBody_( centralBody ), initialTime_( initialTime ), finalTime_( finalTime ), timeStep_( timeStep ){ }

    void updateAnglesAtEpoch( Eigen::Vector3d anglesAtEpoch )
    {
        anglePsiAtEpoch_ = anglesAtEpoch.x( );
        angleIAtEpoch_ = anglesAtEpoch.y( );
        anglePhiAtEpoch_ = anglesAtEpoch.z( );
    }

    double getAngleN( )
    {
        return angleN_;
    }

    double getAngleJ( )
    {
        return angleJ_;
    }

    double getAnglePsiAtEpoch( )
    {
        return anglePsiAtEpoch_;
    }
    double getAnglePsiRateAtEpoch( )
    {
        return anglePsiRateAtEpoch_;
    }

    double getAngleIAtEpoch( )
    {
        return angleIAtEpoch_;
    }

    double getAngleIRateAtEpoch( )
    {
        return angleIRateAtEpoch_;
    }

    double getAnglePhiAtEpoch( )
    {
        return anglePhiAtEpoch_;
    }

    double getAnglePhiRateAtEpoch( )
    {
        return anglePhiRateAtEpoch_;
    }

    double getCoreFactor()
    {
        return coreFactor_;
    }

    double getFreeCoreNutationRate()
    {
        return freeCoreNutationRate_;
    }

    std::map< double, std::pair< double, double > > getMeanMotionDirectNutationCorrections( )
    {
        return meanMotionDirectNutationCorrections_;
    }

    std::vector< std::map< double, std::pair< double, double > > > getMeanMotionTimeDependentPhaseNutationCorrections( )
    {
        return meanMotionTimeDependentPhaseNutationCorrections_;
    }

    std::vector< std::function< double( const double ) > > getTimeDependentPhaseCorrectionFunctions( )
    {
        return timeDependentPhaseCorrectionFunctions_;
    }

    std::map< double, std::pair< double, double > > getRotationRateCorrections( )
    {
        return rotationRateCorrections_;
    }

    std::map< double, std::pair< double, double > > getxPolarMotionCoefficients( )
    {
        return xPolarMotionCoefficients_;
    }

    std::map< double, std::pair< double, double > > getyPolarMotionCoefficients( )
    {
        return yPolarMotionCoefficients_;
    }

    double getInitialTime( )
    {
        return initialTime_;
    }

    double getFinalTime( )
    {
        return finalTime_;
    }

    double getTimeStep( )
    {
        return timeStep_;
    }

    std::string getCentralBody( )
    {
        return centralBody_;
    }

    void setPeriodTermsToZero( )
    {
        meanMotionDirectNutationCorrections_.clear( );
        meanMotionTimeDependentPhaseNutationCorrections_.clear( );
        timeDependentPhaseCorrectionFunctions_.clear( );
        rotationRateCorrections_.clear( );
        xPolarMotionCoefficients_.clear( );
        yPolarMotionCoefficients_.clear( );
    }

    void setPeriodTerms( std::map< double, std::pair< double, double > > meanMotionDirectNutationCorrections,
                         std::vector< std::map< double, std::pair< double, double > > > meanMotionTimeDependentPhaseNutationCorrection,
                         std::map< double, std::pair< double, double > > rotationRateCorrections,
                         std::map< double, std::pair< double, double > > xPolarMotionCoefficients,
                         std::map< double, std::pair< double, double > > yPolarMotionCoefficients)
    {
        meanMotionDirectNutationCorrections_ = meanMotionDirectNutationCorrections;
        meanMotionTimeDependentPhaseNutationCorrections_ = meanMotionTimeDependentPhaseNutationCorrection;
        rotationRateCorrections_ = rotationRateCorrections;
        xPolarMotionCoefficients_ = xPolarMotionCoefficients;
        yPolarMotionCoefficients_ = yPolarMotionCoefficients;
    }

    void setCoreFactorAndFreeCoreNutation ( double coreFactor, double freeCoreNutationRate )
    {
        coreFactor_ = coreFactor;
        freeCoreNutationRate_ = freeCoreNutationRate;
    }

private:
    double angleN_;
    double angleJ_;
    double anglePsiAtEpoch_;
    double anglePsiRateAtEpoch_;
    double angleIAtEpoch_;
    double angleIRateAtEpoch_;
    double anglePhiAtEpoch_;
    double anglePhiRateAtEpoch_;
    double coreFactor_;
    double freeCoreNutationRate_;
    std::map< double, std::pair< double, double > > meanMotionDirectNutationCorrections_;
    std::vector< std::map< double, std::pair< double, double > > > meanMotionTimeDependentPhaseNutationCorrections_;
    std::vector< std::function< double( const double ) > > timeDependentPhaseCorrectionFunctions_;
    std::map< double, std::pair< double, double > > rotationRateCorrections_;
    std::map< double, std::pair< double, double > > xPolarMotionCoefficients_;
    std::map< double, std::pair< double, double > > yPolarMotionCoefficients_;

    std::string centralBody_;

    double initialTime_;
    double finalTime_;
    double timeStep_;
};


//Function to create a state function for a body, valid both during propagation, and outside propagation
/*
 * Function to create a state function for a body, valid both during propagation, and outside propagation
 * \param bodies List of body objects
 * \param orbitingBody Body for which state function is to be created
 * \param centralBody Central body w.r.t. which state function is to be created
 * \return Required state function
 */
std::function< Eigen::Vector6d( const double, bool ) > createRelativeStateFunction(
        const SystemOfBodies& bodies,
        const std::string orbitingBody,
        const std::string centralBody );

//Function to create a rotation model.
/*
 *  Function to create a rotation model based on model-specific settings for the rotation.
 *  \param rotationModelSettings Settings for the rotation model that is to be created, defined
 *  a pointer to an object of class (derived from) RotationSettings.
 *  \param body Name of the body for which the rotation model is to be created.
 * \param bodies List of body objects
 *  \return Rotation model created according to settings in rotationModelSettings.
 */


std::shared_ptr< ephemerides::RotationalEphemeris > createRotationModel(
        const std::shared_ptr< RotationModelSettings > rotationModelSettings,
        const std::string& body,
        const SystemOfBodies& bodies = SystemOfBodies( ) );

//! @get_docstring(simpleRotationModelSettings)
inline std::shared_ptr< RotationModelSettings > simpleRotationModelSettings(
		const std::string& originalFrame,
		const std::string& targetFrame,
		const Eigen::Quaterniond& initialOrientation,
		const double initialTime,
        const double rotationRate )
{
	return std::make_shared< SimpleRotationModelSettings >(
            originalFrame, targetFrame, initialOrientation, initialTime, rotationRate );
}

//! @get_docstring(simpleRotationModelSettings, 1)
inline std::shared_ptr< RotationModelSettings > simpleRotationModelSettings(
        const std::string& originalFrame,
        const std::string& targetFrame,
        const Eigen::Matrix3d& initialOrientation,
        const double initialTime,
        const double rotationRate )
{
    return std::make_shared< SimpleRotationModelSettings >(
            originalFrame, targetFrame, Eigen::Quaterniond( initialOrientation ), initialTime, rotationRate );
}

//! @get_docstring(simpleRotationModelFromSpiceSettings)
inline std::shared_ptr< RotationModelSettings > simpleRotationModelFromSpiceSettings(
        const std::string& originalFrame,
        const std::string& targetFrame,
        const std::string& targetFrameSpice,
        const double initialTime )
{
    return std::make_shared< SimpleRotationModelSettings >(
            originalFrame, targetFrame, spice_interface::computeRotationQuaternionBetweenFrames(
                    originalFrame, targetFrameSpice, initialTime ), initialTime,
                spice_interface::getAngularVelocityVectorOfFrameInOriginalFrame(
                    originalFrame, targetFrameSpice, initialTime ).norm( ) );
}

//! @get_docstring(constantRotationModelSettings)
inline std::shared_ptr< RotationModelSettings > constantRotationModelSettings(
		const std::string& originalFrame,
		const std::string& targetFrame,
        const Eigen::Quaterniond& initialOrientation )
{
	return std::make_shared< SimpleRotationModelSettings >( originalFrame, targetFrame, initialOrientation,
                                                         0.0, 0.0 );
}

//! @get_docstring(constantRotationModelSettings, 1)
inline std::shared_ptr< RotationModelSettings > constantRotationModelSettings(
        const std::string& originalFrame,
        const std::string& targetFrame,
        const Eigen::Matrix3d& initialOrientation )
{
    return std::make_shared< SimpleRotationModelSettings >(
                originalFrame, targetFrame, Eigen::Quaterniond( initialOrientation ), 0.0, 0.0 );
}

//! @get_docstring(spiceRotationModelSettings)
inline std::shared_ptr< RotationModelSettings > spiceRotationModelSettings(
		const std::string& originalFrame,
		const std::string& targetFrame
		)
{
	return std::make_shared< RotationModelSettings >(
			spice_rotation_model, originalFrame, targetFrame );
}

//! @get_docstring(gcrsToItrsRotationModelSettings)
inline std::shared_ptr< RotationModelSettings > gcrsToItrsRotationModelSettings(
		const basic_astrodynamics::IAUConventions nutationTheory = basic_astrodynamics::iau_2006,
		const std::string baseFrameName = "GCRS" )
{
	return std::make_shared< GcrsToItrsRotationModelSettings >(
			nutationTheory, baseFrameName
	);
}

//! @get_docstring(synchronousRotationModelSettings)
inline std::shared_ptr< RotationModelSettings > synchronousRotationModelSettings(
        const std::string& centralBodyName,
        const std::string& baseFrameOrientation,
        const std::string& targetFrameOrientation )
{
    return std::make_shared< SynchronousRotationModelSettings >(
            centralBodyName, baseFrameOrientation, targetFrameOrientation );
}

inline std::shared_ptr< RotationModelSettings > tabulatedRotationSettings(
        const std::map< double, Eigen::Vector7d >& rotationalStateHistory,
        const std::string& baseFrameOrientation,
        const std::string& targetFrameOrientation,
        const std::shared_ptr< interpolators::InterpolatorSettings > interpolatorSettings =
        std::make_shared< interpolators::LagrangeInterpolatorSettings >( 8 ) )
{
    return std::make_shared< TabulatedRotationSettings >(
            rotationalStateHistory, baseFrameOrientation, targetFrameOrientation, interpolatorSettings );
}

} // namespace simulation_setup

} // namespace tudat

#endif // TUDAT_CREATEROTATIONMODEL_H<|MERGE_RESOLUTION|>--- conflicted
+++ resolved
@@ -385,10 +385,6 @@
     std::string centralBodyName_;
 };
 
-<<<<<<< HEAD
-//Function to retrieve a state from one of two functions
-/*
-=======
 class TabulatedRotationSettings: public RotationModelSettings
 {
 public:
@@ -415,10 +411,8 @@
     const std::shared_ptr< interpolators::InterpolatorSettings > interpolatorSettings_;
 };
 
-
-//! Function to retrieve a state from one of two functions
-/*!
->>>>>>> 1ed19be2
+//Function to retrieve a state from one of two functions
+/*
  *  Function to retrieve a state from one of two functions, typically from an Ephemeris or a Body object.
  *  \param currentTime Time at which state function is to be evaluated
  *  \param useFirstFunction Boolean defining whether stateFunction1 or stateFunction2 is used
