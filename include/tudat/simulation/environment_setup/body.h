/*    Copyright (c) 2010-2019, Delft University of Technology
 *    All rigths reserved
 *
 *    This file is part of the Tudat. Redistribution and use in source and
 *    binary forms, with or without modification, are permitted exclusively
 *    under the terms of the Modified BSD license. You should have received
 *    a copy of the license with this file. If not, please or visit:
 *    http://tudat.tudelft.nl/LICENSE.
 */

#ifndef TUDAT_BODY_H
#define TUDAT_BODY_H

#include <map>
#include <vector>

#include <memory>

#include <Eigen/Core>

#include "tudat/astro/aerodynamics/aerodynamicCoefficientInterface.h"
#include "tudat/astro/aerodynamics/atmosphereModel.h"
#include "tudat/astro/aerodynamics/flightConditions.h"
#include "tudat/astro/basic_astro/accelerationModel.h"
#include "tudat/astro/basic_astro/bodyShapeModel.h"
#include "tudat/astro/basic_astro/timeConversions.h"
#include "tudat/astro/electromagnetism/radiationPressureInterface.h"
#include "tudat/astro/electromagnetism/radiationSourceModel.h"
#include "tudat/astro/electromagnetism/radiationPressureTargetModel.h"
#include "tudat/astro/ephemerides/ephemeris.h"
#include "tudat/astro/ephemerides/rotationalEphemeris.h"
#include "tudat/astro/ephemerides/tabulatedEphemeris.h"
#include "tudat/astro/ephemerides/multiArcEphemeris.h"
#include "tudat/astro/ephemerides/aeordynamicAngleRotationalEphemeris.h"
#include "tudat/astro/ephemerides/frameManager.h"
#include "tudat/astro/gravitation/gravityFieldModel.h"
#include "tudat/astro/gravitation/gravityFieldVariations.h"
#include "tudat/astro/gravitation/timeDependentSphericalHarmonicsGravityField.h"
#include "tudat/astro/gravitation/polyhedronGravityField.h"
#include "tudat/astro/basic_astro/polyhedronFuntions.h"
#include "tudat/astro/ground_stations/groundStation.h"
#include "tudat/astro/ground_stations/bodyDeformationModel.h"
#include "tudat/astro/propulsion/thrustGuidance.h"
//#include "tudat/astro/reference_frames/dependentOrientationCalculator.h"
#include "tudat/astro/system_models/vehicleSystems.h"
#include "tudat/basics/basicTypedefs.h"
#include "tudat/math/basic/numericalDerivative.h"

namespace tudat {

namespace simulation_setup {

//! Base class used for the determination of the inertial state of a Body's ephemeris origin
/*!
 *  Base class used for the determination of the inertial state of a Body's ephemeris origin. This base class is used
 *  to provide an untemplated interface class through which to call the base frame state. The state may be defined
 *  in a templated manner in the derived class.
 */
class BaseStateInterface {
public:
    //! Constructor
    /*!
     * Constructor
     * \param baseFrameId Name of frame origin for which inertial state is computed by this class
     */
    BaseStateInterface(
            const std::string baseFrameId) : baseFrameId_(baseFrameId) {}

    //! Destructor
    virtual ~BaseStateInterface() {}

    //! Function through which the state of baseFrameId_ in the inertial frame can be determined
    /*!
     *  Function through which the state of baseFrameId_ in the inertial frame can be determined
     *  \param time Time at which state is to be computed
     *  \return Inertial state of frame origin at requested time
     */
    template<typename OutputTimeType, typename OutputStateScalarType>
    Eigen::Matrix<OutputStateScalarType, 6, 1> getBaseFrameState(
            const OutputTimeType time);

protected:
    //! Pure virtual function through which the state of baseFrameId_ in the inertial frame can be determined
    /*!
     *  Pure virtual function through which the state of baseFrameId_ in the inertial frame can be determined
     *  (double time and double state scalar).
     *  \param time Time at which state is to be computed
     *  \return Inertial state of frame origin at requested time
     */
    virtual Eigen::Matrix<double, 6, 1> getBaseFrameDoubleState(const double time) = 0;

    //! Pure virtual function through which the state of baseFrameId_ in the inertial frame can be determined
    /*!
     *  Pure virtual function through which the state of baseFrameId_ in the inertial frame can be determined
     *  (double time and double long state scalar).
     *  \param time Time at which state is to be computed
     *  \return Inertial state of frame origin at requested time
     */
    virtual Eigen::Matrix<long double, 6, 1> getBaseFrameLongDoubleState(const double time) = 0;

    //! Pure virtual function through which the state of baseFrameId_ in the inertial frame can be determined
    /*!
     *  Pure virtual function through which the state of baseFrameId_ in the inertial frame can be determined
     *  (Time object time and double state scalar).
     *  \param time Time at which state is to be computed
     *  \return Inertial state of frame origin at requested time
     */
    virtual Eigen::Matrix<double, 6, 1> getBaseFrameDoubleState(const Time &time) = 0;

    //! Pure virtual function through which the state of baseFrameId_ in the inertial frame can be determined
    /*!
     *  Pure virtual function through which the state of baseFrameId_ in the inertial frame can be determined
     *  (Time object time and long double state scalar).
     *  \param time Time at which state is to be computed
     *  \return Inertial state of frame origin at requested time
     */
    virtual Eigen::Matrix<long double, 6, 1> getBaseFrameLongDoubleState(const Time &time) = 0;

    //! Name of frame origin for which inertial state is computed by this class
    std::string baseFrameId_;
};

//! Class used for the determination of the inertial state of a Body's ephemeris origin
template<typename TimeType, typename StateScalarType>
class BaseStateInterfaceImplementation : public BaseStateInterface {
public:
    //! Constructor
    /*!
     * Constructor
     * \param baseFrameId Name of frame origin for which inertial state is computed by this class
     * \param stateFunction Function returning frame's inertial state as a function of time.
     * \param subtractStateFunction Boolean denoting whether to subtract or add the state function (i.e. whether to multiply
     * result of stateFunction by -1).
     */
    BaseStateInterfaceImplementation(
            const std::string baseFrameId,
            const std::function<Eigen::Matrix<StateScalarType, 6, 1>(const TimeType)> stateFunction,
            const bool subtractStateFunction = 0) : BaseStateInterface(baseFrameId),
        stateFunction_(stateFunction), stateMultiplier_((subtractStateFunction == 0) ? 1.0 : -1.0) {}

    //! Destructor
    ~BaseStateInterfaceImplementation() {}

protected:
    //! Function through which the state of baseFrameId_ in the inertial frame can be determined
    /*!
     *  Function through which the state of baseFrameId_ in the inertial frame can be determined
     *  (double time and double state scalar).
     *  \param time Time at which state is to be computed
     *  \return Inertial state of frame origin at requested time
     */
    Eigen::Matrix<double, 6, 1> getBaseFrameDoubleState(const double time) {
        return static_cast<double>(stateMultiplier_) * std::move(stateFunction_(time)).template cast<double>();
    }

    //! Function through which the state of baseFrameId_ in the inertial frame can be determined
    /*!
     *  Function through which the state of baseFrameId_ in the inertial frame can be determined
     *  (double time and double long state scalar).
     *  \param time Time at which state is to be computed
     *  \return Inertial state of frame origin at requested time
     */
    Eigen::Matrix<long double, 6, 1> getBaseFrameLongDoubleState(const double time)
    {
        return static_cast<long double>(stateMultiplier_) * stateFunction_(time).template cast<long double>();
    }

    //! Function through which the state of baseFrameId_ in the inertial frame can be determined
    /*!
     *  Function through which the state of baseFrameId_ in the inertial frame can be determined
     *  (Time object time and double state scalar).
     *  \param time Time at which state is to be computed
     *  \return Inertial state of frame origin at requested time
     */
    Eigen::Matrix<double, 6, 1> getBaseFrameDoubleState(const Time &time)
    {
        return static_cast<double>(stateMultiplier_) * stateFunction_(time).template cast<double>();
    }

    //! Function through which the state of baseFrameId_ in the inertial frame can be determined
    /*!
     *  Function through which the state of baseFrameId_ in the inertial frame can be determined
     *  (Time object time and long double state scalar).
     *  \param time Time at which state is to be computed
     *  \return Inertial state of frame origin at requested time
     */
    Eigen::Matrix<long double, 6, 1> getBaseFrameLongDoubleState(const Time &time)
    {
        return static_cast<long double>(stateMultiplier_) * std::move(stateFunction_(time)).template cast<long double>();
    }

private:
    //! Function returning frame's inertial state as a function of time.
    std::function<Eigen::Matrix<StateScalarType, 6, 1>(const TimeType)> stateFunction_;

    //! Value (1 or -1) by which to multiply the state returned by stateFunction_.
    int stateMultiplier_;
};

class RigidBodyProperties {
  public:
    RigidBodyProperties()
        : currentMass_(TUDAT_NAN),
          currentCenterOfMass_(Eigen::Vector3d::Constant(TUDAT_NAN)),
          currentInertiaTensor_(Eigen::Matrix3d::Constant(TUDAT_NAN)),
          isBodyInPropagation_(false),
          isMassComputed_(false),
          isComComputed_(false),
          isInertiaTensorComputed_(false){}

    virtual ~RigidBodyProperties() {}

    void update(const double currentTime)
    {
        updateMass( currentTime );
        updateMassDistribution( currentTime );
    }

    virtual void updateMass(const double currentTime) = 0;

    virtual void updateMassDistribution(const double currentTime) = 0;

    virtual void resetCurrentTime( )
    {
        isMassComputed_ = false;
        isComComputed_ = false;
        isInertiaTensorComputed_ = false;
    }

    double getCurrentMass( )
    {
        if( !isMassComputed_ )
        {
            throw std::runtime_error( "Error when retrieveing mass, mass is not computed/defined." );
        }
        return currentMass_;
    }

    Eigen::Vector3d getCurrentCenterOfMass( )
    {
        if( !isComComputed_ )
        {
            throw std::runtime_error( "Error when retrieving center of mass, center of mass is not computed/defined." );
        }
        return currentCenterOfMass_;
    }

    Eigen::Matrix3d getCurrentInertiaTensor( )
    {
        if( !isInertiaTensorComputed_ )
        {
            throw std::runtime_error( "Error when retrieving inertia tensor, inertia tensor is not computed/defined." );
        }
        return currentInertiaTensor_;
    }

    virtual void setCurrentMass( const double currentMass ) = 0;

    virtual void setIsBodyInPropagation( const bool isBodyInPropagation )
    {
        isBodyInPropagation_ = isBodyInPropagation;
    }


protected:
    
    double currentMass_;

    Eigen::Vector3d currentCenterOfMass_;

    Eigen::Matrix3d currentInertiaTensor_;

    bool isBodyInPropagation_;

    bool isMassComputed_;

    bool isComComputed_;

    bool isInertiaTensorComputed_;
};

class TimeDependentRigidBodyProperties: public RigidBodyProperties
{
public:
    TimeDependentRigidBodyProperties(
            const std::function< double( const double ) > massFunction,
            const std::function< Eigen::Vector3d( const double ) > centerOfMassFunction = nullptr,
            const std::function< Eigen::Matrix3d( const double ) > inertiaTensorFunction = nullptr ):
            massFunction_( massFunction ),
            centerOfMassFunction_( centerOfMassFunction ),
            inertiaTensorFunction_( inertiaTensorFunction )
    {
    }

    TimeDependentRigidBodyProperties(
            const double mass,
            const Eigen::Vector3d& centerOfMass = Eigen::Vector3d::Constant( TUDAT_NAN ),
            const Eigen::Matrix3d& inertiaTensor = Eigen::Matrix3d::Constant( TUDAT_NAN ) ):
            massFunction_( nullptr ), centerOfMassFunction_( nullptr ), inertiaTensorFunction_( nullptr )
    {
        currentMass_ = mass;
        isMassComputed_ = true;

        if( !centerOfMass.hasNaN( ) )
        {
            currentCenterOfMass_ = centerOfMass;
            isComComputed_ = true;
        }

        if( !inertiaTensor.hasNaN( ) )
        {
            currentInertiaTensor_ = inertiaTensor;
            isInertiaTensorComputed_ = true;
        }
    }


    virtual ~TimeDependentRigidBodyProperties( ){ }

    virtual void resetCurrentTime( )
    {
        if( massFunction_ != nullptr )
        {
            isMassComputed_ = false;
        }

        if( centerOfMassFunction_ != nullptr )
        {
            isComComputed_ = false;
        }

        if( inertiaTensorFunction_ != nullptr )
        {
            isInertiaTensorComputed_ = false;
        }
    }

    std::function< double( const double ) > getMassFunction( )
    {
        return massFunction_;
    }

    void setMassFunction( const std::function< double( const double ) > massFunction )
    {
        massFunction_ = massFunction;
    }

    virtual void setCurrentMass( const double currentMass )
    {
        currentMass_ = currentMass;
        isMassComputed_ = true;
    }

    void setInertiaTensor( const Eigen::Matrix3d& inertiaTensor )
    {
        currentInertiaTensor_ = inertiaTensor;
        isInertiaTensorComputed_ = true;
    }

    virtual void updateMass( const double currentTime )
    {
        if( massFunction_ != nullptr && ( !isMassComputed_ || !isBodyInPropagation_ ) )
        {
            this->currentMass_ = massFunction_( currentTime );
            isMassComputed_ = true;
        }
    }

    virtual void updateMassDistribution( const double currentTime )
    {
        if( centerOfMassFunction_ != nullptr && ( !isComComputed_ || !isBodyInPropagation_ )  )
        {
            this->currentCenterOfMass_ = centerOfMassFunction_( currentTime );
            isComComputed_ = true;
        }

        if( inertiaTensorFunction_ != nullptr && ( !isInertiaTensorComputed_ || !isBodyInPropagation_ ) )
        {
            this->currentInertiaTensor_ = inertiaTensorFunction_( currentTime );
            isInertiaTensorComputed_ = true;
        }
    }

protected:

    std::function< double( const double ) > massFunction_;

    std::function< Eigen::Vector3d( const double ) > centerOfMassFunction_;

    std::function< Eigen::Matrix3d( const double ) > inertiaTensorFunction_;

};

class MassDependentRigidBodyProperties: public RigidBodyProperties
{
public:
    MassDependentRigidBodyProperties(
            const double currentMass,
            const std::function< Eigen::Vector3d( const double ) > centerOfMassFunction,
            const std::function< Eigen::Matrix3d( const double ) > inertiaTensorFunction ):
            centerOfMassFunction_( centerOfMassFunction ),
            inertiaTensorFunction_( inertiaTensorFunction )
    {
        setCurrentMass( currentMass );
        updateMassDistribution( TUDAT_NAN );
    }

    virtual ~MassDependentRigidBodyProperties( ){ }

    virtual void updateMass( const double currentTime )
    {
    }

    virtual void updateMassDistribution( const double currentTime )
    {
        if( centerOfMassFunction_ != nullptr && ( !isComComputed_ || !isBodyInPropagation_ ) )
        {
            currentCenterOfMass_ = centerOfMassFunction_( currentMass_ );
            isComComputed_ = true;
        }

        if( inertiaTensorFunction_ != nullptr && ( !isInertiaTensorComputed_ || !isBodyInPropagation_ ) )
        {
            currentInertiaTensor_ = inertiaTensorFunction_( currentMass_ );
            isInertiaTensorComputed_ = true;
        }
    }

    virtual void setCurrentMass( const double currentMass )
    {
        currentMass_ = currentMass;
        isMassComputed_ = true;
    }

protected:

    std::function< Eigen::Vector3d( const double ) > centerOfMassFunction_;

    std::function< Eigen::Matrix3d( const double ) > inertiaTensorFunction_;

};


class FromGravityFieldRigidBodyProperties: public RigidBodyProperties
{
public:
    FromGravityFieldRigidBodyProperties(
            const std::shared_ptr< gravitation::GravityFieldModel > gravityFieldModel ):
            gravityFieldModel_( gravityFieldModel )
    {
        currentMass_ = gravityFieldModel_->getGravitationalParameter() / physical_constants::GRAVITATIONAL_CONSTANT;
        currentCenterOfMass_ = gravityFieldModel_->getCenterOfMass( );
        currentInertiaTensor_ = gravityFieldModel_->getInertiaTensor( );

        isMassComputed_ = true;
        isComComputed_ = true;
        isInertiaTensorComputed_ = true;

        if( std::dynamic_pointer_cast< gravitation::TimeDependentSphericalHarmonicsGravityField >( gravityFieldModel ) != nullptr )
        {
            modelIsTimeDependent_  = true;
        }
        else
        {
            modelIsTimeDependent_ = false;
        }
    }

    virtual ~FromGravityFieldRigidBodyProperties( ){ }

    virtual void resetCurrentTime( )
    {
        if( modelIsTimeDependent_ )
        {
            isMassComputed_ = false;
            isComComputed_ = false;
            isInertiaTensorComputed_ = false;
        }
    }

    virtual void updateMass( const double currentTime )
    {
        if( ( modelIsTimeDependent_ && !isMassComputed_ ) || !isBodyInPropagation_ )
        {
            currentMass_ = gravityFieldModel_->getGravitationalParameter() /
                           physical_constants::GRAVITATIONAL_CONSTANT;
            isMassComputed_ = true;
        }
    }

    virtual void updateMassDistribution( const double currentTime )
    {
        if( ( modelIsTimeDependent_ && ( !isComComputed_ || !isInertiaTensorComputed_ ) ) || !isBodyInPropagation_ )
        {
            currentCenterOfMass_ = gravityFieldModel_->getCenterOfMass();
            currentInertiaTensor_ = gravityFieldModel_->getInertiaTensor();
            isComComputed_ = true;
            isInertiaTensorComputed_ = true;
        }
    }

    virtual void setCurrentMass( const double currentMass )
    {
        throw std::runtime_error( "Error when resetting body mass; mass cannot be reset for bodies with a gravity field. Reset the gravity field's gravitational parameter instead." );
    }

    virtual void setIsBodyInPropagation( const bool isBodyInPropagation )
    {
        currentMass_ = gravityFieldModel_->getGravitationalParameter() / physical_constants::GRAVITATIONAL_CONSTANT;
        currentCenterOfMass_ = gravityFieldModel_->getCenterOfMass( );
        currentInertiaTensor_ = gravityFieldModel_->getInertiaTensor( );

        isBodyInPropagation_ = isBodyInPropagation;
    }

protected:

    const std::shared_ptr< gravitation::GravityFieldModel > gravityFieldModel_;

    bool modelIsTimeDependent_;


};


//! Body class representing the properties of a celestial body (natural or artificial).
/*!
 *  Body class representing the properties of a celestial body (natural or artificial). By storing
 *  all properties of bodies (ephemeris, rotation, gravity, etc.) in a set of body objects,
 *  the simulation environment can be defined in a clear and modular way. To create body
 *  objects, the createBodies.h function provides a range of functionality. The
 *  createAccelerationModels.h file provides functions to use body objects to create acceleration
 *  objects.
 */
class Body {
public:
    //! Constructor for a body
    /*!
     * Constructor for a body, sets current state (with zero default value).
     * \param state Current state of body at initialization (default = zeroes).
     */
    Body( const Eigen::Vector6d& state =
            Eigen::Vector6d::Zero( ) )
        : bodyIsGlobalFrameOrigin_( -1 ), currentState_( state ), timeOfCurrentState_( TUDAT_NAN ),
          ephemerisFrameToBaseFrame_( std::make_shared< BaseStateInterfaceImplementation< double, double > >(
                                          "", [ = ]( const double ){ return Eigen::Vector6d::Zero( ); } ) ),
          currentRotationToLocalFrame_( Eigen::Quaterniond( Eigen::Matrix3d::Identity( ) ) ),
          currentRotationToGlobalFrame_( Eigen::Quaterniond( Eigen::Matrix3d::Identity( ) ) ),
          currentRotationToLocalFrameDerivative_( Eigen::Matrix3d::Zero( ) ),
          currentAngularVelocityVectorInGlobalFrame_( Eigen::Vector3d::Zero( ) ),
          currentAngularVelocityVectorInLocalFrame_( Eigen::Vector3d::Zero( ) ),
          bodyName_( "unnamed_body" )
    {
        currentLongState_ = currentState_.cast< long double >( );
        isStateSet_ = false;
        isRotationSet_ = false;
    }

    //! Function to retrieve the class returning the state of this body's ephemeris origin w.r.t. the global origin
    /*!
     * Function to retrieve the class returning the state of this body's ephemeris origin w.r.t. the global origin
     * \return Class returning the state of this body's ephemeris origin w.r.t. the global origin
     */
    std::shared_ptr<BaseStateInterface> getEphemerisFrameToBaseFrame() {
        return ephemerisFrameToBaseFrame_;
    }

    //! Function to set the class returning the state of this body's ephemeris origin w.r.t. the global origin
    /*!
     * Function to set the class returning the state of this body's ephemeris origin w.r.t. the global origin
     * \param ephemerisFrameToBaseFrame Class returning the state of this body's ephemeris origin w.r.t. the global origin
     */
    void setEphemerisFrameToBaseFrame(const std::shared_ptr<BaseStateInterface> ephemerisFrameToBaseFrame) {
        ephemerisFrameToBaseFrame_ = ephemerisFrameToBaseFrame;
    }

    //! Get current state.
    /*!
     * Returns the internally stored current state vector.
     * \return Current state.
     */
    Eigen::Vector6d getState( )
    {
        if( !isStateSet_ )
        {
            std::vector< double > test;
            test.at( 0 );
            throw std::runtime_error( "Error when retrieving state from body " + bodyName_ + ", state of body is not yet defined" );
        }
        else
        {
            return currentState_;
        }
    }

    //! Set current state of body manually
    /*!
     * Set current state of body manually, which must be in the global frame. Note that this
     * function does not set the currentLongState_, use the setLongState when needing the use of the
     * long precision current state.
     * \param state Current state of the body that is set.
     */
    void setState(const Eigen::Vector6d &state)
    {
        currentState_ = state;
        isStateSet_ = true;
    }

    //! Set current state of body manually in long double precision.
    /*!
     * Set current state of body manually in long double precision. State must be in the global
     * frame.  Note that this function sets both the currentState_ and currentLongState_ variables
     * (currentLongState_ directly and currentState_ by casting the input to double entries).
     * \param longState Current state of the body that is set, in long double precision.
     */
    void setLongState(const Eigen::Matrix<long double, 6, 1> &longState) {
        currentLongState_ = longState;
        currentState_ = longState.cast<double>();
        isStateSet_ = true;

    }

    //! Templated function to set the state manually.
    /*!
     * Templated function to set the state manually, calls either setState or setLongState function.
     * \param state Current state of the body that is set, with StateScalarType precision.
     */
    template<typename StateScalarType>
    void setTemplatedState(const Eigen::Matrix<StateScalarType, 6, 1> &state);

    //! Templated function to set the current state of the body from its ephemeris and
    //! global-to-ephemeris-frame function.
    /*!
     * Templated function to set the current state of the body from its ephemeris and
     * global-to-ephemeris-frame function. It sets both the currentState_ and currentLongState_ variables. F
     * FUndamental coputation is done on state with StateScalarType precision as a function of TimeType time
     * \param time Time at which the global state is to be set.
     */
    template<typename StateScalarType = double, typename TimeType = double>
    void setStateFromEphemeris(const TimeType &time)
    {
        if (!(static_cast<Time>(time) == timeOfCurrentState_))
        {
            if( bodyEphemeris_ == nullptr )
            {
                throw std::runtime_error( "Error when requesting state from ephemeris of body " + bodyName_ + ", body has no ephemeris" );
            }
            // If body is not global frame origin, set state.
            if (bodyIsGlobalFrameOrigin_ == 0)
            {
                if (sizeof(StateScalarType) == 8)
                {
                    currentState_ =
                            (bodyEphemeris_->getTemplatedStateFromEphemeris<StateScalarType, TimeType>(time) + ephemerisFrameToBaseFrame_->getBaseFrameState<TimeType, StateScalarType>(time)).template cast<double>();
                    currentLongState_ = currentState_.template cast<long double>();
                }
                else
                {
                    currentLongState_ =
                            (bodyEphemeris_->getTemplatedStateFromEphemeris<StateScalarType, TimeType>(time) + ephemerisFrameToBaseFrame_->getBaseFrameState<TimeType, StateScalarType>(time) ).template cast<long double>();
                    currentState_ = currentLongState_.template cast<double>();
                }
            }
            // If body is global frame origin, set state to zeroes, and barycentric state value.
            else if (bodyIsGlobalFrameOrigin_ == 1)
            {
                currentState_.setZero();
                currentLongState_.setZero();

                if (sizeof(StateScalarType) == 8)
                {
                    currentBarycentricState_ =
                            ephemerisFrameToBaseFrame_->getBaseFrameState<TimeType, StateScalarType>(time).template cast<double>();
                    currentBarycentricLongState_ = currentBarycentricState_.template cast<long double>();
                }
                else
                {
                    currentBarycentricLongState_ =
                            ephemerisFrameToBaseFrame_->getBaseFrameState<TimeType, StateScalarType>(time).template cast<long double>();
                    currentBarycentricState_ = currentBarycentricLongState_.template cast<double>();
                }
            }
            else
            {
                throw std::runtime_error("Error when setting body state, global origin not yet defined.");
            }

            timeOfCurrentState_ = static_cast<TimeType>(time);
        }
        isStateSet_ = true;
    }

    //    extern template void setStateFromEphemeris< double, double >( const double& time );

    //! Templated function to get the current state of the body from its ephemeris and
    //! global-to-ephemeris-frame function.
    /*!
     * Templated function to get the current state of the body from its ephemeris and
     * global-to-ephemeris-frame function.  It calls the setStateFromEphemeris state, resetting the currentState_ /
     * currentLongState_ variables, and returning the state with the requested precision
     * \param time Time at which to evaluate states.
     * \return State at requested time
     */
    template<typename StateScalarType = double, typename TimeType = double>
    Eigen::Matrix<StateScalarType, 6, 1> getStateInBaseFrameFromEphemeris(const TimeType time)
    {
        setStateFromEphemeris<StateScalarType, TimeType>(time);
        if (sizeof(StateScalarType) == 8)
        {
            return currentState_.template cast<StateScalarType>();
        }
        else
        {
            return currentLongState_.template cast<StateScalarType>();
        }
    }

    //! Templated function to get the current berycentric state of the body from its ephemeris andcglobal-to-ephemeris-frame
    //! function.
    /*!
     * Templated function to get the current berycentric state of the body from its ephemeris andcglobal-to-ephemeris-frame
     * function. It calls the setStateFromEphemeris state, resetting the currentBarycentricState_ /
     * currentBarycentricLongState_ variables, and returning the state with the requested precision. This function can ONLY be
     * called if this body is the global frame origin, otherwise an exception is thrown
     * \param time Time at which to evaluate states.
     * \return Barycentric State at requested time
     */
    template<typename StateScalarType = double, typename TimeType = double>
    Eigen::Matrix<StateScalarType, 6, 1> getGlobalFrameOriginBarycentricStateFromEphemeris(const TimeType time) {
        if (bodyIsGlobalFrameOrigin_ != 1) {
            throw std::runtime_error("Error, calling global frame origin barycentric state on body that is not global frame origin");
        }

        setStateFromEphemeris<StateScalarType, TimeType>(time);

        if (sizeof(StateScalarType) == 8) {
            return currentBarycentricState_.template cast<StateScalarType>();
        } else {
            return currentBarycentricLongState_.template cast<StateScalarType>();
        }
    }

    //! Get current rotational state.
    /*!
     * Returns the internally stored current rotational state vector.
     * \return Current rotational state.
     */
    Eigen::Vector7d getRotationalStateVector() {
        Eigen::Vector7d rotationalStateVector;

        rotationalStateVector.segment( 0, 4 ) =
                linear_algebra::convertQuaternionToVectorFormat( Eigen::Quaterniond( currentRotationToGlobalFrame_ ) );
        rotationalStateVector.segment( 4, 3 ) = currentAngularVelocityVectorInLocalFrame_;
        return rotationalStateVector;
    }

    //! Get current position.
    /*!
     * Returns the internally stored current position vector.
     * \return Current position.
     */
    Eigen::Vector3d getPosition()
    {
        if( !isStateSet_ )
        {
            throw std::runtime_error( "Error when retrieving position from body " + bodyName_ + ", state of body is not yet defined" );
        }
        else
        {
            return currentState_.segment(0, 3);
        }
    }

    void getPositionByReference( Eigen::Vector3d& position );

    //! Get current velocity.
    /*!
     * Returns the internally stored current velocity vector.
     * \return Current velocity.
     */
    Eigen::Vector3d getVelocity()
    {
        if( !isStateSet_ )
        {
            throw std::runtime_error( "Error when retrieving velociy from body " + bodyName_ + ", state of body is not yet defined" );
        }
        else
        {
            return currentState_.segment(3, 3);
        }
    }

    //! Get current state, in long double precision
    /*!
     * Returns the internally stored current state vector, in long double precision
     * \return Current state, in long double precisio
     */
    Eigen::Matrix<long double, 6, 1> getLongState()
    {
        if( !isStateSet_ )
        {
            throw std::runtime_error( "Error when retrieving long state from body " + bodyName_ + ", state of body is not yet defined" );
        }
        else
        {
            return currentLongState_;
        }
    }

    //! Get current position, in long double precision
    /*!
     * Returns the internally stored current position vector, in long double precision
     * \return Current position, in long double precision
     */
    Eigen::Matrix<long double, 3, 1> getLongPosition( )
    {
        if( !isStateSet_ )
        {
            throw std::runtime_error( "Error when retrieving long position from body " + bodyName_ + ", state of body is not yet defined" );
        }
        else
        {
            return currentLongState_.segment(0, 3);
        }
    }

    //! Get current velocity, in long double precision.
    /*!
     * Returns the internally stored current velocity vector.
     * \return Current velocity, in long double precision
     */
    Eigen::Matrix<long double, 3, 1> getLongVelocity( )
    {
        if( !isStateSet_ )
        {
            throw std::runtime_error( "Error when retrieving long velocity from body " + bodyName_ + ", state of body is not yet defined" );
        }
        else
        {
            return currentLongState_.segment(3, 3);
        }
    }

    //! Templated function to retrieve the state.
    /*!
     * Templated function to retrieve the state, calls either getState or getLongState function.
     * \return  Current state of the body, with StateScalarType precision.
     */
    template<typename ScalarStateType>
    Eigen::Matrix<ScalarStateType, 6, 1> getTemplatedState();

    //! Function to set the rotation from global to body-fixed frame at given time
    /*!
     * Function to set the rotation from global to body-fixed frame at given time, using the
     * rotationalEphemeris_ member object
     * \param time Time at which the rotation is to be retrieved.
     */
    void setCurrentRotationToLocalFrameFromEphemeris( const double time )
    {
        if( rotationalEphemeris_!= nullptr )
        {
            currentRotationToLocalFrame_ = rotationalEphemeris_->getRotationToTargetFrame( time );
        }
//        else if( dependentOrientationCalculator_ != nullptr )
//        {
//            currentRotationToLocalFrame_ = dependentOrientationCalculator_->computeAndGetRotationToLocalFrame( time );
//        }
        else
        {
            throw std::runtime_error(
                        "Error, no rotation model found in Body::setCurrentRotationToLocalFrameFromEphemeris" );
        }
        currentRotationToGlobalFrame_ = currentRotationToLocalFrame_.inverse( );
        isRotationSet_ = true;
    }

    //! Function to set the full rotational state at given time
    /*!
     * Function to set the full rotational state at (rotation from global to body-fixed frame
     * rotation matrix derivative from global to body-fixed frame and angular velocity vector in the
     * global frame) at given time, using the rotationalEphemeris_ member object.
     * \param time Time at which the angular velocity vector in the global frame is to be retrieved.
     */
    template< typename TimeType >
    void setCurrentRotationalStateToLocalFrameFromEphemeris( const TimeType time )
    {
        if( rotationalEphemeris_ != nullptr )
        {
            rotationalEphemeris_->getFullRotationalQuantitiesToTargetFrameTemplated< TimeType >(
                        currentRotationToLocalFrame_, currentRotationToLocalFrameDerivative_,
                        currentAngularVelocityVectorInGlobalFrame_, time );
            currentAngularVelocityVectorInLocalFrame_ = currentRotationToLocalFrame_ * currentAngularVelocityVectorInGlobalFrame_;
        }
//        else if( dependentOrientationCalculator_ != nullptr )
//        {
//            currentRotationToLocalFrame_ = dependentOrientationCalculator_->computeAndGetRotationToLocalFrame( time );
//            currentRotationToLocalFrameDerivative_.setZero( );
//            currentAngularVelocityVectorInGlobalFrame_.setZero( );
//            currentAngularVelocityVectorInLocalFrame_.setZero( );
//        }
        else
        {
            throw std::runtime_error(
                        "Error, no rotationalEphemeris_ found in Body::setCurrentRotationalStateToLocalFrameFromEphemeris" );
        }
        currentRotationToGlobalFrame_ = currentRotationToLocalFrame_.inverse( );
        isRotationSet_ = true;

    }

    //! Function to set the full rotational state directly
    /*!
     * Function to set the full rotational state  directly (rotation from global to body-fixed frame
     * rotation matrix derivative from global to body-fixed frame and angular velocity vector in the
     * global frame) directly, by providing the current rotational state as input.
     * \param currentRotationalStateFromLocalToGlobalFrame Quaternion from body-fixed to propagation frame
     * (in vector form) and the body's angular velocity vector in body-fixed frame.
     */
  void setCurrentRotationalStateToLocalFrame(const Eigen::Vector7d currentRotationalStateFromLocalToGlobalFrame) {
    currentRotationToGlobalFrame_ =
        Eigen::Quaterniond(currentRotationalStateFromLocalToGlobalFrame(0),
                           currentRotationalStateFromLocalToGlobalFrame(1),
                           currentRotationalStateFromLocalToGlobalFrame(2),
                           currentRotationalStateFromLocalToGlobalFrame(3));

    currentRotationToGlobalFrame_.normalize();
    currentRotationToLocalFrame_ = currentRotationToGlobalFrame_.inverse();
    currentAngularVelocityVectorInGlobalFrame_ =
        currentRotationToGlobalFrame_ * currentRotationalStateFromLocalToGlobalFrame.block< 3, 1 >(4, 0);

    currentAngularVelocityVectorInLocalFrame_ = currentRotationalStateFromLocalToGlobalFrame.block< 3, 1 >(4, 0);

    Eigen::Matrix3d currentRotationMatrixToLocalFrame = (currentRotationToLocalFrame_).toRotationMatrix();
    currentRotationToLocalFrameDerivative_ = linear_algebra::getCrossProductMatrix(
                                                 currentRotationalStateFromLocalToGlobalFrame.block< 3, 1 >(4, 0 ))
        * currentRotationMatrixToLocalFrame;
    isRotationSet_ = true;

  }

    //! Get current rotation from body-fixed to inertial frame.
    /*!
     *  Get current rotation from body-fixed to inertial frame, as set from the rotationalEphemeris_
     *  by the setCurrentRotationalStateToLocalFrameFromEphemeris or
     *  setCurrentRotationToLocalFrameFromEphemeris function.  If body has no rotational ephemeris,
     *  an identity quaternion (no rotation) is returned.
     *  \return Current rotation from body-fixed to inertial frame.
     */
    Eigen::Quaterniond getCurrentRotationToGlobalFrame( )
    {
        if( !isRotationSet_ )
        {
            throw std::runtime_error( "Error when retrieving rotation to global frame from body " + bodyName_ + ", state of body is not yet defined" );
        }
        else
        {
            return currentRotationToGlobalFrame_;
        }
    }

    Eigen::Quaterniond& getCurrentRotationToGlobalFrameReference( )
    {
        if( !isRotationSet_ )
        {
            throw std::runtime_error( "Error when retrieving rotation to global frame from body " + bodyName_ + ", state of body is not yet defined" );
        }
        else
        {
            return currentRotationToGlobalFrame_;
        }
    }

    //! Get current rotation from inertial to body-fixed frame.
    /*!
     *  Get current rotation from inertial to body-fixed frame, as set from the rotationalEphemeris_
     *  by the setCurrentRotationalStateToLocalFrameFromEphemeris or
     *  setCurrentRotationToLocalFrameFromEphemeris function.  If body has no rotational ephemeris,
     *  an identity quaternion (no rotation) is returned.
     *  \return Current rotation from inertial to body-fixed frame.
     */
    Eigen::Quaterniond getCurrentRotationToLocalFrame()
    {
        if( !isRotationSet_ )
        {
            throw std::runtime_error( "Error when retrieving rotation to local frame from body " + bodyName_ + ", state of body is not yet defined" );
        }
        else
        {
            return currentRotationToLocalFrame_;
        }
    }

    Eigen::Matrix3d getCurrentRotationMatrixToGlobalFrame()
    {
        if( !isRotationSet_ )
        {
            throw std::runtime_error( "Error when retrieving rotation to global frame from body " + bodyName_ + ", state of body is not yet defined" );
        }
        else
        {
            return Eigen::Matrix3d( currentRotationToLocalFrame_.inverse() );
        }
    }

    Eigen::Matrix3d getCurrentRotationMatrixToLocalFrame()
    {
        if( !isRotationSet_ )
        {
            throw std::runtime_error( "Error when retrieving rotation to local frame from body " + bodyName_ + ", state of body is not yet defined" );
        }
        else
        {
            return Eigen::Matrix3d( currentRotationToLocalFrame_ );
        }
    }

    //! Get current rotational state.
    /*!
     *  Get current rotational state, expressed as a quaternion from global to body-fixed frame
     *  (in vector form) and the body's angular velocity vector in inertial frame.
     *  \return Current rotational state in quaternions and rotational velocity.
     */
    Eigen::Vector7d getCurrentRotationalState()
    {
        if( !isRotationSet_ )
        {
            throw std::runtime_error( "Error when retrieving rotation from body " + bodyName_ + ", state of body is not yet defined" );
        }
        else
        {
            return (Eigen::VectorXd(7) << linear_algebra::convertQuaternionToVectorFormat(getCurrentRotationToGlobalFrame()),
                    getCurrentAngularVelocityVectorInGlobalFrame())
                    .finished();
        }
    }

    //! Get current rotation matrix derivative from body-fixed to global frame.
    /*!
     *  Get current rotation matrix derivative from body-fixed frame to global, as set from the
     *  rotationalEphemeris_ by the setCurrentRotationalStateToLocalFrameFromEphemeris or
     *  setCurrentRotationToLocalFrameDerivativeFromEphemeris function. If body has no rotational
     *  ephemeris, an zero matrix (no rotation) is returned.
     *  \return Current otation matrix derivative from global to body-fixed frame.
     */
    Eigen::Matrix3d getCurrentRotationMatrixDerivativeToGlobalFrame( )
    {
        if( !isRotationSet_ )
        {
            throw std::runtime_error( "Error when retrieving derivative of rotation to global frame from body " + bodyName_ + ", state of body is not yet defined" );
        }
        else if( currentRotationToLocalFrameDerivative_.hasNaN( ) )
        {
            throw std::runtime_error( "Error when retrieving derivative of rotation to global frame from body " + bodyName_ + ", matrix is undefined" );
        }
        else
        {
            return currentRotationToLocalFrameDerivative_.transpose();
        }
    }

    //! Get current rotation matrix derivative from global to body-fixed frame.
    /*!
     *  Get current rotation matrix derivative from global to body-fixed frame, as set from the
     *  rotationalEphemeris_ by the setCurrentRotationalStateToLocalFrameFromEphemeris or
     *  setCurrentRotationToLocalFrameDerivativeFromEphemeris function. If body has no rotational
     *  ephemeris, an zero matrix (no rotation) is returned.
     *  \return Current otation matrix derivative from global to body-fixed frame.
     */
    Eigen::Matrix3d getCurrentRotationMatrixDerivativeToLocalFrame()
    {
        if( !isRotationSet_ )
        {
            throw std::runtime_error( "Error when retrieving derivative of rotation to local frame from body " + bodyName_ + ", state of body is not yet defined" );
        }
        else if( currentRotationToLocalFrameDerivative_.hasNaN( ) )
        {
            throw std::runtime_error( "Error when retrieving derivative of rotation to local frame from body " + bodyName_ + ", matrix is undefined" );
        }
        else
        {
            return currentRotationToLocalFrameDerivative_;
        }
    }

    //! Get current angular velocity vector for body's rotation, expressed in the global frame.
    /*!
     *  Get current angular velocity vector for body's rotation, expressed in the global frame.
     *  \return Current angular velocity vector for body's rotation, expressed in the global frame.
     */
    Eigen::Vector3d getCurrentAngularVelocityVectorInGlobalFrame( )
    {
        if( !isRotationSet_ )
        {
            throw std::runtime_error( "Error when retrieving angular velocioty of body " + bodyName_ + ", state of body is not yet defined" );
        }
        else
        {
            return currentAngularVelocityVectorInGlobalFrame_;
        }
    }

    //! Get current angular velocity vector for body's rotation, expressed in the local frame.
    /*!
     *  Get current angular velocity vector for body's rotation, expressed in the local frame.
     *  Transformation from the global to the local frame is done by rotating the vector with the
     *  current quaternion to local frame.
     *  \return Current angular velocity vector for body's rotation, expressed in the local frame.
     */
    Eigen::Vector3d getCurrentAngularVelocityVectorInLocalFrame( )
    {
        if( !isRotationSet_ )
        {
            throw std::runtime_error( "Error when retrieving angular velocioty of body " + bodyName_ + ", state of body is not yet defined" );
        }
        else
        {
            return currentAngularVelocityVectorInLocalFrame_;
        }
    }

    //! Function to set the ephemeris of the body.
    /*!
     *  Function to set the ephemeris of the body, which is used to represent the (a priori)
     *  state history of the body.
     *  \param bodyEphemeris New ephemeris of the body.
     */
    void setEphemeris( const std::shared_ptr< ephemerides::Ephemeris > bodyEphemeris )
    {
        bodyEphemeris_ = bodyEphemeris;
    }

    //! Function to set the gravity field of the body.
    /*!
     *  Function to set the gravity field of the body; input is also used to (re)set the mass of the
     *  body.
     *  \param gravityFieldModel New gravity field of the body.
     */
    void setGravityFieldModel(
            const std::shared_ptr<gravitation::GravityFieldModel> gravityFieldModel)
    {
        gravityFieldModel_ = gravityFieldModel;

        // Update current mass of body, provide warning
        if( massProperties_ != nullptr )
        {
            std::cerr << "Warning when settings gravity field model for body, mass interface already found: overrriding existing mass interface" << std::endl;
        }
        else
        {
            massProperties_ = std::make_shared< FromGravityFieldRigidBodyProperties >( gravityFieldModel );
        }

    }

    //! Function to set the atmosphere model of the body.
    /*!
     *  Function to set the atmosphere model of the body.
     *  \param atmosphereModel Atmosphere model of the body.
     */
    void setAtmosphereModel(
            const std::shared_ptr<aerodynamics::AtmosphereModel> atmosphereModel) {
        atmosphereModel_ = atmosphereModel;
    }

    //! Function to set the rotation model of the body.
    /*!
     *  Function to set the rotation model of the body.
     *  \param rotationalEphemeris Rotation model of the body.
     */
    void setRotationalEphemeris(
            const std::shared_ptr<ephemerides::RotationalEphemeris> rotationalEphemeris) {
//        if (dependentOrientationCalculator_ != nullptr) {
//            std::cerr << "Warning when setting rotational ephemeris, dependentOrientationCalculator_ already found, NOT setting closure" << std::endl;
//        }
        rotationalEphemeris_ = rotationalEphemeris;
    }

    //! Function to set the shape model of the body.
    /*!
     *  Function to set the shape model of the body.
     *  \param shapeModel Shape model of the body.
     */
    void setShapeModel(const std::shared_ptr<basic_astrodynamics::BodyShapeModel> shapeModel) {
        shapeModel_ = shapeModel;
    }

    //! Function to set the aerodynamic coefficient interface of the body.
    /*!
     *  Function to set the aerodynamic coefficient interface of the body.
     *  \param aerodynamicCoefficientInterface Aerodynamic coefficient interface of the body.
     */
    void setAerodynamicCoefficientInterface(
            const std::shared_ptr<aerodynamics::AerodynamicCoefficientInterface>
            aerodynamicCoefficientInterface)
    {
        aerodynamicCoefficientInterface_ = aerodynamicCoefficientInterface;
        std::vector< std::string > controlSurfaceList = aerodynamicCoefficientInterface->getControlSurfaceNames( );
        for( unsigned int i = 0; i < controlSurfaceList.size( ); i++ )
        {
            if ( getVehicleSystems( )->doesControlSurfaceExist( controlSurfaceList.at( i )) == 0 )
            {
                vehicleSystems_->setCurrentControlSurfaceDeflection( controlSurfaceList.at( i ), 0.0 );
            }
        }

        if( std::dynamic_pointer_cast< aerodynamics::AtmosphericFlightConditions >( aerodynamicFlightConditions_ ) != nullptr )
        {
            std::dynamic_pointer_cast< aerodynamics::AtmosphericFlightConditions >( aerodynamicFlightConditions_ )->resetAerodynamicCoefficientInterface( aerodynamicCoefficientInterface_ );
        }
    }

    //! Function to set the body flight conditions
    /*!
     * Function to set the body flight conditions, which calculates current aerodynamic angles,
     * altitude, etc.
     * \param aerodynamicFlightConditions Body flight conditions
     */
    void setFlightConditions(
            const std::shared_ptr<aerodynamics::FlightConditions> aerodynamicFlightConditions) {
        aerodynamicFlightConditions_ = aerodynamicFlightConditions;

//        // If dependentOrientationCalculator_ object already exists, provide a warning and create closure between the two
//        if (dependentOrientationCalculator_ != nullptr) {
//            reference_frames::setAerodynamicDependentOrientationCalculatorClosure(
//                        dependentOrientationCalculator_, aerodynamicFlightConditions_->getAerodynamicAngleCalculator());
//        } else {
//            dependentOrientationCalculator_ = aerodynamicFlightConditions->getAerodynamicAngleCalculator();
//        }

        // Create closure between rotational ephemeris and aerodynamic angle calculator.
        if( rotationalEphemeris_ != nullptr && std::dynamic_pointer_cast< ephemerides::AerodynamicAngleRotationalEphemeris >(
                    rotationalEphemeris_ ) == nullptr )
        {
            aerodynamicFlightConditions_->getAerodynamicAngleCalculator( )->setBodyFixedAngleInterface(
                        std::make_shared< reference_frames::FromGenericEphemerisAerodynamicAngleInterface >(
                            rotationalEphemeris_ ) );
        }
    }

    std::vector< std::shared_ptr< basic_astrodynamics::BodyDeformationModel > > getBodyDeformationModels( )
    {
        return bodyDeformationModels_;
    }

    std::vector< std::shared_ptr< basic_astrodynamics::BodyDeformationModel > >& getBodyDeformationModelsReference( )
    {
        return bodyDeformationModels_;
    }

    void addBodyDeformationModel( const std::shared_ptr< basic_astrodynamics::BodyDeformationModel > deformationModel )
    {
        bodyDeformationModels_.push_back( deformationModel );
    }
    //! Function to set the radiation pressure interface of the body, for a single radiation source.
    /*!
     *  Function to set the radiation pressure interface of the body, for a single radiation source
     *  \param radiatingBody Name of body that is the source of the radiation.
     *  \param radiationPressureInterface Radiation pressure interface of the body.
     */
    void setRadiationPressureInterface(
            const std::string &radiatingBody,
            const std::shared_ptr<electromagnetism::RadiationPressureInterface>
            radiationPressureInterface) {
        // RP-OLD
        radiationPressureInterfaces_[radiatingBody] = radiationPressureInterface;
    }

    //! Function to set the radiation source model of the body.
    /*!
     *  Function to set the radiation source model of the body.
     *  \param radiationSourceModel Radiation source model of the body.
     */
    void setRadiationSourceModel(
            const std::shared_ptr<electromagnetism::RadiationSourceModel> radiationSourceModel)
    {
        radiationSourceModel_ = radiationSourceModel;
    }

    //! Function to set the radiation pressure target model of the body.
    /*!
     *  Function to set the radiation pressure target model of the body.
     *  \param radiationPressureTargetModel Radiation pressure target model of the body.
     */
    void setRadiationPressureTargetModel(
            const std::shared_ptr<electromagnetism::RadiationPressureTargetModel> radiationPressureTargetModel)
    {
        radiationPressureTargetModel_ = radiationPressureTargetModel;
    }

    //! Function to set object containing all variations in the gravity field of this body.
    /*!
     * Function to set object containing all variations in the gravity field of this body.
     * \param gravityFieldVariationSet Object containing all variations in the gravity field of this body.
     */
    void setGravityFieldVariationSet(
            const std::shared_ptr<gravitation::GravityFieldVariationsSet>
            gravityFieldVariationSet) {
        gravityFieldVariationSet_ = gravityFieldVariationSet;
    }

    //! Function to get the gravity field model of the body.
    /*!
     *  Function to get the gravity field model of the body.
     *  \return Gravity field model of the body.
     */
    std::shared_ptr<gravitation::GravityFieldModel> getGravityFieldModel() {
        return gravityFieldModel_;
    }

    double getGravitationalParameter( )
    {
        if( gravityFieldModel_ == nullptr )
        {
            throw std::runtime_error( "Error when retrieveing gravitational parameter from body " + bodyName_ +
                                      ", no gravity field model is defined" );
        }
        return gravityFieldModel_->getGravitationalParameter( );
    }

    //! Function to get the ephemeris of the body.
    /*!
     *  Function to get the ephemeris of the body.
     *  \return Ephemeris of the body.
     */
    std::shared_ptr<ephemerides::Ephemeris> getEphemeris() {
        return bodyEphemeris_;
    }

    //! Function to get the atmosphere model of the body.
    /*!
     *  Function to get the atmosphere model of the body.
     *  \return Atmosphere model of the body.
     */
    std::shared_ptr<aerodynamics::AtmosphereModel> getAtmosphereModel() {
        return atmosphereModel_;
    }

    //! Function to get the rotation model of the body.
    /*!
     *  Function to get the rotation model of the body.
     *  \return Rotation model of the body.
     */
    std::shared_ptr<ephemerides::RotationalEphemeris> getRotationalEphemeris() {
        return rotationalEphemeris_;
    }

//    //! Function to retrieve the model to compute the rotation of the body based on the current state of the environment.
//    /*!
//     * Function to retrieve the model to compute the rotation of the body based on the current state of the environment
//     * (model is only valid during propagation).
//     * \return Model to compute the rotation of the body based on the current state of the environment
//     */
//    std::shared_ptr<reference_frames::DependentOrientationCalculator> getDependentOrientationCalculator() {
//        return dependentOrientationCalculator_;
//    }

    //! Function to retrieve the shape model of body.
    /*!
     * Function to retrieve the shape model of body.
     * \return Shape model of body.
     */
    std::shared_ptr<basic_astrodynamics::BodyShapeModel> getShapeModel() {
        return shapeModel_;
    }

    //! Function to retrieve the aerodynamic coefficient model of body.
    /*!
     * Function to retrieve the body aerodynamic coefficient model of body.
     * \return Aerodynamic coefficient model of body.
     */
    std::shared_ptr<aerodynamics::AerodynamicCoefficientInterface>
    getAerodynamicCoefficientInterface() {
        return aerodynamicCoefficientInterface_;
    }

    //! Function to retrieve the body flight conditions
    /*!
     * Function to retrieve the body flight conditions, which calculates current aerodynamic angles,
     * altitude, etc.
     * \return Body flight conditions
     */
    std::shared_ptr<aerodynamics::FlightConditions> getFlightConditions() {
        return aerodynamicFlightConditions_;
    }

    //! Function to retrieve the shape model of the body.
    /*!
     *  Function to retrieve the shape model of the body.
     *  \return Shape model of the body.
     */
    std::map<std::string, std::shared_ptr<electromagnetism::RadiationPressureInterface>>
    getRadiationPressureInterfaces() {
        // RP-OLD
        return radiationPressureInterfaces_;
    }

    //! Function to retrieve the radiation source model of the body.
    /*!
     *  Function to retrieve the radiation source model of the body.
     *  \return Radiation source model of the body.
     */
    const std::shared_ptr<electromagnetism::RadiationSourceModel> getRadiationSourceModel() const
    {
        return radiationSourceModel_;
    }

    //! Function to retrieve the radiation pressure target model of the body.
    /*!
     *  Function to retrieve the radiation pressure target model of the body.
     *  \return Radiation pressure target model of the body.
     */
    const std::shared_ptr<electromagnetism::RadiationPressureTargetModel> getRadiationPressureTargetModel() const
    {
        return radiationPressureTargetModel_;
    }

    //! Function to retrieve a single object describing variation in the gravity field of this body.
    /*!
     *  Function to retrieve a single object describing variation in the gravity field of this body.
     *  \param deformationType Type of gravity field variation.
     *  \param identifier Identifier of gravity field variation that is to be retrieved (empty by default; only required
     *  if multiple variations of same type are present)
     *  \return Object describing requested variation in the gravity field of this body.
     */
    std::pair<bool, std::shared_ptr<gravitation::GravityFieldVariations>>
    getGravityFieldVariation(
            const gravitation::BodyDeformationTypes &deformationType,
            const std::string identifier = "") {
        return gravityFieldVariationSet_->getGravityFieldVariation(deformationType, identifier);
    }

    //! Function to retrieve object containing all variations in the gravity field of this body.
    /*!
     * Function to retrieve object containing all variations in the gravity field of this body.
     * \return Object containing all variations in the gravity field of this body.
     */
    std::shared_ptr<gravitation::GravityFieldVariationsSet> getGravityFieldVariationSet() {
        return gravityFieldVariationSet_;
    }

    //! Function to retrieve container object with hardware systems present on/in body
    /*!
     * Function to retrieve container object with hardware systems present on/in body.
     * \return Container object with hardware systems present on/in body.
     */
    std::shared_ptr<system_models::VehicleSystems> getVehicleSystems()
    {
        if( vehicleSystems_ == nullptr )
        {
            vehicleSystems_ = std::make_shared< system_models::VehicleSystems >( );
        }
        return vehicleSystems_;
    }

    //! Function to set container object with hardware systems present on/in body
    /*!
     * Function to set container object with hardware systems present on/in body (typically only non-nullptr for a vehicle).
     * \param vehicleSystems Container object with hardware systems present on/in body.
     */
    void setVehicleSystems(const std::shared_ptr<system_models::VehicleSystems> vehicleSystems)
    {
        vehicleSystems_ = vehicleSystems;
    }

    std::shared_ptr< RigidBodyProperties > getMassProperties( )
    {
        return massProperties_;
    }

    void setMassProperties( const std::shared_ptr< RigidBodyProperties > massProperties )
    {
        if( gravityFieldModel_ != nullptr )
        {
            std::cerr<<"Warning, setting body mass distribution, but existing gravity field model and associated mass properties already found; overriding existing body mass properties"<<std::endl;
        }
        massProperties_ = massProperties;
    }

    //! Function to set the function returning body mass as a function of time
    /*!
     * Function to set the function returning body mass as a function of time
     * \param bodyMassFunction Function returning body mass as a function of time
     */
    void setBodyMassFunction(const std::function<double(const double)> bodyMassFunction)
    {
        if( massProperties_ == nullptr )
        {
            massProperties_ = std::make_shared< TimeDependentRigidBodyProperties >( bodyMassFunction );
        }
        else
        {
            if ( std::dynamic_pointer_cast<TimeDependentRigidBodyProperties>( massProperties_ ) != nullptr )
            {
                std::dynamic_pointer_cast<TimeDependentRigidBodyProperties>( massProperties_ )->setMassFunction(
                        bodyMassFunction );
            }
            else
            {
                throw std::runtime_error( "Error when resetting body mass function for " + bodyName_ +
                                          ", no compatible mass properties found" );
            }
        }
    }

    //! Function to set the body mass as being constant (i.e. time-independent)
    /*!
     * Function to set the body mass as being constant (i.e. time-independent)
     * \param bodyMass New constant body mass
     */
    void setConstantBodyMass(const double bodyMass)
    {
        if( massProperties_ == nullptr )
        {
            massProperties_ = std::make_shared< TimeDependentRigidBodyProperties >( bodyMass );
        }
        else
        {
            massProperties_->setCurrentMass( bodyMass );
        }
    }

    void setCurrentPropagatedBodyMass(const double bodyMass)
    {
        if( massProperties_ == nullptr )
        {
            massProperties_ = std::make_shared< TimeDependentRigidBodyProperties >( bodyMass );
        }
        else
        {
            massProperties_->setCurrentMass( bodyMass );
        }
    }

    //! Function to get the function returning body mass as a function of time
    /*!
     * Function to get the function returning body mass as a function of time
     * \return Function returning body mass as a function of time
     */
    std::function< double( const double ) > getBodyMassFunction( )
    {
        std::function<double(const double)> bodyMassFunction;
        if ( std::dynamic_pointer_cast<TimeDependentRigidBodyProperties>( massProperties_ ) != nullptr )
        {
            bodyMassFunction = std::dynamic_pointer_cast<TimeDependentRigidBodyProperties>( massProperties_ )->getMassFunction( );
        }
        else
        {
            throw std::runtime_error( "Error when getting body mass function for " + bodyName_ +
                                      ", no compatible mass properties found" );
        }
        return bodyMassFunction;
    }

    //! Function to update the body mass to the current time
    /*!
     * Function to update the body mass to the current time, using the bodyMassFunction_ function
     * \param time Current time
     */
    void updateMass(const double time)
    {
        if ( massProperties_ == nullptr)
        {
            throw std::runtime_error( "Error when updating body mass for " + bodyName_ +
                                      ", no mass properties found" );
        }
        else
        {
            massProperties_->updateMass( time );
        }
    }

    void updateMassDistribution(const double time)
    {
        if ( massProperties_ == nullptr)
        {
            throw std::runtime_error( "Error when updating body mass for " + bodyName_ +
                                     ", no mass properties found" );
        }
        else
        {
            massProperties_->updateMassDistribution( time );
        }
    }

    //! Function to retrieve the current body mass
    /*!
     * Function to retrieve the current body mass
     * \return Current body mass.
     */
    double getBodyMass( )
    {
        if( massProperties_ == nullptr )
        {
            throw std::runtime_error( "Error when retrieving mass of " + bodyName_ + ", no mass properties found" );
        }
        return massProperties_->getCurrentMass( );
    }

    Eigen::Vector3d getBodyFixedCenterOfMass( )
    {
        return massProperties_->getCurrentCenterOfMass( );
    }

    //! Function to retrieve the body moment-of-inertia tensor.
    /*!
     * Function to retrieve the body moment-of-inertia tensor.
     * \return  Body moment-of-inertia tensor.
     */
    Eigen::Matrix3d getBodyInertiaTensor( )
    {
        return massProperties_->getCurrentInertiaTensor( );
    }

    //! Function to (re)set the body moment-of-inertia tensor.
    /*!
     * Function to (re)set the body moment-of-inertia tensor.
     * \param bodyInertiaTensor Body moment-of-inertia tensor.
     */
    void setBodyInertiaTensor(const Eigen::Matrix3d &bodyInertiaTensor)
    {
        if( massProperties_ == nullptr )
        {
            throw std::runtime_error( "Error when setting inertia tensor; no body mass properties object found (add a body mass first)" );
        }
        else
        {
            if( std::dynamic_pointer_cast< TimeDependentRigidBodyProperties >( massProperties_ ) != nullptr )
            {
                std::dynamic_pointer_cast< TimeDependentRigidBodyProperties >( massProperties_ )->setInertiaTensor( bodyInertiaTensor );
            }
            else
            {
                throw std::runtime_error( "Error when trying to reset body inertia tensor, rigid body properties already exist, and are not of compatible type" );
            }
        }
    }

    //! Function to add a ground station to the body
    /*!
     * Function to add a ground station to the body
     * \param stationName Name of ground station
     * \param station Ground station object that is to be set
     */
    void addGroundStation(const std::string &stationName,
                          const std::shared_ptr<ground_stations::GroundStation> &station) {
        groundStationMap[stationName] = station;
    }

    //! Function to retrieve a ground station
    /*!
     * Function to retrieve a ground station
     * \param stationName Name of ground station
     * \return Ground station object that is retrieved
     */
    std::shared_ptr<ground_stations::GroundStation> getGroundStation(const std::string &stationName) const {
        if (groundStationMap.count(stationName) == 0)
        {
            std::vector< double > a;
            a.at( 0 );
            throw std::runtime_error("Error, station " + stationName + " does not exist");
        }

        return groundStationMap.at(stationName);
    }

    //! Function to retrieve full list of ground stations
    /*!
     * Function to retrieve full list of ground stations
     * \return Full list of ground stations
     */
    std::map<std::string, std::shared_ptr<ground_stations::GroundStation>> getGroundStationMap() const {
        return groundStationMap;
    }

    //! Function to recompute the internal variables of member variables that depend on the ephemerides bodies.
    /*!
     * Function to recompute the internal variables of member variables that depend on the ephemerides of this and other
     * bodies. This function is typically called after equations of motion have been computed and set in environment to
     * ensure full model consistency.
     */
    void updateConstantEphemerisDependentMemberQuantities() {
        if (std::dynamic_pointer_cast<gravitation::TimeDependentSphericalHarmonicsGravityField>(
                    gravityFieldModel_)
                != nullptr) {
            std::dynamic_pointer_cast<gravitation::TimeDependentSphericalHarmonicsGravityField>(
                        gravityFieldModel_)
                    ->updateCorrectionFunctions();
        }
    }

    //! Function to indicate that the state needs to be recomputed on next call to setStateFromEphemeris.
    /*!
     * Function to reset the time to which the state was last updated using setStateFromEphemeris function to nan, thereby
     * singalling that it needs to be recomputed upon next call.
     */
    void recomputeStateOnNextCall() {
        timeOfCurrentState_ = Time(TUDAT_NAN);
    }

    double getDoubleTimeOfCurrentState( )
    {
        return static_cast< double >( timeOfCurrentState_ );
    }


    //! Function to retrieve variable denoting whether this body is the global frame origin
    /*!
     * Function to retrieve variable denoting whether this body is the global frame origin
     * \return Variable denoting whether this body is the global frame origin
     */
    int getIsBodyGlobalFrameOrigin() {
        return bodyIsGlobalFrameOrigin_;
    }

    //! Function to set variable denoting whether this body is the global frame origin
    /*!
     * Function to set variable denoting whether this body is the global frame origin
     * \param bodyIsGlobalFrameOrigin Variable denoting whether this body is the global frame origin
     */
    void setIsBodyGlobalFrameOrigin(const int bodyIsGlobalFrameOrigin) {
        bodyIsGlobalFrameOrigin_ = bodyIsGlobalFrameOrigin;
    }

    //! Function to define whether the body is currently being propagated, or not
    /*!
     *  Function to define whether the body is currently being propagated, or not
     *  \param isBodyInPropagation Boolean defining whether the body is currently being propagated, or not
     */
    void setIsBodyInPropagation(const bool isBodyInPropagation);

//    void setSuppressDependentOrientationCalculatorWarning(const bool suppressDependentOrientationCalculatorWarning) {
//        suppressDependentOrientationCalculatorWarning_ = suppressDependentOrientationCalculatorWarning;
//    }

    std::string getBodyName( ){ return bodyName_; }

    void setBodyName( const std::string bodyName ){ bodyName_ = bodyName; }

protected:
private:
    //! Variable denoting whether this body is the global frame origin (1 if true, 0 if false, -1 if not yet set)
    int bodyIsGlobalFrameOrigin_;

    //! Current state.
    Eigen::Vector6d currentState_;

    //! Current state with long double precision.
    Eigen::Matrix<long double, 6, 1> currentLongState_;

    //! Current state.
    Eigen::Vector6d currentBarycentricState_;

    //! Current state with long double precision.
    Eigen::Matrix<long double, 6, 1> currentBarycentricLongState_;

    //! Time at which state was last set from ephemeris
    Time timeOfCurrentState_;

    //! Class returning the state of this body's ephemeris origin w.r.t. the global origin (as typically created by
    //! setGlobalFrameBodyEphemerides function).
    std::shared_ptr<BaseStateInterface> ephemerisFrameToBaseFrame_;

    Eigen::Quaterniond currentRotationToLocalFrame_;

    Eigen::Quaterniond currentRotationToGlobalFrame_;
    //! Current first derivative w.r.t. time of the rotation matrix from the global to the
    //! body-fixed frame.
    Eigen::Matrix3d currentRotationToLocalFrameDerivative_;

    Eigen::Vector3d currentAngularVelocityVectorInGlobalFrame_;

    //! Current angular velocity vector for body's rotation, expressed in the body-fixed frame.
    Eigen::Vector3d currentAngularVelocityVectorInLocalFrame_;

//    //! Mass of body (default set to zero, calculated from GravityFieldModel when it is set).
//    double currentMass_;

//    //! Function returning body mass as a function of time.
//    std::function<double(const double)> bodyMassFunction_;

//    //! Body moment-of-inertia tensor.
//    Eigen::Matrix3d bodyInertiaTensor_;

//    //! Body scaled mean moment of inertia
//    double scaledMeanMomentOfInertia_;

    //! Ephemeris of body.
    std::shared_ptr<ephemerides::Ephemeris> bodyEphemeris_;

    //! Gravity field model of body.
    std::shared_ptr<gravitation::GravityFieldModel> gravityFieldModel_;

    //! Object containing all variations in the gravity field of this body.
    std::shared_ptr<gravitation::GravityFieldVariationsSet> gravityFieldVariationSet_;

    //! Atmosphere model of body.
    std::shared_ptr<aerodynamics::AtmosphereModel> atmosphereModel_;

    //! Shape model of body.
    std::shared_ptr<basic_astrodynamics::BodyShapeModel> shapeModel_;

    //! Aerodynamic coefficient model of body.
    std::shared_ptr<aerodynamics::AerodynamicCoefficientInterface> aerodynamicCoefficientInterface_;

    //! Object used for calculating current aerodynamic angles, altitude, etc.
    std::shared_ptr<aerodynamics::FlightConditions> aerodynamicFlightConditions_;

    //! Rotation model of body.
    std::shared_ptr<ephemerides::RotationalEphemeris> rotationalEphemeris_;

    std::vector< std::shared_ptr< basic_astrodynamics::BodyDeformationModel > > bodyDeformationModels_;

    std::shared_ptr< RigidBodyProperties > massProperties_;

    //! List of radiation pressure models for the body, with the sources bodies as key
    // RP-OLD
    std::map<std::string, std::shared_ptr<electromagnetism::RadiationPressureInterface>>
            radiationPressureInterfaces_;

    //! Radiation source model of the body.
    std::shared_ptr<electromagnetism::RadiationSourceModel> radiationSourceModel_;

    //! Radiation pressure target model of the body.
    std::shared_ptr<electromagnetism::RadiationPressureTargetModel> radiationPressureTargetModel_;

    //! List of ground station objects on Body
    std::map<std::string, std::shared_ptr<ground_stations::GroundStation>> groundStationMap;

    //! Container object with hardware systems present on/in body (typically only non-nullptr for a vehicle).
    std::shared_ptr<system_models::VehicleSystems> vehicleSystems_;

    //!  Boolean defining whether the body is currently being propagated, or not
    bool isBodyInPropagation_ = false;

//    bool suppressDependentOrientationCalculatorWarning_ = false;

    std::string bodyName_;

    bool isStateSet_;

    bool isRotationSet_;
};


//! Typdef for a list of body objects (as unordered_map for efficiency reasons)
//typedef std::unordered_map< std::string, std::shared_ptr< Body > > SystemOfBodies;

std::shared_ptr< ephemerides::ReferenceFrameManager > createFrameManager(
        const std::unordered_map< std::string, std::shared_ptr< Body > > bodies );

//! Function to define the global origin and orientation of the reference frame
/*!
 * Function to define the global origin and orientation of the reference frame that is to be used in
 * the simulations.  This function checks the origin and orientation of the Ephemeris and
 * RotationalEphemeris, and checks whether their origin/orientation is the same as that
 * globalFrameOrigin and globalFrameOrientation provided as input.  In particular, this function
 * sets the ephemerisFrameToBaseFrameFunction_ anf ephemerisFrameToBaseFrameLongFunction_ variables
 * of the Body objects, which provide a time-dependent translation of the global origin to the
 * body's ephemeris origin. In case of an inconsistency in the current and requried frames, this
 * function throws an error.
 * \param bodies List of body objects that constitute the environment.
 * \param globalFrameOrigin Global reference frame origin.
 * \param globalFrameOrientation Global referencef frame orientation.
 */
template< typename StateScalarType = double, typename TimeType = double >
void setGlobalFrameBodyEphemerides( const std::unordered_map< std::string, std::shared_ptr< Body > > bodies,
                                    const std::string& globalFrameOrigin,
                                    const std::string& globalFrameOrientation )
{
    using namespace tudat::simulation_setup;
    std::string ephemerisFrameOrigin;
    std::string ephemerisFrameOrientation;
    std::string rotationModelFrame;

    std::vector< std::string > globalFrameOriginChain;

    // Get chain of ephemeris frame origins of global frame origin (if it is not SSB
    if( globalFrameOrigin != "SSB" )
    {
        if( bodies.count( globalFrameOrigin ) == 0 )
        {
            throw std::runtime_error(
                        "Error, body non-barycentric global frame origin selected, but this body " + globalFrameOrigin +
                        " is not found." );
        }
        else
        {
            std::string currentOrigin = globalFrameOrigin;
            while( currentOrigin != "SSB" )
            {
                std::shared_ptr< ephemerides::Ephemeris > currentEphemeris =
                        bodies.at( currentOrigin )->getEphemeris( );
                if( currentEphemeris == nullptr )
                {
                    throw std::runtime_error(
                                "Error, body non-barycentric global frame origin selected, but body " + currentOrigin +
                                " in chain has no ephemeris." );
                }
                else
                {
                    ephemerisFrameOrientation = currentEphemeris->getReferenceFrameOrientation( );
                    if( ephemerisFrameOrientation != globalFrameOrientation )
                    {
                        throw std::runtime_error(
                                    "Error, ephemeris orientation of body " + currentOrigin
                                    + " is not the same as global orientation " + ephemerisFrameOrientation
                                    + ", " + globalFrameOrientation );
                    }
                    currentOrigin = currentEphemeris->getReferenceFrameOrigin( );
                }

                if( std::find( globalFrameOriginChain.begin( ), globalFrameOriginChain.end( ), currentOrigin ) !=
                        globalFrameOriginChain.end( ) )
                {
                    throw std::runtime_error(
                                "Error, body non-barycentric global frame origin selected, but body " + currentOrigin +
                                " already found in origin chain." );
                }
                else
                {
                    globalFrameOriginChain.push_back( currentOrigin );
                }
            }
        }
    }

    // Iterate over all bodies
    for( auto bodyIterator : bodies )
    {
        // Check id body contains an ephemeris
        if( bodyIterator.second->getEphemeris( ) != nullptr )
        {
            // Retrieve ephemeris origin
            ephemerisFrameOrigin = bodyIterator.second->getEphemeris( )->getReferenceFrameOrigin( );

            // Check if ephemeris origin differs from global origin.
            if( ephemerisFrameOrigin != globalFrameOrigin )
            {
                // Make correction to SSB if it is global frame origin
                if( globalFrameOrigin == "SSB" )
                {
                    // Check if correction can be made
                    if( bodies.count( ephemerisFrameOrigin ) == 0 )
                    {
                        throw std::runtime_error(
                                    "Error, body " + bodyIterator.first + " has ephemeris in frame " +
                                    ephemerisFrameOrigin + ", but no conversion to frame " + globalFrameOrigin +
                                    " can be made" );
                    }
                    else
                    {
                        std::function< Eigen::Matrix< StateScalarType, 6, 1 >( const TimeType ) > stateFunction =
                                std::bind( &Body::getStateInBaseFrameFromEphemeris< StateScalarType, TimeType >,
                                           bodies.at( ephemerisFrameOrigin ), std::placeholders::_1 );
                        std::shared_ptr< BaseStateInterface > baseStateInterface =
                                std::make_shared< BaseStateInterfaceImplementation< TimeType, StateScalarType > >(
                                    ephemerisFrameOrigin, stateFunction );
                        bodyIterator.second->setEphemerisFrameToBaseFrame( baseStateInterface );
                    }
                }
                // Make correction to global frame origin (if not SSB)
                else
                {
                    // Set barycentric state function of global frame origin
                    if( globalFrameOrigin == bodyIterator.first )
                    {
                        std::shared_ptr< ephemerides::ReferenceFrameManager > frameManager =
                                createFrameManager( bodies );
                        frameManager->getEphemeris( globalFrameOrigin, "SSB" );

                        std::function< Eigen::Matrix< StateScalarType, 6, 1 >( const TimeType ) > stateFunction =
                                std::bind( &ephemerides::Ephemeris::getTemplatedStateFromEphemeris< StateScalarType, TimeType >,
                                           frameManager->getEphemeris( globalFrameOrigin, "SSB" ), std::placeholders::_1 );

                        std::shared_ptr< BaseStateInterface > baseStateInterface =
                                std::make_shared< BaseStateInterfaceImplementation< TimeType, StateScalarType > >(
                                    globalFrameOrigin, stateFunction, true );
                        bodyIterator.second->setEphemerisFrameToBaseFrame( baseStateInterface );

                    }
                    // Set correction function if ephemeris origin is SSB
                    else if( ephemerisFrameOrigin == "SSB" )
                    {

                        std::function< Eigen::Matrix< StateScalarType, 6, 1 >( const TimeType ) > stateFunction =
                                std::bind( &Body::getGlobalFrameOriginBarycentricStateFromEphemeris< StateScalarType, TimeType >,
                                           bodies.at( globalFrameOrigin ), std::placeholders::_1 );
                        std::shared_ptr< BaseStateInterface > baseStateInterface =
                                std::make_shared< BaseStateInterfaceImplementation< TimeType, StateScalarType > >(
                                    globalFrameOrigin, stateFunction, true );
                        bodyIterator.second->setEphemerisFrameToBaseFrame( baseStateInterface );
                    }
                    else
                    {
                        // Check if correction can be made
                        if( bodies.count( ephemerisFrameOrigin ) == 0 )
                        {
                            throw std::runtime_error(
                                        "Error, body " + bodyIterator.first + " has ephemeris in frame " +
                                        ephemerisFrameOrigin + ", but no conversion to frame " + globalFrameOrigin +
                                        " can be made" );
                        }
                        else
                        {
                            // Set correction function from ephemeris origin to global frame origin
                            std::function< Eigen::Matrix< StateScalarType, 6, 1 >( const TimeType ) > stateFunction =
                                    std::bind( &Body::getStateInBaseFrameFromEphemeris< StateScalarType, TimeType >,
                                               bodies.at( ephemerisFrameOrigin ), std::placeholders::_1 );
                            std::shared_ptr< BaseStateInterface > baseStateInterface =
                                    std::make_shared< BaseStateInterfaceImplementation< TimeType, StateScalarType > >(
                                        ephemerisFrameOrigin, stateFunction, false );
                            bodyIterator.second->setEphemerisFrameToBaseFrame( baseStateInterface );
                        }
                    }
                }
            }

            // Retrieve ephemeris orientation
            ephemerisFrameOrientation = bodyIterator.second->getEphemeris( )->getReferenceFrameOrientation( );
            // If two are not equal, throw error.
            if( ephemerisFrameOrientation != globalFrameOrientation )
            {
                throw std::runtime_error(
                            "Error, ephemeris orientation of body " + bodyIterator.first
                            + " is not the same as global orientation " + ephemerisFrameOrientation
                            + ", " + globalFrameOrientation );
            }


        }

        // Set global frame origin identifiers
        if( globalFrameOrigin == bodyIterator.first )
        {
            bodyIterator.second->setIsBodyGlobalFrameOrigin( 1 );
        }
        else
        {
            bodyIterator.second->setIsBodyGlobalFrameOrigin( 0 );
        }

        // Check if body has rotational ephemeris.
        if( bodyIterator.second->getRotationalEphemeris( ) != nullptr )
        {
            // Check if rotational ephemeris base frame orienatation is equal to to global orientation.
            rotationModelFrame = bodyIterator.second->getRotationalEphemeris( )->getBaseFrameOrientation( );

            // Throw error if two frames are not equal.
            if( rotationModelFrame != globalFrameOrientation )
            {
                throw std::runtime_error(
                            "Error, rotation base orientation of body " + bodyIterator.first +
                            " is not the same as global orientation " + rotationModelFrame + ", " +
                            globalFrameOrientation );
            }
        }
    }

    // Set body state-dependent environment variables
    for( auto bodyIterator : bodies  )
    {
        bodyIterator.second->updateConstantEphemerisDependentMemberQuantities( );
    }

}


template< typename StateScalarType = double, typename TimeType = double >
void addEmptyEphemeris(
        const std::shared_ptr< Body > body,
        const std::string centralBody, const std::string frameOrientation,
        const bool ephemerisIsMultiArc = false, const bool overrideExisting = false )
{
    if( body->getEphemeris( ) != nullptr && !overrideExisting )
    {
        throw std::runtime_error( "Errror when adding empty default ephemeris; body already posseses ephemeris!" );
    }

    if( !ephemerisIsMultiArc )
    {
        body->setEphemeris( std::make_shared< ephemerides::TabulatedCartesianEphemeris< StateScalarType, TimeType > >(
                                nullptr, centralBody, frameOrientation ) );
    }
    else
    {
        body->setEphemeris( std::make_shared< ephemerides::MultiArcEphemeris >(
                                nullptr, centralBody, frameOrientation ) );
    }
}


class SystemOfBodies
{
public:
    SystemOfBodies( const std::string frameOrigin = "SSB", const std::string frameOrientation = "ECLIPJ2000",
                    const std::unordered_map< std::string, std::shared_ptr< Body > >& bodyMap =
            std::unordered_map< std::string, std::shared_ptr< Body > >( ) ):
        frameOrigin_( frameOrigin ), frameOrientation_( frameOrientation ), bodyMap_( bodyMap ){ }

    std::shared_ptr< Body > at( const std::string& bodyName ) const
    {
        if( bodyMap_.count( bodyName ) == 0 )
        {
            throw std::runtime_error( "Error when retrieving body " + bodyName + " from SystemOfBodies, no such body exists" );
        }
        return bodyMap_.at( bodyName );
    }

    std::shared_ptr< Body > getBody( const std::string& bodyName ) const
    {
        return at( bodyName );
    }

    int count( const std::string& bodyName ) const
    {
        return static_cast< int >( bodyMap_.count( bodyName ) );
    }

    bool doesBodyExist( const std::string& bodyName ) const
    {
        return ( this->count( bodyName ) != 0 );
    }

    std::vector< std::string > getListOfBodies( ) const
    {
        return utilities::createVectorFromUnorderedMapKeys( bodyMap_ );
    }

    int getNumberOfBodies( ) const
    {
        return static_cast< int >( bodyMap_.size( ) );
    }

    template< typename StateScalarType = double , typename TimeType = double >
    void createEmptyBody( const std::string bodyName, const bool processBody = true )
    {
        bodyMap_[ bodyName ] = std::make_shared< Body >( );
        bodyMap_[ bodyName ]->setBodyName( bodyName );
        if( processBody )
        {
            processBodyFrameDefinitions< StateScalarType, TimeType >( );
        }
    }

    template< typename StateScalarType = double , typename TimeType = double >
    void addBody( std::shared_ptr< Body > bodyToAdd, const std::string bodyName, const bool processBody = true )
    {
        bodyMap_[ bodyName ] = bodyToAdd;
        bodyMap_[ bodyName ]->setBodyName( bodyName );
        if( processBody )
        {
            processBodyFrameDefinitions< StateScalarType, TimeType >( );
        }
    }

    const std::unordered_map< std::string, std::shared_ptr< Body > >& getMap( ) const { return bodyMap_; }

    template< typename StateScalarType = double , typename TimeType = double >
    void processBodyFrameDefinitions( ) const
    {
        setGlobalFrameBodyEphemerides< StateScalarType, TimeType >( bodyMap_, frameOrigin_, frameOrientation_);

//        for( auto bodyIterator : bodyMap_ )
//        {
//            bodyIterator.second->setBaseFrameFunction(
//                        std::bind( &SystemOfBodies::processBodyFrameDefinitions, this ) );
//        }
    }


    std::string getFrameOrigin( ) const
    {
        return frameOrigin_;
    }

    std::string getFrameOrientation( ) const
    {
        return frameOrientation_;
    }

    std::unordered_map< std::string, std::shared_ptr< Body > > getMap( )
    {
        return bodyMap_;
    }

    void deleteBody( const std::string bodyName )
    {
        bodyMap_.at( bodyName ).reset( );
        bodyMap_.erase( bodyName );

    }
private:

    std::string frameOrigin_;

    std::string frameOrientation_;

    std::unordered_map< std::string, std::shared_ptr< Body > > bodyMap_;

};

double getBodyGravitationalParameter( const SystemOfBodies& bodies, const std::string bodyName );

//! Function ot retrieve the common global translational state origin of the environment
/*!
 * Function ot retrieve the common global translational state origin of the environment. This function throws an exception
 * if multiple bodies are found as the frame origin
 * \param bodies List of body objects.
 * \return Global translational state origin of the environment
 */
std::string getGlobalFrameOrigin(const SystemOfBodies &bodies);

//! Function to set whether the bodies are currently being propagated, or not
/*!
 * Function to set whether the bodies are currently being propagated, or not
 * \param bodies List of body objects.
 * \param areBodiesInPropagation Boolean defining whether the bodies are currently being propagated, or not
 */
void setAreBodiesInPropagation(const SystemOfBodies &bodies,
                               const bool areBodiesInPropagation);

<<<<<<< HEAD
bool isReferencePointGroundStation( const std::shared_ptr< Body > body,
                                    const std::string& referencePointName );

bool isReferencePointGroundStation( const SystemOfBodies &bodies,
                                    const std::string& bodyName,
                                    const std::string& referencePointName );
=======

std::shared_ptr< system_models::TimingSystem > getTimingSystem( const std::pair< std::string, std::string > linkEndName,
                                                                const SystemOfBodies& bodyMap );
>>>>>>> 7b3065b2

//! Function to compute the acceleration of a body, using its ephemeris and finite differences
/*!
 *  Function to compute the acceleration of a body, using its ephemeris and 8th order finite difference and 100 s time step
 *  \param bodyWithAcceleration Body for which acceleration is to be computed
 *  \param nominalEvalutationTime Time at which acceleration is to be evaluated.
 */
template<typename StateScalarType = double, typename TimeType = double>
Eigen::Matrix<StateScalarType, 3, 1> getBodyAccelerationInBaseFramefromNumericalDifferentiation(
        const std::shared_ptr<Body> bodyWithAcceleration,
        const TimeType nominalEvalutationTime) {
    std::function<Eigen::Matrix<StateScalarType, 6, 1>(const TimeType)> bodyStateFunction =
            std::bind(&Body::getStateInBaseFrameFromEphemeris<StateScalarType, TimeType>, bodyWithAcceleration, std::placeholders::_1);
    return numerical_derivatives::computeCentralDifferenceFromFunction(
                bodyStateFunction, nominalEvalutationTime, 100.0, numerical_derivatives::order8)
            .segment(3, 3);
}

}// namespace simulation_setup

}// namespace tudat

#endif// TUDAT_BODY_H<|MERGE_RESOLUTION|>--- conflicted
+++ resolved
@@ -2219,18 +2219,15 @@
 void setAreBodiesInPropagation(const SystemOfBodies &bodies,
                                const bool areBodiesInPropagation);
 
-<<<<<<< HEAD
 bool isReferencePointGroundStation( const std::shared_ptr< Body > body,
                                     const std::string& referencePointName );
 
 bool isReferencePointGroundStation( const SystemOfBodies &bodies,
                                     const std::string& bodyName,
                                     const std::string& referencePointName );
-=======
 
 std::shared_ptr< system_models::TimingSystem > getTimingSystem( const std::pair< std::string, std::string > linkEndName,
                                                                 const SystemOfBodies& bodyMap );
->>>>>>> 7b3065b2
 
 //! Function to compute the acceleration of a body, using its ephemeris and finite differences
 /*!
