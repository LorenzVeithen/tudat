--- conflicted
+++ resolved
@@ -141,7 +141,6 @@
     case arc_wise_time_observation_bias:
         parameterDescription = "arc-wise time observation bias ";
         break;
-<<<<<<< HEAD
     case inverse_tidal_quality_factor:
         parameterDescription = " inverse of tidal quality factor ";
         break;
@@ -150,13 +149,12 @@
         break;
     case custom_estimated_parameter:
         parameterDescription = " Custom parameter ";
-=======
+        break;
     case global_polynomial_clock_corrections:
         parameterDescription = "global polynomial clock corrections ";
         break;
     case arc_wise_polynomial_clock_corrections:
         parameterDescription = "arc-wise polynomial clock corrections ";
->>>>>>> 7b3065b2
         break;
     default:
         std::string errorMessage = "Error when getting parameter string, did not recognize parameter " +
@@ -305,7 +303,6 @@
     case arc_wise_time_observation_bias:
         isDoubleParameter = false;
         break;
-<<<<<<< HEAD
     case inverse_tidal_quality_factor:
         isDoubleParameter = true;
         break;
@@ -313,12 +310,12 @@
         isDoubleParameter = true;
         break;
     case custom_estimated_parameter:
-=======
+        isDoubleParameter = false;
+        break;
     case global_polynomial_clock_corrections:
         isDoubleParameter = false;
         break;
     case arc_wise_polynomial_clock_corrections:
->>>>>>> 7b3065b2
         isDoubleParameter = false;
         break;
     default:
