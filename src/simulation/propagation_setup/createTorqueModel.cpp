--- conflicted
+++ resolved
@@ -196,15 +196,9 @@
 
     std::shared_ptr< AccelerationSettings > sphericalHarmonicAccelerationSettings =
         std::make_shared< AccelerationSettings >( basic_astrodynamics::radiation_pressure );
-<<<<<<< HEAD
-    // LV TODO: Check that this change is indeed correct
-    std::shared_ptr< electromagnetism::RadiationPressureAcceleration > radiationPressureAcceleration =
-        std::dynamic_pointer_cast< electromagnetism::RadiationPressureAcceleration >(
-=======
 
     std::shared_ptr< electromagnetism::IsotropicPointSourceRadiationPressureAcceleration > radiationPressureAcceleration =
         std::dynamic_pointer_cast< electromagnetism::IsotropicPointSourceRadiationPressureAcceleration >(
->>>>>>> cbe7b1d2
             createRadiationPressureAccelerationModel(
                     bodyUndergoingTorque, bodyExertingTorque, nameOfBodyUndergoingTorque, nameOfBodyExertingTorque,
                 bodies ) );
