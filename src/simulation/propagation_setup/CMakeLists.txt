#    Copyright (c) 2010-2019, Delft University of Technology
#    All rigths reserved
#
#    This file is part of the Tudat. Redistribution and use in source and
#    binary forms, with or without modification, are permitted exclusively
#    under the terms of the Modified BSD license. You should have received
#    a copy of the license with this file. If not, please or visit:
#    http://tudat.tudelft.nl/LICENSE.
#

# Add source files.
set(propagation_HEADERS
        createAccelerationModels.h
        dynamicsSimulator.h
        propagationCR3BPFullProblem.h
        createTorqueModel.h
        createStateDerivativeModel.h
        createEnvironmentUpdater.h
        propagationOutput.h
        propagationTerminationSettings.h
        torqueSettings.h
        createMassRateModels.h
        propagationTermination.h
        propagationSettings.h
        thrustSettings.h
        accelerationSettings.h
        propagationOutputSettings.h
        setNumericallyIntegratedStates.h
        environmentUpdater.h
        createThrustModelGuidance.h
        propagationLambertTargeterFullProblem.h
<<<<<<< HEAD
        propagationPatchedConicFullProblem.h
        propagationLowThrustProblem.h
=======
#        propagationPatchedConicFullProblem.h
>>>>>>> fe6ac39b
        )

# Add header files.
set(propagation_SOURCES
        createStateDerivativeModel.cpp
        propagationLambertTargeterFullProblem.cpp
        createThrustModelGuidance.cpp
        thrustSettings.cpp
        propagationSettings.cpp
        setNumericallyIntegratedStates.cpp
        dynamicsSimulator.cpp
        createTorqueModel.cpp
        propagationOutputSettings.cpp
        createMassRateModels.cpp
        createAccelerationModels.cpp
        createEnvironmentUpdater.cpp
        propagationCR3BPFullProblem.cpp
        propagationTermination.cpp
        propagationOutput.cpp
        environmentUpdater.cpp
<<<<<<< HEAD
        propagationPatchedConicFullProblem.cpp
        propagationLowThrustProblem.cpp
=======
#        propagationPatchedConicFullProblem.cpp
>>>>>>> fe6ac39b
        )

# Add library.
TUDAT_ADD_LIBRARY("propagation_setup"
        "${propagation_SOURCES}"
        "${propagation_HEADERS}"
#        PRIVATE_LINKS "${Boost_LIBRARIES}"
#        PRIVATE_INCLUDES "${EIGEN3_INCLUDE_DIRS}" "${Boost_INCLUDE_DIRS}" "${CSpice_INCLUDE_DIRS}" "${Sofa_INCLUDE_DIRS}"
        )<|MERGE_RESOLUTION|>--- conflicted
+++ resolved
@@ -28,19 +28,16 @@
         setNumericallyIntegratedStates.h
         environmentUpdater.h
         createThrustModelGuidance.h
-        propagationLambertTargeterFullProblem.h
-<<<<<<< HEAD
-        propagationPatchedConicFullProblem.h
+#        propagationLambertTargeterFullProblem.h
+#<<<<<<< HEAD
+#        propagationPatchedConicFullProblem.h
         propagationLowThrustProblem.h
-=======
-#        propagationPatchedConicFullProblem.h
->>>>>>> fe6ac39b
         )
 
 # Add header files.
 set(propagation_SOURCES
         createStateDerivativeModel.cpp
-        propagationLambertTargeterFullProblem.cpp
+#        propagationLambertTargeterFullProblem.cpp
         createThrustModelGuidance.cpp
         thrustSettings.cpp
         propagationSettings.cpp
@@ -55,12 +52,9 @@
         propagationTermination.cpp
         propagationOutput.cpp
         environmentUpdater.cpp
-<<<<<<< HEAD
-        propagationPatchedConicFullProblem.cpp
+#<<<<<<< HEAD
+#        propagationPatchedConicFullProblem.cpp
         propagationLowThrustProblem.cpp
-=======
-#        propagationPatchedConicFullProblem.cpp
->>>>>>> fe6ac39b
         )
 
 # Add library.
