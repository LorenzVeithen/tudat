--- conflicted
+++ resolved
@@ -1,799 +1,799 @@
-/*    Copyright (c) 2010-2019, Delft University of Technology
- *    All rigths reserved
- *
- *    This file is part of the Tudat. Redistribution and use in source and
- *    binary forms, with or without modification, are permitted exclusively
- *    under the terms of the Modified BSD license. You should have received
- *    a copy of the license with this file. If not, please or visit:
- *    http://tudat.tudelft.nl/LICENSE.
- */
-
-#include "tudat/simulation/propagation_setup/createStateDerivativeModel.h"
-#include "tudat/astro/mission_segments/lambertTargeter.h"
-#include "tudat/astro/mission_segments/lambertTargeterIzzo.h"
-#include "tudat/astro/mission_segments/lambertRoutines.h"
-#include "tudat/simulation/environment_setup/defaultBodies.h"
-#include "tudat/simulation/propagation_setup/createAccelerationModels.h"
-#include "tudat/simulation/propagation_setup/propagationLambertTargeterFullProblem.h"
-#include <tudat/simulation/estimation.h>
-
-#include "tudat/astro/gravitation/librationPoint.h"
-#include "tudat/astro/basic_astro/celestialBodyConstants.h"
-#include "tudat/astro/basic_astro/missionGeometry.h"
-
-#include "tudat/astro/trajectory_design/trajectory.h"
-#include "tudat/astro/trajectory_design/exportTrajectory.h"
-#include "tudat/astro/trajectory_design/planetTrajectory.h"
-
-#include "tudat/interface/spice/spiceInterface.h"
-
-#include "tudat/io/basicInputOutput.h"
-
-namespace tudat
-{
-
-namespace propagators
-{
-
-//! Function to setup a system of bodies corresponding to the assumptions of the Lambert targeter,
-//! using default ephemerides for the central, departure and arrival bodies.
-simulation_setup::SystemOfBodies setupBodyMapFromEphemeridesForLambertTargeter(
-        const std::string& nameCentralBody,
-        const std::string& nameBodyToPropagate,
-        const std::pair< std::string, std::string >& departureAndArrivalBodies )
-{
-    
-    spice_interface::loadStandardSpiceKernels( );
-    
-    // Create central, departure and arrival bodies.
-    std::vector< std::string > bodiesToCreate;
-    bodiesToCreate.push_back( nameCentralBody );
-    bodiesToCreate.push_back( departureAndArrivalBodies.first );
-    bodiesToCreate.push_back( departureAndArrivalBodies.second );
-    
-    std::string frameOrigin = "SSB";
-    std::string frameOrientation = "ECLIPJ2000";
-    simulation_setup::BodyListSettings bodySettings =
-            simulation_setup::getDefaultBodySettings( bodiesToCreate, frameOrigin, frameOrientation );
-    
-    // Define central body ephemeris settings.
-    bodySettings.at( nameCentralBody )->ephemerisSettings = std::make_shared< simulation_setup::ConstantEphemerisSettings >(
-                ( Eigen::Vector6d( ) << 0.0, 0.0, 0.0, 0.0, 0.0, 0.0 ).finished( ), frameOrigin, frameOrientation );
-    
-    bodySettings.at( nameCentralBody )->ephemerisSettings->resetFrameOrientation( frameOrientation );
-    bodySettings.at( nameCentralBody )->rotationModelSettings->resetOriginalFrame( frameOrientation );
-<<<<<<< HEAD
-
-
-    // Create system of bodies.
-    simulation_setup::SystemOfBodies bodies = createSystemOfBodies( bodySettings );
-
-    bodies.createEmptyBody( nameBodyToPropagate );
-    bodies.at( nameBodyToPropagate )->setEphemeris( std::make_shared< ephemerides::TabulatedCartesianEphemeris< > >(
-                                                         std::shared_ptr< interpolators::OneDimensionalInterpolator
-                                                         < double, Eigen::Vector6d > >( ), frameOrigin, frameOrientation ) );
-
-
-    return bodies;
-=======
-    
-    
-    // Create body map.
-    simulation_setup::NamedBodyMap bodyMap = createBodies( bodySettings );
-    
-    bodyMap.addNewBody( nameBodyToPropagate );
-    bodyMap.at( nameBodyToPropagate )->setEphemeris( std::make_shared< ephemerides::TabulatedCartesianEphemeris< > >(
-                                                         std::shared_ptr< interpolators::OneDimensionalInterpolator
-                                                         < double, Eigen::Vector6d > >( ), frameOrigin, frameOrientation ) );
-    
-    
-    return bodyMap;
->>>>>>> dominic-origin/features/mission_segments_refactor
-}
-
-
-
-//! Function to setup a system of bodies corresponding to the assumptions of the patched conics trajectory,
-//! the ephemerides of the transfer bodies being provided as inputs.
-simulation_setup::SystemOfBodies setupBodyMapFromUserDefinedEphemeridesForLambertTargeter(
-        const std::string& nameCentralBody,
-        const std::string& nameBodyToPropagate,
-        const std::pair< std::string, std::string >& departureAndArrivalBodies,
-        const std::vector< ephemerides::EphemerisPointer >& ephemerisVectorDepartureAndArrivalBodies)
-{    
-    spice_interface::loadStandardSpiceKernels( );
-    
-    // Create central body object.
-    std::vector< std::string > bodiesToCreate;
-    bodiesToCreate.push_back( nameCentralBody );
-    
-    std::string frameOrigin = "SSB";
-    std::string frameOrientation = "ECLIPJ2000";
-    simulation_setup::BodyListSettings bodySettings =
-            simulation_setup::getDefaultBodySettings( bodiesToCreate, frameOrigin, frameOrientation );
-    
-    // Define central body ephemeris settings.
-    bodySettings.at( nameCentralBody )->ephemerisSettings = std::make_shared< simulation_setup::ConstantEphemerisSettings >(
-                ( Eigen::Vector6d( ) << 0.0, 0.0, 0.0, 0.0, 0.0, 0.0 ).finished( ), frameOrigin, frameOrientation );
-<<<<<<< HEAD
-
-    bodySettings.at( nameCentralBody )->ephemerisSettings->resetFrameOrientation( frameOrientation );
-    bodySettings.at( nameCentralBody )->rotationModelSettings->resetOriginalFrame( frameOrientation );
-
-
-
-    // Create system of bodies.
-    simulation_setup::SystemOfBodies bodies = createSystemOfBodies( bodySettings );
-
-    bodies.createEmptyBody( nameBodyToPropagate );
-    bodies.at( nameBodyToPropagate )->setEphemeris( std::make_shared< ephemerides::TabulatedCartesianEphemeris< > >(
-=======
-    
-    // Create body map.
-    simulation_setup::NamedBodyMap bodyMap = createBodies( bodySettings );
-    
-    bodyMap.addNewBody( nameBodyToPropagate );
-    bodyMap.at( nameBodyToPropagate )->setEphemeris( std::make_shared< ephemerides::TabulatedCartesianEphemeris< > >(
->>>>>>> dominic-origin/features/mission_segments_refactor
-                                                         std::shared_ptr< interpolators::OneDimensionalInterpolator
-                                                         < double, Eigen::Vector6d > >( ), frameOrigin, frameOrientation ) );
-
-    bodyMap.addNewBody( departureAndArrivalBodies.first );
-    bodyMap.at( departureAndArrivalBodies.first )->setEphemeris( ephemerisVectorDepartureAndArrivalBodies.at( 0 ) );
-
-<<<<<<< HEAD
-
-    // Define ephemeris for the departure and arrival bodies.
-    for ( unsigned int i = 0 ; i < departureAndArrivalBodies.size() ; i++){
-
-        bodies.createEmptyBody( departureAndArrivalBodies[i] );
-        bodies.at( departureAndArrivalBodies[i] )->setEphemeris( ephemerisVectorDepartureAndArrivalBodies[i] );
-
-    }
-
-
-    return bodies;
-
-}
-
-
-
-
-//! Function to setup a system of bodies corresponding to the assumptions of the Lambert targeter,
-//! using default ephemerides for the central body only, while the positions of departure and arrival bodies are provided as inputs.
-simulation_setup::SystemOfBodies setupBodyMapFromUserDefinedStatesForLambertTargeter(
-        const std::string& nameCentralBody,
-        const std::string& nameBodyToPropagate,
-        const std::vector< std::string >& departureAndArrivalBodies,
-        const Eigen::Vector3d& cartesianPositionAtDeparture,
-        const Eigen::Vector3d& cartesianPositionAtArrival )
-{
-
-    spice_interface::loadStandardSpiceKernels( );
-
-
-    std::string frameOrigin = "SSB";
-    std::string frameOrientation = "ECLIPJ2000";
-
-
-    // Create ephemeris vector for departure and arrival bodies.
-    std::vector< ephemerides::EphemerisPointer > ephemerisVectorDepartureAndArrivalBodies(2);
-
-    ephemerisVectorDepartureAndArrivalBodies[ 0 ] = std::make_shared< ephemerides::ConstantEphemeris > (
-                ( Eigen::Vector6d( ) << cartesianPositionAtDeparture[0], cartesianPositionAtDeparture[1], cartesianPositionAtDeparture[2],
-                   0.0, 0.0, 0.0 ).finished( ), frameOrigin, frameOrientation );
-
-    ephemerisVectorDepartureAndArrivalBodies[ 1 ] = std::make_shared< ephemerides::ConstantEphemeris >(
-                ( Eigen::Vector6d( ) << cartesianPositionAtArrival[0], cartesianPositionAtArrival[1], cartesianPositionAtArrival[2],
-                  0.0, 0.0, 0.0 ).finished( ), frameOrigin, frameOrientation );
-
-
-
-    // Create system of bodies.
-    simulation_setup::SystemOfBodies bodies = setupBodyMapFromUserDefinedEphemeridesForLambertTargeter(nameCentralBody, nameBodyToPropagate,
-                                                                                                      departureAndArrivalBodies,
-                                                                                                      ephemerisVectorDepartureAndArrivalBodies);
-
-    return bodies;
-
-=======
-    bodyMap.addNewBody( departureAndArrivalBodies.second );
-    bodyMap.at( departureAndArrivalBodies.second )->setEphemeris( ephemerisVectorDepartureAndArrivalBodies.at( 1 ) );
-    
-    
-    return bodyMap;
-    
->>>>>>> dominic-origin/features/mission_segments_refactor
-}
-
-
-//! Function to directly setup an acceleration map for the Lambert targeter.
-basic_astrodynamics::AccelerationMap setupAccelerationMapLambertTargeter(
-        const std::string& nameCentralBody,
-        const std::string& nameBodyToPropagate,
-        const simulation_setup::SystemOfBodies& bodies )
-{
-    
-    std::vector< std::string > bodiesToPropagate;
-    bodiesToPropagate.push_back( nameBodyToPropagate );
-    std::vector< std::string > centralBodies;
-    centralBodies.push_back( nameCentralBody );
-    
-    // Acceleration from the central body.
-    std::map< std::string, std::vector< std::shared_ptr< simulation_setup::AccelerationSettings > > > bodyToPropagateAccelerations;
-    bodyToPropagateAccelerations[nameCentralBody].push_back(std::make_shared< simulation_setup::AccelerationSettings >(
-                                                                basic_astrodynamics::central_gravity ) );
-    
-    simulation_setup::SelectedAccelerationMap accelerationMap;
-    accelerationMap[ nameBodyToPropagate ] = bodyToPropagateAccelerations;
-    
-    // Create the acceleration map.
-    basic_astrodynamics::AccelerationMap accelerationModelMap = createAccelerationModelsMap(
-<<<<<<< HEAD
-                bodies, accelerationMap, bodiesToPropagate, centralBodies );
-
-
-=======
-                bodyMap, accelerationMap, bodiesToPropagate, centralBodies );
-    
-    
->>>>>>> dominic-origin/features/mission_segments_refactor
-    return accelerationModelMap;
-    
-}
-
-std::shared_ptr< mission_segments::LambertTargeterIzzo > createLambertTargeterIzzo(
-        const double timeOfFlight,
-        const double initialTime,
-        const simulation_setup::NamedBodyMap& bodyMap,
-        const std::string& centralBody,
-        const std::pair< std::string, std::string >& departureAndArrivalBodies )
-{
-
-    // Cartesian state at departure
-    Eigen::Vector3d cartesianPositionAtDepartureForLambertTargeter;
-    if ( bodyMap.at( departureAndArrivalBodies.first )->getEphemeris( ) == nullptr)
-    {
-        throw std::runtime_error( "Ephemeris not defined for departure body." );
-    }
-    else
-    {
-        cartesianPositionAtDepartureForLambertTargeter =
-                bodyMap.at( departureAndArrivalBodies.first )->getEphemeris( )->getCartesianState( initialTime).segment( 0, 3 );
-    }
-
-    // Cartesian state at arrival
-    Eigen::Vector3d cartesianPositionAtArrivalForLambertTargeter;
-    if ( bodyMap.at( departureAndArrivalBodies.second )->getEphemeris( ) == nullptr)
-    {
-        throw std::runtime_error( "Ephemeris not defined for arrival body." );
-    }
-    else
-    {
-        cartesianPositionAtArrivalForLambertTargeter =
-                bodyMap.at( departureAndArrivalBodies.second )->getEphemeris( )->getCartesianState(
-                    initialTime + timeOfFlight ).segment( 0, 3 );
-    }
-
-    // Run the Lambert targeter.
-    double centralBodyGravitationalParameter =
-            bodyMap.at( centralBody )->getGravityFieldModel( )->getGravitationalParameter( );
-    return std::make_shared< mission_segments::LambertTargeterIzzo >(
-                cartesianPositionAtDepartureForLambertTargeter, cartesianPositionAtArrivalForLambertTargeter,
-                timeOfFlight, centralBodyGravitationalParameter );
-}
-
-void propagateLambertTargeterAndFullProblem(
-        const double timeOfFlight,
-        const double initialTime,
-        const simulation_setup::NamedBodyMap& bodyMap,
-        const std::string& centralBody,
-        const std::pair< std::string, std::string >& departureAndArrivalBodies ,
-        const std::pair< std::shared_ptr< propagators::TranslationalStatePropagatorSettings< double > >,
-        std::shared_ptr< propagators::TranslationalStatePropagatorSettings< double > > >& propagatorSettings,
-        const std::shared_ptr< numerical_integrators::IntegratorSettings< double > > integratorSettings,
-        std::map< double, Eigen::Vector6d >& lambertTargeterResult,
-        std::map< double, Eigen::Vector6d >& fullProblemResult )
-{
-    std::map< double, Eigen::VectorXd > dependentVariableResult;
-    propagateLambertTargeterAndFullProblem(
-                timeOfFlight, initialTime, bodyMap, centralBody, departureAndArrivalBodies, propagatorSettings,
-                integratorSettings, lambertTargeterResult,fullProblemResult );
-}
-
-//! Function to propagate the full dynamics problem and the Lambert targeter solution.
-void propagateLambertTargeterAndFullProblem(
-        const double timeOfFlight,
-        const double initialTime,
-        const simulation_setup::SystemOfBodies& bodies,
-        const std::string& centralBody,
-        const std::pair< std::string, std::string >& departureAndArrivalBodies,
-        const std::pair< std::shared_ptr< propagators::TranslationalStatePropagatorSettings< double > >,
-        std::shared_ptr< propagators::TranslationalStatePropagatorSettings< double > > >& propagatorSettings,
-        const std::shared_ptr< numerical_integrators::IntegratorSettings< double > > integratorSettings,
-        std::map< double, Eigen::Vector6d >& lambertTargeterResult,
-        std::map< double, Eigen::Vector6d >& fullProblemResult,
-        std::map< double, Eigen::VectorXd >& dependentVariableResult )
-{
-
-    // Clear output maps
-    lambertTargeterResult.clear( );
-    fullProblemResult.clear( );
-    dependentVariableResult.clear( );
-
-<<<<<<< HEAD
-    // Retrieve the gravitational parameter of the relevant bodies.
-    double gravitationalParameterCentralBody = ( centralBodyGravitationalParameter == centralBodyGravitationalParameter ) ?
-                centralBodyGravitationalParameter :
-                bodies.at( centralBody )->getGravityFieldModel( )->getGravitationalParameter( );
-
-    // Get halved value of the time of flight, later used as initial time for the propagation.
-    double halvedTimeOfFlight = timeOfFlight / 2.0;
-
-    // Time at the end of the transfer
-    double finalTime = initialTime + timeOfFlight;
-
-    // Retrieve positions of departure and arrival bodies from ephemerides
-    Eigen::Vector3d cartesianPositionAtDepartureForLambertTargeter, cartesianPositionAtArrivalForLambertTargeter;
-    if ( cartesianPositionAtDeparture != cartesianPositionAtDeparture )
-    {
-        // Cartesian state at departure
-        if ( bodies.at( departureAndArrivalBodies.at( 0 ) )->getEphemeris( ) == nullptr)
-        {
-            throw std::runtime_error( "Ephemeris not defined for departure body." );
-        }
-        else
-        {
-            Eigen::Vector6d cartesianStateDepartureBody =
-                    bodies.at( departureAndArrivalBodies.at( 0 ) )->getEphemeris( )->getCartesianState( initialTime);
-            cartesianPositionAtDepartureForLambertTargeter = cartesianStateDepartureBody.segment(0,3);
-        }
-    }
-    else
-    {
-        cartesianPositionAtDepartureForLambertTargeter = cartesianPositionAtDeparture;
-    }
-
-    if( cartesianPositionAtArrival != cartesianPositionAtArrival )
-    {
-
-        // Cartesian state at arrival
-        if ( bodies.at( departureAndArrivalBodies.at( 1 ) )->getEphemeris( ) == nullptr){
-            throw std::runtime_error( "Ephemeris not defined for arrival body." );
-        }
-        else{
-            Eigen::Vector6d cartesianStateArrivalBody =
-                    bodies.at( departureAndArrivalBodies.at( 1 ) )->getEphemeris( )->getCartesianState(finalTime);
-            cartesianPositionAtArrivalForLambertTargeter =  cartesianStateArrivalBody.segment(0,3);
-        }
-    }
-    else
-    {
-        cartesianPositionAtArrivalForLambertTargeter = cartesianPositionAtArrival;
-    }
-
-
-    // Run the Lambert targeter.
-    mission_segments::LambertTargeterIzzo lambertTargeter(
-                cartesianPositionAtDepartureForLambertTargeter, cartesianPositionAtArrivalForLambertTargeter,
-                timeOfFlight, gravitationalParameterCentralBody );
-
-    // Retrieve cartesian state at departure.
-    Eigen::Vector3d cartesianVelocityAtDeparture = lambertTargeter.getInertialVelocityAtDeparture( );
-    Eigen::Vector6d cartesianStateAtDeparture;
-    cartesianStateAtDeparture.segment(0,3) = cartesianPositionAtDepartureForLambertTargeter;
-    cartesianStateAtDeparture.segment(3,3) = cartesianVelocityAtDeparture;
-
-
-    // Convert into keplerian elements
-    Eigen::Vector6d keplerianStateAtDeparture = orbital_element_conversions::convertCartesianToKeplerianElements(
-                cartesianStateAtDeparture, gravitationalParameterCentralBody );
-
-    // Propagate the keplerian elements until half of the time of flight.
-    Eigen::Vector6d keplerianStateAtHalvedTimeOfFlight = orbital_element_conversions::propagateKeplerOrbit( keplerianStateAtDeparture,
-                halvedTimeOfFlight, gravitationalParameterCentralBody );
-=======
-    // Get halved value of the time of flight, later used as initial time for the propagation.
-    double halvedTimeOfFlight = timeOfFlight / 2.0;
-
-    std::shared_ptr< mission_segments::LambertTargeterIzzo > lambertTargeter = createLambertTargeterIzzo(
-                timeOfFlight, initialTime, bodyMap, centralBody, departureAndArrivalBodies );
-    double centralBodyGravitationalParameter = bodyMap.at( centralBody )->getGravityFieldModel( )->getGravitationalParameter( );
->>>>>>> dominic-origin/features/mission_segments_refactor
-
-    // Convert the keplerian elements back into Cartesian elements.
-    Eigen::Vector6d initialStatePropagationCartesianElements =
-            mission_segments::getLambertTargeterCartesianStateDuringTransfer(
-                *lambertTargeter.get( ), halvedTimeOfFlight );
-
-
-    // Define forward propagator settings variables.
-    integratorSettings->initialTime_ = initialTime + halvedTimeOfFlight;
-    
-    // Define forward propagation settings
-    std::shared_ptr< propagators::TranslationalStatePropagatorSettings< double > > propagatorSettingsForwardPropagation;
-    std::shared_ptr< propagators::TranslationalStatePropagatorSettings< double > > propagatorSettingsBackwardPropagation;
-    
-    propagatorSettingsForwardPropagation = propagatorSettings.second;
-    propagatorSettingsForwardPropagation->resetInitialStates( initialStatePropagationCartesianElements );
-    
-    propagatorSettingsBackwardPropagation = propagatorSettings.first;
-    propagatorSettingsBackwardPropagation->resetInitialStates( initialStatePropagationCartesianElements );
-    
-    // Perform forward propagation.
-    propagators::SingleArcDynamicsSimulator< > dynamicsSimulatorIntegrationForwards(
-                bodies, integratorSettings, propagatorSettingsForwardPropagation );
-    std::map< double, Eigen::VectorXd > stateHistoryFullProblemForwardPropagation = dynamicsSimulatorIntegrationForwards.
-            getEquationsOfMotionNumericalSolution( );
-    std::map< double, Eigen::VectorXd > dependentVariableHistoryForwardPropagation =
-            dynamicsSimulatorIntegrationForwards.getDependentVariableHistory( );
-
-
-    // Calculate the difference between the full problem and the Lambert targeter solution along the forward propagation direction.
-    Eigen::Vector6d cartesianStateLambertSolution;
-    for( auto stateIterator : stateHistoryFullProblemForwardPropagation )
-    {
-        cartesianStateLambertSolution = orbital_element_conversions::propagateCartesianStateAlongKeplerOrbit(
-                    initialStatePropagationCartesianElements, stateIterator.first - ( initialTime + halvedTimeOfFlight ),
-                    centralBodyGravitationalParameter );
-        lambertTargeterResult[ stateIterator.first ] = cartesianStateLambertSolution;
-        fullProblemResult[ stateIterator.first ] = stateIterator.second;
-        dependentVariableResult[ stateIterator.first ] = dependentVariableHistoryForwardPropagation[ stateIterator.first ];
-    }
-
-
-    // Define backward propagator settings variables.
-    integratorSettings->initialTimeStep_ = -integratorSettings->initialTimeStep_;
-    integratorSettings->initialTime_ = initialTime + halvedTimeOfFlight;
-    
-    // Perform the backward propagation.
-<<<<<<< HEAD
-    propagators::SingleArcDynamicsSimulator< > dynamicsSimulatorIntegrationBackwards(bodies, integratorSettings, propagatorSettingsBackwardPropagation );
-=======
-    propagators::SingleArcDynamicsSimulator< > dynamicsSimulatorIntegrationBackwards(
-                bodyMap, integratorSettings, propagatorSettingsBackwardPropagation );
->>>>>>> dominic-origin/features/mission_segments_refactor
-    std::map< double, Eigen::VectorXd > stateHistoryFullProblemBackwardPropagation =
-            dynamicsSimulatorIntegrationBackwards.getEquationsOfMotionNumericalSolution( );
-    std::map< double, Eigen::VectorXd > dependentVariableHistoryBackwardPropagation =
-            dynamicsSimulatorIntegrationBackwards.getDependentVariableHistory( );
-    
-    // Calculate the difference between the full problem and the Lambert targeter solution along the backward propagation direction.
-    for( auto stateIterator : stateHistoryFullProblemBackwardPropagation )
-    {
-        cartesianStateLambertSolution = orbital_element_conversions::propagateCartesianStateAlongKeplerOrbit(
-                    initialStatePropagationCartesianElements, - (initialTime + halvedTimeOfFlight) + stateIterator.first,
-                    centralBodyGravitationalParameter);
+///*    Copyright (c) 2010-2019, Delft University of Technology
+// *    All rigths reserved
+// *
+// *    This file is part of the Tudat. Redistribution and use in source and
+// *    binary forms, with or without modification, are permitted exclusively
+// *    under the terms of the Modified BSD license. You should have received
+// *    a copy of the license with this file. If not, please or visit:
+// *    http://tudat.tudelft.nl/LICENSE.
+// */
+
+//#include "tudat/simulation/propagation_setup/createStateDerivativeModel.h"
+//#include "tudat/astro/mission_segments/lambertTargeter.h"
+//#include "tudat/astro/mission_segments/lambertTargeterIzzo.h"
+//#include "tudat/astro/mission_segments/lambertRoutines.h"
+//#include "tudat/simulation/environment_setup/defaultBodies.h"
+//#include "tudat/simulation/propagation_setup/createAccelerationModels.h"
+//#include "tudat/simulation/propagation_setup/propagationLambertTargeterFullProblem.h"
+//#include <tudat/simulation/estimation.h>
+
+//#include "tudat/astro/gravitation/librationPoint.h"
+//#include "tudat/astro/basic_astro/celestialBodyConstants.h"
+//#include "tudat/astro/basic_astro/missionGeometry.h"
+
+//#include "tudat/astro/trajectory_design/trajectory.h"
+//#include "tudat/astro/trajectory_design/exportTrajectory.h"
+//#include "tudat/astro/trajectory_design/planetTrajectory.h"
+
+//#include "tudat/interface/spice/spiceInterface.h"
+
+//#include "tudat/io/basicInputOutput.h"
+
+//namespace tudat
+//{
+
+//namespace propagators
+//{
+
+////! Function to setup a system of bodies corresponding to the assumptions of the Lambert targeter,
+////! using default ephemerides for the central, departure and arrival bodies.
+//simulation_setup::SystemOfBodies setupBodyMapFromEphemeridesForLambertTargeter(
+//        const std::string& nameCentralBody,
+//        const std::string& nameBodyToPropagate,
+//        const std::pair< std::string, std::string >& departureAndArrivalBodies )
+//{
+    
+//    spice_interface::loadStandardSpiceKernels( );
+    
+//    // Create central, departure and arrival bodies.
+//    std::vector< std::string > bodiesToCreate;
+//    bodiesToCreate.push_back( nameCentralBody );
+//    bodiesToCreate.push_back( departureAndArrivalBodies.first );
+//    bodiesToCreate.push_back( departureAndArrivalBodies.second );
+    
+//    std::string frameOrigin = "SSB";
+//    std::string frameOrientation = "ECLIPJ2000";
+//    simulation_setup::BodyListSettings bodySettings =
+//            simulation_setup::getDefaultBodySettings( bodiesToCreate, frameOrigin, frameOrientation );
+    
+//    // Define central body ephemeris settings.
+//    bodySettings.at( nameCentralBody )->ephemerisSettings = std::make_shared< simulation_setup::ConstantEphemerisSettings >(
+//                ( Eigen::Vector6d( ) << 0.0, 0.0, 0.0, 0.0, 0.0, 0.0 ).finished( ), frameOrigin, frameOrientation );
+    
+//    bodySettings.at( nameCentralBody )->ephemerisSettings->resetFrameOrientation( frameOrientation );
+//    bodySettings.at( nameCentralBody )->rotationModelSettings->resetOriginalFrame( frameOrientation );
+//<<<<<<< HEAD
+
+
+//    // Create system of bodies.
+//    simulation_setup::SystemOfBodies bodies = createSystemOfBodies( bodySettings );
+
+//    bodies.createEmptyBody( nameBodyToPropagate );
+//    bodies.at( nameBodyToPropagate )->setEphemeris( std::make_shared< ephemerides::TabulatedCartesianEphemeris< > >(
+//                                                         std::shared_ptr< interpolators::OneDimensionalInterpolator
+//                                                         < double, Eigen::Vector6d > >( ), frameOrigin, frameOrientation ) );
+
+
+//    return bodies;
+//=======
+    
+    
+//    // Create body map.
+//    simulation_setup::NamedBodyMap bodyMap = createBodies( bodySettings );
+    
+//    bodyMap.addNewBody( nameBodyToPropagate );
+//    bodyMap.at( nameBodyToPropagate )->setEphemeris( std::make_shared< ephemerides::TabulatedCartesianEphemeris< > >(
+//                                                         std::shared_ptr< interpolators::OneDimensionalInterpolator
+//                                                         < double, Eigen::Vector6d > >( ), frameOrigin, frameOrientation ) );
+    
+    
+//    return bodyMap;
+//>>>>>>> dominic-origin/features/mission_segments_refactor
+//}
+
+
+
+////! Function to setup a system of bodies corresponding to the assumptions of the patched conics trajectory,
+////! the ephemerides of the transfer bodies being provided as inputs.
+//simulation_setup::SystemOfBodies setupBodyMapFromUserDefinedEphemeridesForLambertTargeter(
+//        const std::string& nameCentralBody,
+//        const std::string& nameBodyToPropagate,
+//        const std::pair< std::string, std::string >& departureAndArrivalBodies,
+//        const std::vector< ephemerides::EphemerisPointer >& ephemerisVectorDepartureAndArrivalBodies)
+//{
+//    spice_interface::loadStandardSpiceKernels( );
+    
+//    // Create central body object.
+//    std::vector< std::string > bodiesToCreate;
+//    bodiesToCreate.push_back( nameCentralBody );
+    
+//    std::string frameOrigin = "SSB";
+//    std::string frameOrientation = "ECLIPJ2000";
+//    simulation_setup::BodyListSettings bodySettings =
+//            simulation_setup::getDefaultBodySettings( bodiesToCreate, frameOrigin, frameOrientation );
+    
+//    // Define central body ephemeris settings.
+//    bodySettings.at( nameCentralBody )->ephemerisSettings = std::make_shared< simulation_setup::ConstantEphemerisSettings >(
+//                ( Eigen::Vector6d( ) << 0.0, 0.0, 0.0, 0.0, 0.0, 0.0 ).finished( ), frameOrigin, frameOrientation );
+//<<<<<<< HEAD
+
+//    bodySettings.at( nameCentralBody )->ephemerisSettings->resetFrameOrientation( frameOrientation );
+//    bodySettings.at( nameCentralBody )->rotationModelSettings->resetOriginalFrame( frameOrientation );
+
+
+
+//    // Create system of bodies.
+//    simulation_setup::SystemOfBodies bodies = createSystemOfBodies( bodySettings );
+
+//    bodies.createEmptyBody( nameBodyToPropagate );
+//    bodies.at( nameBodyToPropagate )->setEphemeris( std::make_shared< ephemerides::TabulatedCartesianEphemeris< > >(
+//=======
+    
+//    // Create body map.
+//    simulation_setup::NamedBodyMap bodyMap = createBodies( bodySettings );
+    
+//    bodyMap.addNewBody( nameBodyToPropagate );
+//    bodyMap.at( nameBodyToPropagate )->setEphemeris( std::make_shared< ephemerides::TabulatedCartesianEphemeris< > >(
+//>>>>>>> dominic-origin/features/mission_segments_refactor
+//                                                         std::shared_ptr< interpolators::OneDimensionalInterpolator
+//                                                         < double, Eigen::Vector6d > >( ), frameOrigin, frameOrientation ) );
+
+//    bodyMap.addNewBody( departureAndArrivalBodies.first );
+//    bodyMap.at( departureAndArrivalBodies.first )->setEphemeris( ephemerisVectorDepartureAndArrivalBodies.at( 0 ) );
+
+//<<<<<<< HEAD
+
+//    // Define ephemeris for the departure and arrival bodies.
+//    for ( unsigned int i = 0 ; i < departureAndArrivalBodies.size() ; i++){
+
+//        bodies.createEmptyBody( departureAndArrivalBodies[i] );
+//        bodies.at( departureAndArrivalBodies[i] )->setEphemeris( ephemerisVectorDepartureAndArrivalBodies[i] );
+
+//    }
+
+
+//    return bodies;
+
+//}
+
+
+
+
+////! Function to setup a system of bodies corresponding to the assumptions of the Lambert targeter,
+////! using default ephemerides for the central body only, while the positions of departure and arrival bodies are provided as inputs.
+//simulation_setup::SystemOfBodies setupBodyMapFromUserDefinedStatesForLambertTargeter(
+//        const std::string& nameCentralBody,
+//        const std::string& nameBodyToPropagate,
+//        const std::vector< std::string >& departureAndArrivalBodies,
+//        const Eigen::Vector3d& cartesianPositionAtDeparture,
+//        const Eigen::Vector3d& cartesianPositionAtArrival )
+//{
+
+//    spice_interface::loadStandardSpiceKernels( );
+
+
+//    std::string frameOrigin = "SSB";
+//    std::string frameOrientation = "ECLIPJ2000";
+
+
+//    // Create ephemeris vector for departure and arrival bodies.
+//    std::vector< ephemerides::EphemerisPointer > ephemerisVectorDepartureAndArrivalBodies(2);
+
+//    ephemerisVectorDepartureAndArrivalBodies[ 0 ] = std::make_shared< ephemerides::ConstantEphemeris > (
+//                ( Eigen::Vector6d( ) << cartesianPositionAtDeparture[0], cartesianPositionAtDeparture[1], cartesianPositionAtDeparture[2],
+//                   0.0, 0.0, 0.0 ).finished( ), frameOrigin, frameOrientation );
+
+//    ephemerisVectorDepartureAndArrivalBodies[ 1 ] = std::make_shared< ephemerides::ConstantEphemeris >(
+//                ( Eigen::Vector6d( ) << cartesianPositionAtArrival[0], cartesianPositionAtArrival[1], cartesianPositionAtArrival[2],
+//                  0.0, 0.0, 0.0 ).finished( ), frameOrigin, frameOrientation );
+
+
+
+//    // Create system of bodies.
+//    simulation_setup::SystemOfBodies bodies = setupBodyMapFromUserDefinedEphemeridesForLambertTargeter(nameCentralBody, nameBodyToPropagate,
+//                                                                                                      departureAndArrivalBodies,
+//                                                                                                      ephemerisVectorDepartureAndArrivalBodies);
+
+//    return bodies;
+
+//=======
+//    bodyMap.addNewBody( departureAndArrivalBodies.second );
+//    bodyMap.at( departureAndArrivalBodies.second )->setEphemeris( ephemerisVectorDepartureAndArrivalBodies.at( 1 ) );
+    
+    
+//    return bodyMap;
+    
+//>>>>>>> dominic-origin/features/mission_segments_refactor
+//}
+
+
+////! Function to directly setup an acceleration map for the Lambert targeter.
+//basic_astrodynamics::AccelerationMap setupAccelerationMapLambertTargeter(
+//        const std::string& nameCentralBody,
+//        const std::string& nameBodyToPropagate,
+//        const simulation_setup::SystemOfBodies& bodies )
+//{
+    
+//    std::vector< std::string > bodiesToPropagate;
+//    bodiesToPropagate.push_back( nameBodyToPropagate );
+//    std::vector< std::string > centralBodies;
+//    centralBodies.push_back( nameCentralBody );
+    
+//    // Acceleration from the central body.
+//    std::map< std::string, std::vector< std::shared_ptr< simulation_setup::AccelerationSettings > > > bodyToPropagateAccelerations;
+//    bodyToPropagateAccelerations[nameCentralBody].push_back(std::make_shared< simulation_setup::AccelerationSettings >(
+//                                                                basic_astrodynamics::central_gravity ) );
+    
+//    simulation_setup::SelectedAccelerationMap accelerationMap;
+//    accelerationMap[ nameBodyToPropagate ] = bodyToPropagateAccelerations;
+    
+//    // Create the acceleration map.
+//    basic_astrodynamics::AccelerationMap accelerationModelMap = createAccelerationModelsMap(
+//<<<<<<< HEAD
+//                bodies, accelerationMap, bodiesToPropagate, centralBodies );
+
+
+//=======
+//                bodyMap, accelerationMap, bodiesToPropagate, centralBodies );
+    
+    
+//>>>>>>> dominic-origin/features/mission_segments_refactor
+//    return accelerationModelMap;
+    
+//}
+
+//std::shared_ptr< mission_segments::LambertTargeterIzzo > createLambertTargeterIzzo(
+//        const double timeOfFlight,
+//        const double initialTime,
+//        const simulation_setup::NamedBodyMap& bodyMap,
+//        const std::string& centralBody,
+//        const std::pair< std::string, std::string >& departureAndArrivalBodies )
+//{
+
+//    // Cartesian state at departure
+//    Eigen::Vector3d cartesianPositionAtDepartureForLambertTargeter;
+//    if ( bodyMap.at( departureAndArrivalBodies.first )->getEphemeris( ) == nullptr)
+//    {
+//        throw std::runtime_error( "Ephemeris not defined for departure body." );
+//    }
+//    else
+//    {
+//        cartesianPositionAtDepartureForLambertTargeter =
+//                bodyMap.at( departureAndArrivalBodies.first )->getEphemeris( )->getCartesianState( initialTime).segment( 0, 3 );
+//    }
+
+//    // Cartesian state at arrival
+//    Eigen::Vector3d cartesianPositionAtArrivalForLambertTargeter;
+//    if ( bodyMap.at( departureAndArrivalBodies.second )->getEphemeris( ) == nullptr)
+//    {
+//        throw std::runtime_error( "Ephemeris not defined for arrival body." );
+//    }
+//    else
+//    {
+//        cartesianPositionAtArrivalForLambertTargeter =
+//                bodyMap.at( departureAndArrivalBodies.second )->getEphemeris( )->getCartesianState(
+//                    initialTime + timeOfFlight ).segment( 0, 3 );
+//    }
+
+//    // Run the Lambert targeter.
+//    double centralBodyGravitationalParameter =
+//            bodyMap.at( centralBody )->getGravityFieldModel( )->getGravitationalParameter( );
+//    return std::make_shared< mission_segments::LambertTargeterIzzo >(
+//                cartesianPositionAtDepartureForLambertTargeter, cartesianPositionAtArrivalForLambertTargeter,
+//                timeOfFlight, centralBodyGravitationalParameter );
+//}
+
+//void propagateLambertTargeterAndFullProblem(
+//        const double timeOfFlight,
+//        const double initialTime,
+//        const simulation_setup::NamedBodyMap& bodyMap,
+//        const std::string& centralBody,
+//        const std::pair< std::string, std::string >& departureAndArrivalBodies ,
+//        const std::pair< std::shared_ptr< propagators::TranslationalStatePropagatorSettings< double > >,
+//        std::shared_ptr< propagators::TranslationalStatePropagatorSettings< double > > >& propagatorSettings,
+//        const std::shared_ptr< numerical_integrators::IntegratorSettings< double > > integratorSettings,
+//        std::map< double, Eigen::Vector6d >& lambertTargeterResult,
+//        std::map< double, Eigen::Vector6d >& fullProblemResult )
+//{
+//    std::map< double, Eigen::VectorXd > dependentVariableResult;
+//    propagateLambertTargeterAndFullProblem(
+//                timeOfFlight, initialTime, bodyMap, centralBody, departureAndArrivalBodies, propagatorSettings,
+//                integratorSettings, lambertTargeterResult,fullProblemResult );
+//}
+
+////! Function to propagate the full dynamics problem and the Lambert targeter solution.
+//void propagateLambertTargeterAndFullProblem(
+//        const double timeOfFlight,
+//        const double initialTime,
+//        const simulation_setup::SystemOfBodies& bodies,
+//        const std::string& centralBody,
+//        const std::pair< std::string, std::string >& departureAndArrivalBodies,
+//        const std::pair< std::shared_ptr< propagators::TranslationalStatePropagatorSettings< double > >,
+//        std::shared_ptr< propagators::TranslationalStatePropagatorSettings< double > > >& propagatorSettings,
+//        const std::shared_ptr< numerical_integrators::IntegratorSettings< double > > integratorSettings,
+//        std::map< double, Eigen::Vector6d >& lambertTargeterResult,
+//        std::map< double, Eigen::Vector6d >& fullProblemResult,
+//        std::map< double, Eigen::VectorXd >& dependentVariableResult )
+//{
+
+//    // Clear output maps
+//    lambertTargeterResult.clear( );
+//    fullProblemResult.clear( );
+//    dependentVariableResult.clear( );
+
+//<<<<<<< HEAD
+//    // Retrieve the gravitational parameter of the relevant bodies.
+//    double gravitationalParameterCentralBody = ( centralBodyGravitationalParameter == centralBodyGravitationalParameter ) ?
+//                centralBodyGravitationalParameter :
+//                bodies.at( centralBody )->getGravityFieldModel( )->getGravitationalParameter( );
+
+//    // Get halved value of the time of flight, later used as initial time for the propagation.
+//    double halvedTimeOfFlight = timeOfFlight / 2.0;
+
+//    // Time at the end of the transfer
+//    double finalTime = initialTime + timeOfFlight;
+
+//    // Retrieve positions of departure and arrival bodies from ephemerides
+//    Eigen::Vector3d cartesianPositionAtDepartureForLambertTargeter, cartesianPositionAtArrivalForLambertTargeter;
+//    if ( cartesianPositionAtDeparture != cartesianPositionAtDeparture )
+//    {
+//        // Cartesian state at departure
+//        if ( bodies.at( departureAndArrivalBodies.at( 0 ) )->getEphemeris( ) == nullptr)
+//        {
+//            throw std::runtime_error( "Ephemeris not defined for departure body." );
+//        }
+//        else
+//        {
+//            Eigen::Vector6d cartesianStateDepartureBody =
+//                    bodies.at( departureAndArrivalBodies.at( 0 ) )->getEphemeris( )->getCartesianState( initialTime);
+//            cartesianPositionAtDepartureForLambertTargeter = cartesianStateDepartureBody.segment(0,3);
+//        }
+//    }
+//    else
+//    {
+//        cartesianPositionAtDepartureForLambertTargeter = cartesianPositionAtDeparture;
+//    }
+
+//    if( cartesianPositionAtArrival != cartesianPositionAtArrival )
+//    {
+
+//        // Cartesian state at arrival
+//        if ( bodies.at( departureAndArrivalBodies.at( 1 ) )->getEphemeris( ) == nullptr){
+//            throw std::runtime_error( "Ephemeris not defined for arrival body." );
+//        }
+//        else{
+//            Eigen::Vector6d cartesianStateArrivalBody =
+//                    bodies.at( departureAndArrivalBodies.at( 1 ) )->getEphemeris( )->getCartesianState(finalTime);
+//            cartesianPositionAtArrivalForLambertTargeter =  cartesianStateArrivalBody.segment(0,3);
+//        }
+//    }
+//    else
+//    {
+//        cartesianPositionAtArrivalForLambertTargeter = cartesianPositionAtArrival;
+//    }
+
+
+//    // Run the Lambert targeter.
+//    mission_segments::LambertTargeterIzzo lambertTargeter(
+//                cartesianPositionAtDepartureForLambertTargeter, cartesianPositionAtArrivalForLambertTargeter,
+//                timeOfFlight, gravitationalParameterCentralBody );
+
+//    // Retrieve cartesian state at departure.
+//    Eigen::Vector3d cartesianVelocityAtDeparture = lambertTargeter.getInertialVelocityAtDeparture( );
+//    Eigen::Vector6d cartesianStateAtDeparture;
+//    cartesianStateAtDeparture.segment(0,3) = cartesianPositionAtDepartureForLambertTargeter;
+//    cartesianStateAtDeparture.segment(3,3) = cartesianVelocityAtDeparture;
+
+
+//    // Convert into keplerian elements
+//    Eigen::Vector6d keplerianStateAtDeparture = orbital_element_conversions::convertCartesianToKeplerianElements(
+//                cartesianStateAtDeparture, gravitationalParameterCentralBody );
+
+//    // Propagate the keplerian elements until half of the time of flight.
+//    Eigen::Vector6d keplerianStateAtHalvedTimeOfFlight = orbital_element_conversions::propagateKeplerOrbit( keplerianStateAtDeparture,
+//                halvedTimeOfFlight, gravitationalParameterCentralBody );
+//=======
+//    // Get halved value of the time of flight, later used as initial time for the propagation.
+//    double halvedTimeOfFlight = timeOfFlight / 2.0;
+
+//    std::shared_ptr< mission_segments::LambertTargeterIzzo > lambertTargeter = createLambertTargeterIzzo(
+//                timeOfFlight, initialTime, bodyMap, centralBody, departureAndArrivalBodies );
+//    double centralBodyGravitationalParameter = bodyMap.at( centralBody )->getGravityFieldModel( )->getGravitationalParameter( );
+//>>>>>>> dominic-origin/features/mission_segments_refactor
+
+//    // Convert the keplerian elements back into Cartesian elements.
+//    Eigen::Vector6d initialStatePropagationCartesianElements =
+//            mission_segments::getLambertTargeterCartesianStateDuringTransfer(
+//                *lambertTargeter.get( ), halvedTimeOfFlight );
+
+
+//    // Define forward propagator settings variables.
+//    integratorSettings->initialTime_ = initialTime + halvedTimeOfFlight;
+    
+//    // Define forward propagation settings
+//    std::shared_ptr< propagators::TranslationalStatePropagatorSettings< double > > propagatorSettingsForwardPropagation;
+//    std::shared_ptr< propagators::TranslationalStatePropagatorSettings< double > > propagatorSettingsBackwardPropagation;
+    
+//    propagatorSettingsForwardPropagation = propagatorSettings.second;
+//    propagatorSettingsForwardPropagation->resetInitialStates( initialStatePropagationCartesianElements );
+    
+//    propagatorSettingsBackwardPropagation = propagatorSettings.first;
+//    propagatorSettingsBackwardPropagation->resetInitialStates( initialStatePropagationCartesianElements );
+    
+//    // Perform forward propagation.
+//    propagators::SingleArcDynamicsSimulator< > dynamicsSimulatorIntegrationForwards(
+//                bodies, integratorSettings, propagatorSettingsForwardPropagation );
+//    std::map< double, Eigen::VectorXd > stateHistoryFullProblemForwardPropagation = dynamicsSimulatorIntegrationForwards.
+//            getEquationsOfMotionNumericalSolution( );
+//    std::map< double, Eigen::VectorXd > dependentVariableHistoryForwardPropagation =
+//            dynamicsSimulatorIntegrationForwards.getDependentVariableHistory( );
+
+
+//    // Calculate the difference between the full problem and the Lambert targeter solution along the forward propagation direction.
+//    Eigen::Vector6d cartesianStateLambertSolution;
+//    for( auto stateIterator : stateHistoryFullProblemForwardPropagation )
+//    {
+//        cartesianStateLambertSolution = orbital_element_conversions::propagateCartesianStateAlongKeplerOrbit(
+//                    initialStatePropagationCartesianElements, stateIterator.first - ( initialTime + halvedTimeOfFlight ),
+//                    centralBodyGravitationalParameter );
+//        lambertTargeterResult[ stateIterator.first ] = cartesianStateLambertSolution;
+//        fullProblemResult[ stateIterator.first ] = stateIterator.second;
+//        dependentVariableResult[ stateIterator.first ] = dependentVariableHistoryForwardPropagation[ stateIterator.first ];
+//    }
+
+
+//    // Define backward propagator settings variables.
+//    integratorSettings->initialTimeStep_ = -integratorSettings->initialTimeStep_;
+//    integratorSettings->initialTime_ = initialTime + halvedTimeOfFlight;
+    
+//    // Perform the backward propagation.
+//<<<<<<< HEAD
+//    propagators::SingleArcDynamicsSimulator< > dynamicsSimulatorIntegrationBackwards(bodies, integratorSettings, propagatorSettingsBackwardPropagation );
+//=======
+//    propagators::SingleArcDynamicsSimulator< > dynamicsSimulatorIntegrationBackwards(
+//                bodyMap, integratorSettings, propagatorSettingsBackwardPropagation );
+//>>>>>>> dominic-origin/features/mission_segments_refactor
+//    std::map< double, Eigen::VectorXd > stateHistoryFullProblemBackwardPropagation =
+//            dynamicsSimulatorIntegrationBackwards.getEquationsOfMotionNumericalSolution( );
+//    std::map< double, Eigen::VectorXd > dependentVariableHistoryBackwardPropagation =
+//            dynamicsSimulatorIntegrationBackwards.getDependentVariableHistory( );
+    
+//    // Calculate the difference between the full problem and the Lambert targeter solution along the backward propagation direction.
+//    for( auto stateIterator : stateHistoryFullProblemBackwardPropagation )
+//    {
+//        cartesianStateLambertSolution = orbital_element_conversions::propagateCartesianStateAlongKeplerOrbit(
+//                    initialStatePropagationCartesianElements, - (initialTime + halvedTimeOfFlight) + stateIterator.first,
+//                    centralBodyGravitationalParameter);
         
-        lambertTargeterResult[ stateIterator.first ] = cartesianStateLambertSolution;
-        fullProblemResult[ stateIterator.first ] = stateIterator.second;
-        dependentVariableResult[ stateIterator.first ] = dependentVariableHistoryBackwardPropagation[ stateIterator.first ];
+//        lambertTargeterResult[ stateIterator.first ] = cartesianStateLambertSolution;
+//        fullProblemResult[ stateIterator.first ] = stateIterator.second;
+//        dependentVariableResult[ stateIterator.first ] = dependentVariableHistoryBackwardPropagation[ stateIterator.first ];
         
-    }
-
-
-    integratorSettings->initialTimeStep_ = -integratorSettings->initialTimeStep_;
-    
-}
-
-
-std::pair< std::shared_ptr< propagators::PropagationTerminationSettings >,
-std::shared_ptr< propagators::PropagationTerminationSettings > > getLambertTargeterTerminationSettings(
-        const double timeOfFlight,
-        const double initialTime,
-<<<<<<< HEAD
-        const simulation_setup::SystemOfBodies& bodies,
-        const basic_astrodynamics::AccelerationMap& accelerationModelMap,
-=======
-        const simulation_setup::NamedBodyMap& bodyMap,
->>>>>>> dominic-origin/features/mission_segments_refactor
-        const std::string& bodyToPropagate,
-        const std::string& centralBody,
-        const std::pair< std::string, std::string >& departureAndArrivalBodies,
-        const bool setSphereOfInfluenceTermination,
-        const std::pair< double, double > distanceTerminationAsSoiFraction,
-        const double timeTerminationInSynodicPeriods )
-{
-    std::pair< std::shared_ptr< propagators::PropagationTerminationSettings >,
-            std::shared_ptr< propagators::PropagationTerminationSettings > > terminationSettings;
-
-<<<<<<< HEAD
-    // Retrieve the gravitational parameter of the relevant bodies.
-    double gravitationalParameterCentralBody = ( centralBodyGravitationalParameter == centralBodyGravitationalParameter ) ?
-                centralBodyGravitationalParameter :
-                bodies.at( centralBody )->getGravityFieldModel( )->getGravitationalParameter( );
-
-
-    // Retrieve positions of departure and arrival bodies from ephemerides if not defined as inputs.
-    Eigen::Vector3d cartesianPositionAtDepartureForLambertTargeter, cartesianPositionAtArrivalForLambertTargeter;
-    if ( cartesianPositionAtDeparture != cartesianPositionAtDeparture )
-    {
-        // Cartesian state at departure
-        if ( bodies.at( departureAndArrivalBodies.at( 0 ) )->getEphemeris( ) == nullptr)
-=======
-    if (setSphereOfInfluenceTermination == true)
-    {
-        if( bodyMap.count( centralBody ) == 0 )
->>>>>>> dominic-origin/features/mission_segments_refactor
-        {
-            throw std::runtime_error( "Error when getting Lambert targeter termination conditions, no central body " +
-                                      centralBody + " found" );
-        }
-        else if( bodyMap.at( centralBody )->getGravityFieldModel( ) == nullptr )
-        {
-<<<<<<< HEAD
-            Eigen::Vector6d cartesianStateDepartureBody =
-                    bodies.at( departureAndArrivalBodies.at( 0 ) )->getEphemeris( )->getCartesianState( initialTime);
-            cartesianPositionAtDepartureForLambertTargeter = cartesianStateDepartureBody.segment(0,3);
-=======
-            throw std::runtime_error( "Error when getting Lambert targeter termination conditions, central body " +
-                                      centralBody + " has no gravity field" );
-        }
-        else if( bodyMap.at( centralBody )->getEphemeris( ) == nullptr )
-        {
-            throw std::runtime_error( "Error when getting Lambert targeter termination conditions, central body " +
-                                      centralBody + " has no ephemeris" );
->>>>>>> dominic-origin/features/mission_segments_refactor
-        }
-
-<<<<<<< HEAD
-        // Cartesian state at arrival
-        if ( bodies.at( departureAndArrivalBodies.at( 1 ) )->getEphemeris( ) == nullptr){
-            throw std::runtime_error( "Ephemeris not defined for arrival body." );
-        }
-        else{
-            Eigen::Vector6d cartesianStateArrivalBody =
-                    bodies.at( departureAndArrivalBodies.at( 1 ) )->getEphemeris( )->getCartesianState( initialTime + timeOfFlight );
-            cartesianPositionAtArrivalForLambertTargeter =  cartesianStateArrivalBody.segment(0,3);
-        }
-    }
-    else
-    {
-        cartesianPositionAtArrivalForLambertTargeter = cartesianPositionAtArrival;
-    }
-
-
-
-    // Calculate radii sphere of influence about departure and arrival bodies
-    double radiusSphereOfInfluenceDeparture;
-    double radiusSphereOfInfluenceArrival;
-
-    std::pair< std::shared_ptr< propagators::PropagationTerminationSettings >,
-            std::shared_ptr< propagators::PropagationTerminationSettings > > terminationSettings;
-
-    if (terminationSphereOfInfluence == true)
-    {
-
-        double gravitationalParameterDepartureBody = ( departureBodyGravitationalParameter == departureBodyGravitationalParameter ) ?
-                    departureBodyGravitationalParameter :
-                    bodies.at( departureAndArrivalBodies[0] )->getGravityFieldModel( )->getGravitationalParameter( );
-        double gravitationalParameterArrivalBody = ( arrivalBodyGravitationalParameter == arrivalBodyGravitationalParameter ) ?
-                    arrivalBodyGravitationalParameter :
-                    bodies.at( departureAndArrivalBodies[1] )->getGravityFieldModel( )->getGravitationalParameter( );
-
-        double distanceDepartureToCentralBodies =
-                bodies.at( centralBody )->getEphemeris( )->getCartesianState(
-                    initialTime ).segment( 0, 3 ).norm( ) - cartesianPositionAtDepartureForLambertTargeter.segment( 0, 3 ).norm( );
-        double distanceArrivalToCentralBodies =
-                bodies.at( centralBody )->getEphemeris( )->getCartesianState(
-                    initialTime + timeOfFlight ).segment( 0, 3 ).norm( ) - cartesianPositionAtArrivalForLambertTargeter.segment( 0, 3 ).norm( );
-=======
-        if( bodyMap.count( departureAndArrivalBodies.first ) == 0 )
-        {
-            throw std::runtime_error( "Error when getting Lambert targeter termination conditions, no departure body " +
-                                      departureAndArrivalBodies.first + " found" );
-        }
-        else if( bodyMap.at( departureAndArrivalBodies.first )->getGravityFieldModel( ) == nullptr )
-        {
-            throw std::runtime_error( "Error when getting Lambert targeter termination conditions, departure body " +
-                                      departureAndArrivalBodies.first + " has no gravity field" );
-        }
-        else if( bodyMap.at( departureAndArrivalBodies.first )->getEphemeris( ) == nullptr )
-        {
-            throw std::runtime_error( "Error when getting Lambert targeter termination conditions, departure body " +
-                                      departureAndArrivalBodies.first + " has no ephemeris" );
-        }
-
-        if( bodyMap.count( departureAndArrivalBodies.second ) == 0 )
-        {
-            throw std::runtime_error( "Error when getting Lambert targeter termination conditions, no arrival body " +
-                                      departureAndArrivalBodies.second + " found" );
-        }
-        else if( bodyMap.at( departureAndArrivalBodies.second )->getGravityFieldModel( ) == nullptr )
-        {
-            throw std::runtime_error( "Error when getting Lambert targeter termination conditions, arrival body " +
-                                      departureAndArrivalBodies.second + " has no gravity field" );
-        }
-        else if( bodyMap.at( departureAndArrivalBodies.second )->getEphemeris( ) == nullptr )
-        {
-            throw std::runtime_error( "Error when getting Lambert targeter termination conditions, arrival body " +
-                                      departureAndArrivalBodies.second + " has no ephemeris" );
-        }
->>>>>>> dominic-origin/features/mission_segments_refactor
-
-        double gravitationalParameterCentralBody =
-                bodyMap.at( centralBody )->getGravityFieldModel( )->getGravitationalParameter( );
-        double gravitationalParameterDepartureBody =
-                bodyMap.at( departureAndArrivalBodies.first )->getGravityFieldModel( )->getGravitationalParameter( );
-        double gravitationalParameterArrivalBody =
-                bodyMap.at( departureAndArrivalBodies.second )->getGravityFieldModel( )->getGravitationalParameter( );
-
-        double distanceDepartureToCentralBodY =
-                ( bodyMap.at( centralBody )->getEphemeris( )->getCartesianState( initialTime ).segment( 0, 3 ) -
-                  bodyMap.at( departureAndArrivalBodies.first )->getEphemeris( )->getCartesianState( initialTime ).segment( 0, 3 ) ).norm( );
-        double distanceArrivalToCentralBodY =
-                ( bodyMap.at( centralBody )->getEphemeris( )->getCartesianState( initialTime + timeOfFlight ).segment( 0, 3 ) -
-                  bodyMap.at( departureAndArrivalBodies.second )->getEphemeris( )->getCartesianState( initialTime + timeOfFlight ).segment( 0, 3 ) ).norm( );
-
-        // Calculate radius sphere of influence for departure body.
-        double radiusSphereOfInfluenceDeparture = tudat::mission_geometry::computeSphereOfInfluence(
-                    distanceDepartureToCentralBodY, gravitationalParameterDepartureBody, gravitationalParameterCentralBody);
-
-        // Calculate radius sphere of influence for arrival body.
-        double radiusSphereOfInfluenceArrival = tudat::mission_geometry::computeSphereOfInfluence(
-                    distanceArrivalToCentralBodY, gravitationalParameterArrivalBody, gravitationalParameterCentralBody);
-
-        // Calculate the synodic period.
-        double orbitalPeriodDepartureBody = basic_astrodynamics::computeKeplerOrbitalPeriod(
-<<<<<<< HEAD
-              orbital_element_conversions::convertCartesianToKeplerianElements( bodies.at( departureAndArrivalBodies[0] )->
-              getEphemeris()->getCartesianState(initialTime), gravitationalParameterCentralBody)[ orbital_element_conversions::semiMajorAxisIndex ],
-              gravitationalParameterCentralBody, gravitationalParameterDepartureBody);
-
-        double orbitalPeriodArrivalBody = basic_astrodynamics::computeKeplerOrbitalPeriod(
-              orbital_element_conversions::convertCartesianToKeplerianElements( bodies.at( departureAndArrivalBodies[1] )->
-              getEphemeris()->getCartesianState(initialTime), gravitationalParameterCentralBody)[ orbital_element_conversions::semiMajorAxisIndex ],
-              gravitationalParameterCentralBody, gravitationalParameterArrivalBody);
-=======
-                    orbital_element_conversions::convertCartesianToKeplerianElements(
-                        bodyMap.at( departureAndArrivalBodies.first )->getEphemeris()->getCartesianState(initialTime),
-                        gravitationalParameterCentralBody)[ orbital_element_conversions::semiMajorAxisIndex ],
-                gravitationalParameterCentralBody, gravitationalParameterDepartureBody);
-
-        double orbitalPeriodArrivalBody = basic_astrodynamics::computeKeplerOrbitalPeriod(
-                    orbital_element_conversions::convertCartesianToKeplerianElements(
-                        bodyMap.at( departureAndArrivalBodies.second )-> getEphemeris()->getCartesianState(initialTime),
-                        gravitationalParameterCentralBody)[ orbital_element_conversions::semiMajorAxisIndex ],
-                gravitationalParameterCentralBody, gravitationalParameterArrivalBody);
->>>>>>> dominic-origin/features/mission_segments_refactor
-
-        double synodicPeriod;
-        if (orbitalPeriodDepartureBody < orbitalPeriodArrivalBody)
-        {
-            synodicPeriod = basic_astrodynamics::computeSynodicPeriod(orbitalPeriodDepartureBody, orbitalPeriodArrivalBody);
-        }
-        else
-        {
-            synodicPeriod = basic_astrodynamics::computeSynodicPeriod(orbitalPeriodArrivalBody, orbitalPeriodDepartureBody);
-        }
-
-
-        // Create total propagator termination settings.
-        std::vector< std::shared_ptr< PropagationTerminationSettings > >  forwardPropagationTerminationSettingsList;
-        forwardPropagationTerminationSettingsList.push_back(
-                    std::make_shared< PropagationDependentVariableTerminationSettings >(
-                        std::make_shared< SingleDependentVariableSaveSettings >(
-                            relative_distance_dependent_variable, bodyToPropagate, departureAndArrivalBodies.second ),
-                        distanceTerminationAsSoiFraction.second * radiusSphereOfInfluenceArrival, false ) );
-        forwardPropagationTerminationSettingsList.push_back(
-                    std::make_shared< PropagationTimeTerminationSettings >( timeTerminationInSynodicPeriods * synodicPeriod ) );
-
-
-        std::shared_ptr< PropagationTerminationSettings > forwardPropagationTerminationSettings =
-                std::make_shared< PropagationHybridTerminationSettings >( forwardPropagationTerminationSettingsList, true );
-
-
-        std::vector< std::shared_ptr< PropagationTerminationSettings > >  backwardPropagationTerminationSettingsList;
-        backwardPropagationTerminationSettingsList.push_back(
-                    std::make_shared< PropagationDependentVariableTerminationSettings >(
-                        std::make_shared< SingleDependentVariableSaveSettings >(
-                            relative_distance_dependent_variable, bodyToPropagate, departureAndArrivalBodies.first ),
-                        distanceTerminationAsSoiFraction.first * radiusSphereOfInfluenceDeparture, false ) );
-        backwardPropagationTerminationSettingsList.push_back(
-                    std::make_shared< PropagationTimeTerminationSettings >( timeTerminationInSynodicPeriods * synodicPeriod ) );
-
-        \
-        std::shared_ptr< PropagationTerminationSettings > backwardPropagationTerminationSettings =
-                std::make_shared< PropagationHybridTerminationSettings >( backwardPropagationTerminationSettingsList, true );
-
-        terminationSettings = std::make_pair( backwardPropagationTerminationSettings, forwardPropagationTerminationSettings );
-
-
-    }
-    else
-    {
-        terminationSettings = std::make_pair(
-                    std::make_shared< propagators::PropagationTimeTerminationSettings >( initialTime ),
-                    std::make_shared< propagators::PropagationTimeTerminationSettings >( initialTime + timeOfFlight ) );
-    }
-    return terminationSettings;
-
-<<<<<<< HEAD
-    Eigen::Vector6d initialState;
-
-    std::pair< std::shared_ptr< propagators::TranslationalStatePropagatorSettings< double > >,
-    std::shared_ptr< propagators::TranslationalStatePropagatorSettings< double > > > propagatorSettings;
-
-    std::vector< std::string > centralBodyPropagation; centralBodyPropagation.push_back( centralBody );
-    std::vector< std::string > bodyToPropagatePropagation; bodyToPropagatePropagation.push_back( bodyToPropagate );
-
-    propagatorSettings.first = std::make_shared< TranslationalStatePropagatorSettings< double > >(
-        centralBodyPropagation, accelerationModelMap, bodyToPropagatePropagation, initialState,
-        terminationSettings.first, propagator, dependentVariablesToSave );
-
-    propagatorSettings.second = std::make_shared< TranslationalStatePropagatorSettings< double > >(
-        centralBodyPropagation, accelerationModelMap, bodyToPropagatePropagation, initialState,
-        terminationSettings.second, propagator, dependentVariablesToSave );
-
-    propagateLambertTargeterAndFullProblem(
-            timeOfFlight, initialTime, bodies, centralBody, propagatorSettings,
-            integratorSettings, lambertTargeterResult, fullProblemResult, dependentVariableResult, departureAndArrivalBodies,
-            centralBodyGravitationalParameter, cartesianPositionAtDeparture, cartesianPositionAtArrival );
-=======
->>>>>>> dominic-origin/features/mission_segments_refactor
-}
-//! Function to propagate the full dynamics problem and the Lambert targeter solution.
-void propagateLambertTargeterAndFullProblem(
-        const double timeOfFlight,
-        const double initialTime,
-        const simulation_setup::SystemOfBodies& bodies,
-        const basic_astrodynamics::AccelerationMap& accelerationModelMap,
-        const std::string& bodyToPropagate,
-        const std::string& centralBody,
-        const std::pair< std::string, std::string >& departureAndArrivalBodies,
-        const std::shared_ptr< numerical_integrators::IntegratorSettings< double > > integratorSettings,
-        std::map< double, Eigen::Vector6d >& lambertTargeterResult,
-        std::map< double, Eigen::Vector6d >& fullProblemResult,
-        std::map< double, Eigen::VectorXd >& dependentVariableResult,
-        const bool terminationSphereOfInfluence,
-        const std::shared_ptr< DependentVariableSaveSettings > dependentVariablesToSave ,
-        const TranslationalPropagatorType propagator )
-{
-
-    std::pair< std::shared_ptr< propagators::PropagationTerminationSettings >,
-            std::shared_ptr< propagators::PropagationTerminationSettings > > terminationSettings =
-            getLambertTargeterTerminationSettings( timeOfFlight, initialTime,
-                bodyMap, bodyToPropagate, centralBody, departureAndArrivalBodies, terminationSphereOfInfluence );
-
-    Eigen::Vector6d initialState;
-    
-    std::pair< std::shared_ptr< propagators::TranslationalStatePropagatorSettings< double > >,
-            std::shared_ptr< propagators::TranslationalStatePropagatorSettings< double > > > propagatorSettings;
-    
-    std::vector< std::string > centralBodyPropagation; centralBodyPropagation.push_back( centralBody );
-    std::vector< std::string > bodyToPropagatePropagation; bodyToPropagatePropagation.push_back( bodyToPropagate );
-    
-    propagatorSettings.first = std::make_shared< TranslationalStatePropagatorSettings< double > >(
-                centralBodyPropagation, accelerationModelMap, bodyToPropagatePropagation, initialState,
-                terminationSettings.first, propagator, dependentVariablesToSave );
-    
-    propagatorSettings.second = std::make_shared< TranslationalStatePropagatorSettings< double > >(
-                centralBodyPropagation, accelerationModelMap, bodyToPropagatePropagation, initialState,
-                terminationSettings.second, propagator, dependentVariablesToSave );
-    
-    propagateLambertTargeterAndFullProblem(
-<<<<<<< HEAD
-                timeOfFlight, initialTime, bodies, accelerationModelMap, bodyToPropagate, centralBody, integratorSettings,
-                lambertTargeterResult, fullProblemResult, dependentVariableResult, departureAndArrivalBodies,
-                terminationSphereOfInfluence, cartesianPositionAtDeparture, cartesianPositionAtArrival, TUDAT_NAN, TUDAT_NAN, TUDAT_NAN,
-                dependentVariablesToSave, propagator );
-
-    Eigen::Vector6d stateLambertTargeterAtDeparture = lambertTargeterResult.begin( )->second;
-    Eigen::Vector6d propagatedStateFullProblemAtDeparture = fullProblemResult.begin( )->second;
-    Eigen::Vector6d stateLambertTargeterAtArrival = lambertTargeterResult.rbegin( )->second;
-    Eigen::Vector6d propagatedStateFullProblemAtArrival = fullProblemResult.rbegin( )->second;
-
-
-    // Difference between the Lambert targeter and full problem results at departure and arrival.
-    return std::make_pair( stateLambertTargeterAtDeparture - propagatedStateFullProblemAtDeparture,
-                           stateLambertTargeterAtArrival - propagatedStateFullProblemAtArrival);
-=======
-                timeOfFlight, initialTime, bodyMap, centralBody, departureAndArrivalBodies, propagatorSettings,
-                integratorSettings, lambertTargeterResult, fullProblemResult, dependentVariableResult );
->>>>>>> dominic-origin/features/mission_segments_refactor
-}
-
-
-}
-
-}+//    }
+
+
+//    integratorSettings->initialTimeStep_ = -integratorSettings->initialTimeStep_;
+    
+//}
+
+
+//std::pair< std::shared_ptr< propagators::PropagationTerminationSettings >,
+//std::shared_ptr< propagators::PropagationTerminationSettings > > getLambertTargeterTerminationSettings(
+//        const double timeOfFlight,
+//        const double initialTime,
+//<<<<<<< HEAD
+//        const simulation_setup::SystemOfBodies& bodies,
+//        const basic_astrodynamics::AccelerationMap& accelerationModelMap,
+//=======
+//        const simulation_setup::NamedBodyMap& bodyMap,
+//>>>>>>> dominic-origin/features/mission_segments_refactor
+//        const std::string& bodyToPropagate,
+//        const std::string& centralBody,
+//        const std::pair< std::string, std::string >& departureAndArrivalBodies,
+//        const bool setSphereOfInfluenceTermination,
+//        const std::pair< double, double > distanceTerminationAsSoiFraction,
+//        const double timeTerminationInSynodicPeriods )
+//{
+//    std::pair< std::shared_ptr< propagators::PropagationTerminationSettings >,
+//            std::shared_ptr< propagators::PropagationTerminationSettings > > terminationSettings;
+
+//<<<<<<< HEAD
+//    // Retrieve the gravitational parameter of the relevant bodies.
+//    double gravitationalParameterCentralBody = ( centralBodyGravitationalParameter == centralBodyGravitationalParameter ) ?
+//                centralBodyGravitationalParameter :
+//                bodies.at( centralBody )->getGravityFieldModel( )->getGravitationalParameter( );
+
+
+//    // Retrieve positions of departure and arrival bodies from ephemerides if not defined as inputs.
+//    Eigen::Vector3d cartesianPositionAtDepartureForLambertTargeter, cartesianPositionAtArrivalForLambertTargeter;
+//    if ( cartesianPositionAtDeparture != cartesianPositionAtDeparture )
+//    {
+//        // Cartesian state at departure
+//        if ( bodies.at( departureAndArrivalBodies.at( 0 ) )->getEphemeris( ) == nullptr)
+//=======
+//    if (setSphereOfInfluenceTermination == true)
+//    {
+//        if( bodyMap.count( centralBody ) == 0 )
+//>>>>>>> dominic-origin/features/mission_segments_refactor
+//        {
+//            throw std::runtime_error( "Error when getting Lambert targeter termination conditions, no central body " +
+//                                      centralBody + " found" );
+//        }
+//        else if( bodyMap.at( centralBody )->getGravityFieldModel( ) == nullptr )
+//        {
+//<<<<<<< HEAD
+//            Eigen::Vector6d cartesianStateDepartureBody =
+//                    bodies.at( departureAndArrivalBodies.at( 0 ) )->getEphemeris( )->getCartesianState( initialTime);
+//            cartesianPositionAtDepartureForLambertTargeter = cartesianStateDepartureBody.segment(0,3);
+//=======
+//            throw std::runtime_error( "Error when getting Lambert targeter termination conditions, central body " +
+//                                      centralBody + " has no gravity field" );
+//        }
+//        else if( bodyMap.at( centralBody )->getEphemeris( ) == nullptr )
+//        {
+//            throw std::runtime_error( "Error when getting Lambert targeter termination conditions, central body " +
+//                                      centralBody + " has no ephemeris" );
+//>>>>>>> dominic-origin/features/mission_segments_refactor
+//        }
+
+//<<<<<<< HEAD
+//        // Cartesian state at arrival
+//        if ( bodies.at( departureAndArrivalBodies.at( 1 ) )->getEphemeris( ) == nullptr){
+//            throw std::runtime_error( "Ephemeris not defined for arrival body." );
+//        }
+//        else{
+//            Eigen::Vector6d cartesianStateArrivalBody =
+//                    bodies.at( departureAndArrivalBodies.at( 1 ) )->getEphemeris( )->getCartesianState( initialTime + timeOfFlight );
+//            cartesianPositionAtArrivalForLambertTargeter =  cartesianStateArrivalBody.segment(0,3);
+//        }
+//    }
+//    else
+//    {
+//        cartesianPositionAtArrivalForLambertTargeter = cartesianPositionAtArrival;
+//    }
+
+
+
+//    // Calculate radii sphere of influence about departure and arrival bodies
+//    double radiusSphereOfInfluenceDeparture;
+//    double radiusSphereOfInfluenceArrival;
+
+//    std::pair< std::shared_ptr< propagators::PropagationTerminationSettings >,
+//            std::shared_ptr< propagators::PropagationTerminationSettings > > terminationSettings;
+
+//    if (terminationSphereOfInfluence == true)
+//    {
+
+//        double gravitationalParameterDepartureBody = ( departureBodyGravitationalParameter == departureBodyGravitationalParameter ) ?
+//                    departureBodyGravitationalParameter :
+//                    bodies.at( departureAndArrivalBodies[0] )->getGravityFieldModel( )->getGravitationalParameter( );
+//        double gravitationalParameterArrivalBody = ( arrivalBodyGravitationalParameter == arrivalBodyGravitationalParameter ) ?
+//                    arrivalBodyGravitationalParameter :
+//                    bodies.at( departureAndArrivalBodies[1] )->getGravityFieldModel( )->getGravitationalParameter( );
+
+//        double distanceDepartureToCentralBodies =
+//                bodies.at( centralBody )->getEphemeris( )->getCartesianState(
+//                    initialTime ).segment( 0, 3 ).norm( ) - cartesianPositionAtDepartureForLambertTargeter.segment( 0, 3 ).norm( );
+//        double distanceArrivalToCentralBodies =
+//                bodies.at( centralBody )->getEphemeris( )->getCartesianState(
+//                    initialTime + timeOfFlight ).segment( 0, 3 ).norm( ) - cartesianPositionAtArrivalForLambertTargeter.segment( 0, 3 ).norm( );
+//=======
+//        if( bodyMap.count( departureAndArrivalBodies.first ) == 0 )
+//        {
+//            throw std::runtime_error( "Error when getting Lambert targeter termination conditions, no departure body " +
+//                                      departureAndArrivalBodies.first + " found" );
+//        }
+//        else if( bodyMap.at( departureAndArrivalBodies.first )->getGravityFieldModel( ) == nullptr )
+//        {
+//            throw std::runtime_error( "Error when getting Lambert targeter termination conditions, departure body " +
+//                                      departureAndArrivalBodies.first + " has no gravity field" );
+//        }
+//        else if( bodyMap.at( departureAndArrivalBodies.first )->getEphemeris( ) == nullptr )
+//        {
+//            throw std::runtime_error( "Error when getting Lambert targeter termination conditions, departure body " +
+//                                      departureAndArrivalBodies.first + " has no ephemeris" );
+//        }
+
+//        if( bodyMap.count( departureAndArrivalBodies.second ) == 0 )
+//        {
+//            throw std::runtime_error( "Error when getting Lambert targeter termination conditions, no arrival body " +
+//                                      departureAndArrivalBodies.second + " found" );
+//        }
+//        else if( bodyMap.at( departureAndArrivalBodies.second )->getGravityFieldModel( ) == nullptr )
+//        {
+//            throw std::runtime_error( "Error when getting Lambert targeter termination conditions, arrival body " +
+//                                      departureAndArrivalBodies.second + " has no gravity field" );
+//        }
+//        else if( bodyMap.at( departureAndArrivalBodies.second )->getEphemeris( ) == nullptr )
+//        {
+//            throw std::runtime_error( "Error when getting Lambert targeter termination conditions, arrival body " +
+//                                      departureAndArrivalBodies.second + " has no ephemeris" );
+//        }
+//>>>>>>> dominic-origin/features/mission_segments_refactor
+
+//        double gravitationalParameterCentralBody =
+//                bodyMap.at( centralBody )->getGravityFieldModel( )->getGravitationalParameter( );
+//        double gravitationalParameterDepartureBody =
+//                bodyMap.at( departureAndArrivalBodies.first )->getGravityFieldModel( )->getGravitationalParameter( );
+//        double gravitationalParameterArrivalBody =
+//                bodyMap.at( departureAndArrivalBodies.second )->getGravityFieldModel( )->getGravitationalParameter( );
+
+//        double distanceDepartureToCentralBodY =
+//                ( bodyMap.at( centralBody )->getEphemeris( )->getCartesianState( initialTime ).segment( 0, 3 ) -
+//                  bodyMap.at( departureAndArrivalBodies.first )->getEphemeris( )->getCartesianState( initialTime ).segment( 0, 3 ) ).norm( );
+//        double distanceArrivalToCentralBodY =
+//                ( bodyMap.at( centralBody )->getEphemeris( )->getCartesianState( initialTime + timeOfFlight ).segment( 0, 3 ) -
+//                  bodyMap.at( departureAndArrivalBodies.second )->getEphemeris( )->getCartesianState( initialTime + timeOfFlight ).segment( 0, 3 ) ).norm( );
+
+//        // Calculate radius sphere of influence for departure body.
+//        double radiusSphereOfInfluenceDeparture = tudat::mission_geometry::computeSphereOfInfluence(
+//                    distanceDepartureToCentralBodY, gravitationalParameterDepartureBody, gravitationalParameterCentralBody);
+
+//        // Calculate radius sphere of influence for arrival body.
+//        double radiusSphereOfInfluenceArrival = tudat::mission_geometry::computeSphereOfInfluence(
+//                    distanceArrivalToCentralBodY, gravitationalParameterArrivalBody, gravitationalParameterCentralBody);
+
+//        // Calculate the synodic period.
+//        double orbitalPeriodDepartureBody = basic_astrodynamics::computeKeplerOrbitalPeriod(
+//<<<<<<< HEAD
+//              orbital_element_conversions::convertCartesianToKeplerianElements( bodies.at( departureAndArrivalBodies[0] )->
+//              getEphemeris()->getCartesianState(initialTime), gravitationalParameterCentralBody)[ orbital_element_conversions::semiMajorAxisIndex ],
+//              gravitationalParameterCentralBody, gravitationalParameterDepartureBody);
+
+//        double orbitalPeriodArrivalBody = basic_astrodynamics::computeKeplerOrbitalPeriod(
+//              orbital_element_conversions::convertCartesianToKeplerianElements( bodies.at( departureAndArrivalBodies[1] )->
+//              getEphemeris()->getCartesianState(initialTime), gravitationalParameterCentralBody)[ orbital_element_conversions::semiMajorAxisIndex ],
+//              gravitationalParameterCentralBody, gravitationalParameterArrivalBody);
+//=======
+//                    orbital_element_conversions::convertCartesianToKeplerianElements(
+//                        bodyMap.at( departureAndArrivalBodies.first )->getEphemeris()->getCartesianState(initialTime),
+//                        gravitationalParameterCentralBody)[ orbital_element_conversions::semiMajorAxisIndex ],
+//                gravitationalParameterCentralBody, gravitationalParameterDepartureBody);
+
+//        double orbitalPeriodArrivalBody = basic_astrodynamics::computeKeplerOrbitalPeriod(
+//                    orbital_element_conversions::convertCartesianToKeplerianElements(
+//                        bodyMap.at( departureAndArrivalBodies.second )-> getEphemeris()->getCartesianState(initialTime),
+//                        gravitationalParameterCentralBody)[ orbital_element_conversions::semiMajorAxisIndex ],
+//                gravitationalParameterCentralBody, gravitationalParameterArrivalBody);
+//>>>>>>> dominic-origin/features/mission_segments_refactor
+
+//        double synodicPeriod;
+//        if (orbitalPeriodDepartureBody < orbitalPeriodArrivalBody)
+//        {
+//            synodicPeriod = basic_astrodynamics::computeSynodicPeriod(orbitalPeriodDepartureBody, orbitalPeriodArrivalBody);
+//        }
+//        else
+//        {
+//            synodicPeriod = basic_astrodynamics::computeSynodicPeriod(orbitalPeriodArrivalBody, orbitalPeriodDepartureBody);
+//        }
+
+
+//        // Create total propagator termination settings.
+//        std::vector< std::shared_ptr< PropagationTerminationSettings > >  forwardPropagationTerminationSettingsList;
+//        forwardPropagationTerminationSettingsList.push_back(
+//                    std::make_shared< PropagationDependentVariableTerminationSettings >(
+//                        std::make_shared< SingleDependentVariableSaveSettings >(
+//                            relative_distance_dependent_variable, bodyToPropagate, departureAndArrivalBodies.second ),
+//                        distanceTerminationAsSoiFraction.second * radiusSphereOfInfluenceArrival, false ) );
+//        forwardPropagationTerminationSettingsList.push_back(
+//                    std::make_shared< PropagationTimeTerminationSettings >( timeTerminationInSynodicPeriods * synodicPeriod ) );
+
+
+//        std::shared_ptr< PropagationTerminationSettings > forwardPropagationTerminationSettings =
+//                std::make_shared< PropagationHybridTerminationSettings >( forwardPropagationTerminationSettingsList, true );
+
+
+//        std::vector< std::shared_ptr< PropagationTerminationSettings > >  backwardPropagationTerminationSettingsList;
+//        backwardPropagationTerminationSettingsList.push_back(
+//                    std::make_shared< PropagationDependentVariableTerminationSettings >(
+//                        std::make_shared< SingleDependentVariableSaveSettings >(
+//                            relative_distance_dependent_variable, bodyToPropagate, departureAndArrivalBodies.first ),
+//                        distanceTerminationAsSoiFraction.first * radiusSphereOfInfluenceDeparture, false ) );
+//        backwardPropagationTerminationSettingsList.push_back(
+//                    std::make_shared< PropagationTimeTerminationSettings >( timeTerminationInSynodicPeriods * synodicPeriod ) );
+
+//        \
+//        std::shared_ptr< PropagationTerminationSettings > backwardPropagationTerminationSettings =
+//                std::make_shared< PropagationHybridTerminationSettings >( backwardPropagationTerminationSettingsList, true );
+
+//        terminationSettings = std::make_pair( backwardPropagationTerminationSettings, forwardPropagationTerminationSettings );
+
+
+//    }
+//    else
+//    {
+//        terminationSettings = std::make_pair(
+//                    std::make_shared< propagators::PropagationTimeTerminationSettings >( initialTime ),
+//                    std::make_shared< propagators::PropagationTimeTerminationSettings >( initialTime + timeOfFlight ) );
+//    }
+//    return terminationSettings;
+
+//<<<<<<< HEAD
+//    Eigen::Vector6d initialState;
+
+//    std::pair< std::shared_ptr< propagators::TranslationalStatePropagatorSettings< double > >,
+//    std::shared_ptr< propagators::TranslationalStatePropagatorSettings< double > > > propagatorSettings;
+
+//    std::vector< std::string > centralBodyPropagation; centralBodyPropagation.push_back( centralBody );
+//    std::vector< std::string > bodyToPropagatePropagation; bodyToPropagatePropagation.push_back( bodyToPropagate );
+
+//    propagatorSettings.first = std::make_shared< TranslationalStatePropagatorSettings< double > >(
+//        centralBodyPropagation, accelerationModelMap, bodyToPropagatePropagation, initialState,
+//        terminationSettings.first, propagator, dependentVariablesToSave );
+
+//    propagatorSettings.second = std::make_shared< TranslationalStatePropagatorSettings< double > >(
+//        centralBodyPropagation, accelerationModelMap, bodyToPropagatePropagation, initialState,
+//        terminationSettings.second, propagator, dependentVariablesToSave );
+
+//    propagateLambertTargeterAndFullProblem(
+//            timeOfFlight, initialTime, bodies, centralBody, propagatorSettings,
+//            integratorSettings, lambertTargeterResult, fullProblemResult, dependentVariableResult, departureAndArrivalBodies,
+//            centralBodyGravitationalParameter, cartesianPositionAtDeparture, cartesianPositionAtArrival );
+//=======
+//>>>>>>> dominic-origin/features/mission_segments_refactor
+//}
+////! Function to propagate the full dynamics problem and the Lambert targeter solution.
+//void propagateLambertTargeterAndFullProblem(
+//        const double timeOfFlight,
+//        const double initialTime,
+//        const simulation_setup::SystemOfBodies& bodies,
+//        const basic_astrodynamics::AccelerationMap& accelerationModelMap,
+//        const std::string& bodyToPropagate,
+//        const std::string& centralBody,
+//        const std::pair< std::string, std::string >& departureAndArrivalBodies,
+//        const std::shared_ptr< numerical_integrators::IntegratorSettings< double > > integratorSettings,
+//        std::map< double, Eigen::Vector6d >& lambertTargeterResult,
+//        std::map< double, Eigen::Vector6d >& fullProblemResult,
+//        std::map< double, Eigen::VectorXd >& dependentVariableResult,
+//        const bool terminationSphereOfInfluence,
+//        const std::shared_ptr< DependentVariableSaveSettings > dependentVariablesToSave ,
+//        const TranslationalPropagatorType propagator )
+//{
+
+//    std::pair< std::shared_ptr< propagators::PropagationTerminationSettings >,
+//            std::shared_ptr< propagators::PropagationTerminationSettings > > terminationSettings =
+//            getLambertTargeterTerminationSettings( timeOfFlight, initialTime,
+//                bodyMap, bodyToPropagate, centralBody, departureAndArrivalBodies, terminationSphereOfInfluence );
+
+//    Eigen::Vector6d initialState;
+    
+//    std::pair< std::shared_ptr< propagators::TranslationalStatePropagatorSettings< double > >,
+//            std::shared_ptr< propagators::TranslationalStatePropagatorSettings< double > > > propagatorSettings;
+    
+//    std::vector< std::string > centralBodyPropagation; centralBodyPropagation.push_back( centralBody );
+//    std::vector< std::string > bodyToPropagatePropagation; bodyToPropagatePropagation.push_back( bodyToPropagate );
+    
+//    propagatorSettings.first = std::make_shared< TranslationalStatePropagatorSettings< double > >(
+//                centralBodyPropagation, accelerationModelMap, bodyToPropagatePropagation, initialState,
+//                terminationSettings.first, propagator, dependentVariablesToSave );
+    
+//    propagatorSettings.second = std::make_shared< TranslationalStatePropagatorSettings< double > >(
+//                centralBodyPropagation, accelerationModelMap, bodyToPropagatePropagation, initialState,
+//                terminationSettings.second, propagator, dependentVariablesToSave );
+    
+//    propagateLambertTargeterAndFullProblem(
+//<<<<<<< HEAD
+//                timeOfFlight, initialTime, bodies, accelerationModelMap, bodyToPropagate, centralBody, integratorSettings,
+//                lambertTargeterResult, fullProblemResult, dependentVariableResult, departureAndArrivalBodies,
+//                terminationSphereOfInfluence, cartesianPositionAtDeparture, cartesianPositionAtArrival, TUDAT_NAN, TUDAT_NAN, TUDAT_NAN,
+//                dependentVariablesToSave, propagator );
+
+//    Eigen::Vector6d stateLambertTargeterAtDeparture = lambertTargeterResult.begin( )->second;
+//    Eigen::Vector6d propagatedStateFullProblemAtDeparture = fullProblemResult.begin( )->second;
+//    Eigen::Vector6d stateLambertTargeterAtArrival = lambertTargeterResult.rbegin( )->second;
+//    Eigen::Vector6d propagatedStateFullProblemAtArrival = fullProblemResult.rbegin( )->second;
+
+
+//    // Difference between the Lambert targeter and full problem results at departure and arrival.
+//    return std::make_pair( stateLambertTargeterAtDeparture - propagatedStateFullProblemAtDeparture,
+//                           stateLambertTargeterAtArrival - propagatedStateFullProblemAtArrival);
+//=======
+//                timeOfFlight, initialTime, bodyMap, centralBody, departureAndArrivalBodies, propagatorSettings,
+//                integratorSettings, lambertTargeterResult, fullProblemResult, dependentVariableResult );
+//>>>>>>> dominic-origin/features/mission_segments_refactor
+//}
+
+
+//}
+
+//}