--- conflicted
+++ resolved
@@ -41,11 +41,8 @@
         observations.h
         createDirectObservationPartials.h
         createPositionPartialScaling.h
-<<<<<<< HEAD
         processOdfFile.h
-=======
         createClockPartials.h
->>>>>>> 7b3065b2
         )
 
 # Add header files.
@@ -70,11 +67,8 @@
         observationOutputSettings.cpp
         observationOutput.cpp
         simulateObservations.cpp
-<<<<<<< HEAD
         processOdfFile.cpp
-=======
         createClockPartials.cpp
->>>>>>> 7b3065b2
         )
 
 # Add library.
