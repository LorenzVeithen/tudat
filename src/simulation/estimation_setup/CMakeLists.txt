--- conflicted
+++ resolved
@@ -39,11 +39,8 @@
         createNWayRangePartials.h
         observationOutputSettings.h
         observationOutput.h
-<<<<<<< HEAD
-=======
         observationSimulationSettings.h
         observations.h
->>>>>>> 1dad28e8
         )
 
 # Add header files.
@@ -67,11 +64,7 @@
         createObservationViability.cpp
         createDopplerPartials.cpp
         createAngularPositionPartials.cpp
-<<<<<<< HEAD
-        simulateObservations.cpp
-=======
         observationSimulationSettings.cpp
->>>>>>> 1dad28e8
         observationOutputSettings.cpp
         observationOutput.cpp
         )
