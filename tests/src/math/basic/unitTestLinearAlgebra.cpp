/*    Copyright (c) 2010-2019, Delft University of Technology
 *    All rigths reserved
 *
 *    This file is part of the Tudat. Redistribution and use in source and
 *    binary forms, with or without modification, are permitted exclusively
 *    under the terms of the Modified BSD license. You should have received
 *    a copy of the license with this file. If not, please or visit:
 *    http://tudat.tudelft.nl/LICENSE.
 *
 */

#define BOOST_TEST_DYN_LINK
<<<<<<< HEAD
#define BOOST_TEST_DYN_LINK
=======
>>>>>>> 6c0eb757
#define BOOST_TEST_MAIN

#include <iostream>
#include <cmath>

#include <boost/test/floating_point_comparison.hpp>
#include <boost/test/unit_test.hpp>

#include "tudat/math/basic/linearAlgebra.h"
#include "tudat/math/basic/mathematicalConstants.h"

namespace tudat
{

namespace unit_tests
{

Eigen::Matrix3d getTestRotationMatrix(
        const double psiPerturbation,
        const double thetaPerturbation,
        const double phiPerturbation )
{
    return ( Eigen::AngleAxisd( 1.2 + psiPerturbation, Eigen::Vector3d::UnitZ( ) ) *
             Eigen::AngleAxisd( 0.3 + thetaPerturbation, Eigen::Vector3d::UnitX( ) ) *
             Eigen::AngleAxisd( -0.4 + phiPerturbation, Eigen::Vector3d::UnitZ( ) ) ).toRotationMatrix( );
}

Eigen::Quaterniond perturbQuaternionEntry(
        const Eigen::Quaterniond originalQuaternion,
        const int index,
        const double perturbation )
{
    double perturbedValue, newq0;
    Eigen::Quaterniond newQuaternion;
    if( index == 1 )
    {
        perturbedValue = originalQuaternion.x( ) + perturbation;
        newq0 = std::sqrt( 1.0 - perturbedValue * perturbedValue -
                           originalQuaternion.y( ) * originalQuaternion.y( ) -
                           originalQuaternion.z( ) * originalQuaternion.z( ) );
        newQuaternion = Eigen::Quaterniond( newq0, perturbedValue, originalQuaternion.y( ), originalQuaternion.z( ) );

    }
    else if( index == 2 )
    {
        perturbedValue = originalQuaternion.y( ) + perturbation;
        newq0 = std::sqrt( 1.0 - perturbedValue * perturbedValue -
                           originalQuaternion.x( ) * originalQuaternion.x( ) -
                           originalQuaternion.z( ) * originalQuaternion.z( ) );
        newQuaternion = Eigen::Quaterniond( newq0, originalQuaternion.x( ), perturbedValue, originalQuaternion.z( ) );
    }
    else if( index == 3 )
    {
        perturbedValue = originalQuaternion.z( ) + perturbation;
        newq0 = std::sqrt( 1.0 - perturbedValue * perturbedValue -
                           originalQuaternion.y( ) * originalQuaternion.y( ) -
                           originalQuaternion.x( ) * originalQuaternion.x( ) );
        newQuaternion = Eigen::Quaterniond( newq0, originalQuaternion.x( ), originalQuaternion.y( ), perturbedValue );

    }
    return newQuaternion;
}

Eigen::Matrix3d getTestRotationMatrix(
        const double perturbation,
        const int angleIndex )
{
    if( angleIndex == 0 )
    {
        return getTestRotationMatrix( perturbation, 0.0, 0.0 );
    }
    else if( angleIndex == 1 )
    {
        return getTestRotationMatrix( 0.0, perturbation, 0.0 );
    }
    else if( angleIndex == 2 )
    {
        return getTestRotationMatrix( 0.0, 0.0, perturbation );
    }
    else
    {
        return Eigen::Matrix3d::Zero( );
    }
}

//! Test suite for unit conversion functions.
BOOST_AUTO_TEST_SUITE( test_unit_conversions )

//! Test if quaternion multiplication is computed correctly. The expected results are computed with the
//! built-in MATLAB function quatmultiply.
BOOST_AUTO_TEST_CASE( testQuaternionMultiplication )
{
    // Define tolerance
    double tolerance = 10.0 * std::numeric_limits< double >::epsilon( );

    // Test 1
    {
        // Define quaternions to multiply
        Eigen::Vector4d firstQuaternion;
        firstQuaternion << 1.0, 0.0, 0.0, 0.0;
        Eigen::Vector4d secondQuaternion;
        secondQuaternion << 0.062246819542533, -0.210426307554654, -0.276748204905855, 0.935551459636048;

        // Multiply quaternions
        Eigen::Vector4d computedResultantQuaternion = linear_algebra::quaternionProduct( firstQuaternion,
                                                                                         secondQuaternion );

        // Expected result
        Eigen::Vector4d expectedResultantQuaternion;
        expectedResultantQuaternion << 0.062246819542533, -0.210426307554654, -0.276748204905855, 0.935551459636048;

        // Check if result is correct
        for ( unsigned int i = 0; i < 4; i++ )
        {
            BOOST_CHECK_CLOSE_FRACTION( computedResultantQuaternion[ i ], expectedResultantQuaternion[ i ],
                                        tolerance );
        }
    }

    // Test 2
    {
        // Define quaternions to multiply
        Eigen::Vector4d firstQuaternion;
        firstQuaternion << 0.808563085773298, -0.184955787789735, -0.218853569995773, 0.513926266878768;
        Eigen::Vector4d secondQuaternion;
        secondQuaternion << 0.062246819542533, -0.276748204905855, 0.935551459636048, -0.210426307554654;

        // Multiply quaternions
        Eigen::Vector4d computedResultantQuaternion = linear_algebra::quaternionProduct( firstQuaternion,
                                                                                         secondQuaternion );

        // Expected result
        Eigen::Vector4d expectedResultantQuaternion;
        expectedResultantQuaternion << 0.312036681781879, -0.670033212581165, 0.561681701127148, -0.371755658840092;

        // Check if result is correct
        for ( unsigned int i = 0; i < 4; i++ )
        {
            BOOST_CHECK_CLOSE_FRACTION( computedResultantQuaternion[ i ], expectedResultantQuaternion[ i ],
                                        tolerance );
        }
    }

    // Test 3
    {
        // Define quaternions to multiply
        Eigen::Vector4d firstQuaternion;
        firstQuaternion << -0.522659045487757, -0.363000140684436, 0.699634559308423, -0.324915225026798;
        Eigen::Vector4d secondQuaternion;
        secondQuaternion << 0.242385025550030, 0.655897240236433, 0.670554074388965, -0.247801418397274;

        // Multiply quaternions
        Eigen::Vector4d computedResultantQuaternion = linear_algebra::quaternionProduct( firstQuaternion,
                                                                                         secondQuaternion );

        // Expected result
        Eigen::Vector4d expectedResultantQuaternion;
        expectedResultantQuaternion << -0.438251193562246, -0.386293632078142, -0.483953161080297, -0.651538532273827;

        // Check if result is correct
        for ( unsigned int i = 0; i < 4; i++ )
        {
            BOOST_CHECK_CLOSE_FRACTION( computedResultantQuaternion[ i ], expectedResultantQuaternion[ i ],
                                        tolerance );
        }
    }
}

//! Test if angle between vectors is computed correctly.
BOOST_AUTO_TEST_CASE( testAngleBetweenVectorFunctions )
{
    // Using declarations.
    using std::cos;
    using std::sqrt;
    using linear_algebra::computeAngleBetweenVectors;
    using linear_algebra::computeCosineOfAngleBetweenVectors;

    // Four tests are executed. First, the equality of the caluclated cosineOfAngle and the cosine
    // of the calculated angle is checked. Subsequently, the values of the angle and cosineOfAngle
    // are checked against reference values, which are analytical in the first two cases and
    // taken from Matlab results in the third. The first three tests are written for vectors of length
    // 3. The fourth test is written for a vector of length 5.

    // Test 1: Test values for two equal vectors of length 3.
    {
        Eigen::Vector3d testVector1_ = Eigen::Vector3d( 3.0, 2.1, 4.6 );
        Eigen::Vector3d testVector2_ = Eigen::Vector3d( 3.0, 2.1, 4.6 );

        double angle = computeAngleBetweenVectors( testVector1_, testVector2_ );
        double cosineOfAngle = computeCosineOfAngleBetweenVectors( testVector1_, testVector2_ );

        // Check if computed angle and cosine-of-angle are correct.
        BOOST_CHECK_SMALL( cos( angle ) - cosineOfAngle,
                           std::numeric_limits< double >::epsilon( ) );
        BOOST_CHECK_GE( cosineOfAngle, std::numeric_limits< double >::epsilon( ) );
        BOOST_CHECK_SMALL( cosineOfAngle - 1.0, std::numeric_limits< double >::epsilon( ) );
        BOOST_CHECK_LE( angle, std::sqrt( std::numeric_limits< double >::epsilon( ) ) );
    }

    // Test 2: Test values for two equal, but opposite vectors of length 3.
    {
        Eigen::Vector3d testVector1_ = Eigen::Vector3d( 3.0, 2.1, 4.6 );
        Eigen::Vector3d testVector2_ = Eigen::Vector3d( -3.0, -2.1, -4.6 );

        double angle = computeAngleBetweenVectors( testVector1_, testVector2_ );
        double cosineOfAngle = computeCosineOfAngleBetweenVectors( testVector1_, testVector2_ );

        // Check if computed angle and cosine-of-angle are correct.
        BOOST_CHECK_SMALL( cos( angle ) - cosineOfAngle,
                           std::numeric_limits< double >::epsilon( ) );
        BOOST_CHECK( cosineOfAngle < std::numeric_limits< double >::epsilon( ) );
        BOOST_CHECK_SMALL( cosineOfAngle + 1.0, std::numeric_limits< double >::epsilon( ) );
        BOOST_CHECK_CLOSE_FRACTION( angle, mathematical_constants::PI,
                                    std::sqrt( std::numeric_limits< double >::epsilon( ) ) );
    }

    // Test 3: Test values for two vectors of length 3, benchmark values computed using Matlab.
    {
        Eigen::Vector3d testVector1_ = Eigen::Vector3d( 1.0, 2.0, 3.0 );
        Eigen::Vector3d testVector2_ = Eigen::Vector3d( -3.74, 3.7, -4.6 );

        double angle = computeAngleBetweenVectors( testVector1_, testVector2_ );
        double cosineOfAngle = computeCosineOfAngleBetweenVectors( testVector1_, testVector2_ );

        // Check if computed angle and cosine-of-angle are correct.
        BOOST_CHECK_SMALL( cos( angle ) - cosineOfAngle,
                           std::numeric_limits< double >::epsilon( ) );
        BOOST_CHECK( cosineOfAngle < std::numeric_limits< double >::epsilon( ) );
        BOOST_CHECK_CLOSE_FRACTION( cosineOfAngle, -0.387790156029810,
                                    std::numeric_limits< double >::epsilon( ) );
        BOOST_CHECK_CLOSE_FRACTION( angle, 1.969029256915446,
                                    std::numeric_limits< double >::epsilon( ) );
    }

    // Test 4: Test values for two vectors of length 5, benchmark values computed using Matlab.
    {
        Eigen::VectorXd testVector1_( 5 );
        testVector1_ << 3.26, 8.66, 1.09, 4.78, 9.92;
        Eigen::VectorXd testVector2_( 5 );
        testVector2_ << 1.05, 0.23, 9.01, 3.25, 7.74;

        double angle = computeAngleBetweenVectors( testVector1_, testVector2_ );
        double cosineOfAngle = computeCosineOfAngleBetweenVectors( testVector1_, testVector2_ );

        // Check if computed angle and cosine-of-angle are correct.
        BOOST_CHECK_SMALL( cos( angle ) - cosineOfAngle,
                           std::numeric_limits< double >::epsilon( ) );
        BOOST_CHECK( cosineOfAngle > std::numeric_limits< double >::epsilon( ) );
        BOOST_CHECK_CLOSE_FRACTION( cosineOfAngle, 0.603178944723925,
                                    std::numeric_limits< double >::epsilon( ) );
        BOOST_CHECK_CLOSE_FRACTION( angle, 0.923315587553074, 1.0e-15 );
    }
}

//! Test whether rotation matrix partial derivatives are correctly implemented
BOOST_AUTO_TEST_CASE( testRotationMatrixDerivatives )
{
    using namespace tudat::linear_algebra;
    Eigen::Matrix3d nominalMatrix = getTestRotationMatrix( 0.3, 0.2, 0.6 );
    Eigen::Quaterniond nominalQuaternion = Eigen::Quaterniond( nominalMatrix );
    Eigen::Vector4d nominalQuaternionVector = convertQuaternionToVectorFormat(
                nominalQuaternion );

    std::vector< Eigen::Matrix3d > partialDerivatives;
    partialDerivatives.resize( 4 );
    computePartialDerivativeOfRotationMatrixWrtQuaternion(
                nominalQuaternionVector, partialDerivatives );

    double quaternionPerturbation = 1.0E-7;

    for( unsigned int i = 1; i < 4; i++ )
    {
        Eigen::Quaterniond perturbedQuaternion = perturbQuaternionEntry(
                    nominalQuaternion, i, quaternionPerturbation );
        Eigen::Vector4d perturbedQuaternionVector = convertQuaternionToVectorFormat(
                    perturbedQuaternion );
        Eigen::Matrix3d perturbedRotationMatrix = perturbedQuaternion.toRotationMatrix( );

        Eigen::Matrix3d rotationMatrixChange = perturbedRotationMatrix - nominalMatrix;

        Eigen::Matrix3d computedRotationMatrixChange =
                partialDerivatives[ 0 ] * ( perturbedQuaternionVector[ 0 ] - nominalQuaternionVector[ 0 ] ) +
                partialDerivatives[ i ] * ( perturbedQuaternionVector[ i ] - nominalQuaternionVector[ i ] );

        Eigen::Matrix3d rotationMatrixChangeError = rotationMatrixChange - computedRotationMatrixChange;

        for( unsigned int j = 0; j < 3; j++ )
        {
            for( unsigned int k = 0; k < 3; k++ )
            {
                BOOST_CHECK_SMALL( std::fabs( rotationMatrixChangeError( j, k ) ), 1.0E-6 * quaternionPerturbation );
            }
        }
    }
}

BOOST_AUTO_TEST_SUITE_END( )

} // namespace unit_tests

} // namespace tudat<|MERGE_RESOLUTION|>--- conflicted
+++ resolved
@@ -10,10 +10,6 @@
  */
 
 #define BOOST_TEST_DYN_LINK
-<<<<<<< HEAD
-#define BOOST_TEST_DYN_LINK
-=======
->>>>>>> 6c0eb757
 #define BOOST_TEST_MAIN
 
 #include <iostream>
