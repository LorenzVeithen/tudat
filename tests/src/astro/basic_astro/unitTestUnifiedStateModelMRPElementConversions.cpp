/*    Copyright (c) 2010-2019, Delft University of Technology
 *    All rigths reserved
 *
 *    This file is part of the Tudat. Redistribution and use in source and
 *    binary forms, with or without modification, are permitted exclusively
 *    under the terms of the Modified BSD license. You should have received
 *    a copy of the license with this file. If not, please or visit:
 *    http://tudat.tudelft.nl/LICENSE.
 *
 */

#define BOOST_TEST_DYN_LINK
#define BOOST_TEST_MAIN

#include <boost/test/tools/floating_point_comparison.hpp>
#include <boost/test/unit_test.hpp>

#include <Eigen/Core>

#include "tudat/astro/basic_astro/orbitalElementConversions.h"
#include "tudat/astro/basic_astro/unitConversions.h"
#include "tudat/basics/testMacros.h"
#include "tudat/math/basic/mathematicalConstants.h"
#include "tudat/math/basic/basicMathematicsFunctions.h"

#include "tudat/astro/basic_astro/unifiedStateModelModifiedRodriguesParameterElementConversions.h"
#include "tudat/basics/basicTypedefs.h"
#include "tudat/astro/basic_astro/stateVectorIndices.h"

namespace tudat
{
namespace unit_tests
{



//! Test the functionality of the time conversion functions.
BOOST_AUTO_TEST_SUITE( test_USM6_Element_Conversions )

//! Unit test for conversion Keplerian orbital elements to unified state model elements.
BOOST_AUTO_TEST_CASE( testconvertKeplerianToUnifiedStateModelModifiedRodriguesParametersElements )
{
    using namespace orbital_element_conversions;
    using namespace unit_conversions;
    using mathematical_constants::PI;

    // Setting fraction tolerance for correctness evaluation
    double tolerance = 1.0E-14;

    // Declare gravitational parameter of central body
    const double centralBodyGravitationalParameter = 1.32712440018e20; // [m^3/s^2]

    // Initializing default Keplerian orbit
    Eigen::Vector6d keplerianElements = Eigen::Vector6d::Zero( 6 );
    keplerianElements( semiMajorAxisIndex ) = 1.5e11;
    keplerianElements( eccentricityIndex ) = 0.1;
    keplerianElements( inclinationIndex ) = convertDegreesToRadians( 50.0 );
    keplerianElements( argumentOfPeriapsisIndex ) = convertDegreesToRadians( 350.0 );
    keplerianElements( longitudeOfAscendingNodeIndex ) = convertDegreesToRadians( 15.0 );
    keplerianElements( trueAnomalyIndex ) = convertDegreesToRadians( 10.0 );

    // Unified state model element vector declaration
    Eigen::VectorXd expectedUnifiedStateModelElements
            = Eigen::VectorXd::Zero( 7 );
    Eigen::VectorXd computedUnifiedStateModelElements
            = Eigen::VectorXd::Zero( 7 );

    // Case 1: Elliptical prograde orbit (default case).
    {
        // Default case, so no modification necessary.

        // Expected unified state model elements [m/s,m/s,m/s,-,-,-,-].
        // (Results obtained by converting quaternions from USM7 unit test to exponential map, with MATLAB code).
        expectedUnifiedStateModelElements( CHodographUSM6Index ) = 29894.5892222602;
        expectedUnifiedStateModelElements( Rf1HodographUSM6Index ) = -260.548512780222;
        expectedUnifiedStateModelElements( Rf2HodographUSM6Index ) = 2978.08312848463;
        expectedUnifiedStateModelElements( sigma1USM6Index ) = 0.220695676902467;
        expectedUnifiedStateModelElements( sigma2USM6Index ) = 0.0290551370709508;
        expectedUnifiedStateModelElements( sigma3USM6Index ) = 0.0623089425250076;
        expectedUnifiedStateModelElements( shadowFlagUSM6Index ) = 1.0;

        // Compute unified state model elements.
        computedUnifiedStateModelElements =
                convertKeplerianToUnifiedStateModelModifiedRodriguesParameterElements( keplerianElements,
                                                               centralBodyGravitationalParameter );

        // Check if computed unified state model elements match the expected values.
        TUDAT_CHECK_MATRIX_CLOSE_FRACTION( expectedUnifiedStateModelElements,
                                           computedUnifiedStateModelElements, tolerance );

    }




    // Case 2: Hyperbolic retrograde orbit.
    {
        // Modify Keplerian elements [m,-,rad,rad,rad,rad], i.e. overwrite them.
        keplerianElements( semiMajorAxisIndex ) = -1.5e11;
        keplerianElements( eccentricityIndex ) = 2.0;
        keplerianElements( inclinationIndex ) = convertDegreesToRadians( 170.0 );
        keplerianElements( trueAnomalyIndex ) = convertDegreesToRadians( 10.0 );

        // Set expected unified state model elements [m/s,m/s,m/s,-,-,-,-].
        // (Results obtained by converting quaternions from USM7 unit test to exponential map, with MATLAB code).
        expectedUnifiedStateModelElements( CHodographUSM6Index ) = 17173.1340579794;
        expectedUnifiedStateModelElements( Rf1HodographUSM6Index ) = -2993.47450825659;
        expectedUnifiedStateModelElements( Rf2HodographUSM6Index ) = 34215.5701963558;
        expectedUnifiedStateModelElements( sigma1USM6Index ) = 0.909115353651481;
        expectedUnifiedStateModelElements( sigma2USM6Index ) = 0.119687306903266;
        expectedUnifiedStateModelElements( sigma3USM6Index ) = 0.0104712825219838;
        expectedUnifiedStateModelElements( shadowFlagUSM6Index ) = 1.0;

        // Compute unified state model elements.
        computedUnifiedStateModelElements =
                convertKeplerianToUnifiedStateModelModifiedRodriguesParameterElements( keplerianElements,
                                                               centralBodyGravitationalParameter );

        // Check if computed unified state model elements match the expected values.
        TUDAT_CHECK_MATRIX_CLOSE_FRACTION( expectedUnifiedStateModelElements,
                                           computedUnifiedStateModelElements, tolerance );

    }


    // Case 3: Parabolic retrograde orbit.
    {
        // Set Keplerian elements [m,-,rad,rad,rad,rad].
        keplerianElements( semiLatusRectumIndex ) = 1.5e11;
        keplerianElements( eccentricityIndex ) = 1.0;
        keplerianElements( inclinationIndex ) = convertDegreesToRadians( 170.0 );
        keplerianElements( trueAnomalyIndex ) = convertDegreesToRadians( 170.0 );

        // Set expected unified state model elements [m/s,m/s,m/s,-,-,-,-].
        // (Results obtained by converting quaternions from USM7 unit test to exponential map, with MATLAB code).
        expectedUnifiedStateModelElements( CHodographUSM6Index ) = 29744.7407136119;
        expectedUnifiedStateModelElements( Rf1HodographUSM6Index ) = -2592.42496973134;
        expectedUnifiedStateModelElements( Rf2HodographUSM6Index ) = 29631.5529950138;
        expectedUnifiedStateModelElements( sigma1USM6Index ) = 0.298426999166362;
        expectedUnifiedStateModelElements( sigma2USM6Index ) = -0.946489519440885;
        expectedUnifiedStateModelElements( sigma3USM6Index ) = 0.0867430205772025;
        expectedUnifiedStateModelElements( shadowFlagUSM6Index ) = 1.0;

        // Compute unified state model elements.
        computedUnifiedStateModelElements =
                convertKeplerianToUnifiedStateModelModifiedRodriguesParameterElements( keplerianElements,
                                                               centralBodyGravitationalParameter );

        // Check if computed unified state model elements match the expected values.
        TUDAT_CHECK_MATRIX_CLOSE_FRACTION( expectedUnifiedStateModelElements,
                                           computedUnifiedStateModelElements, tolerance );
    }

    // Case 4: Circular prograde orbit with non-zero argument of pericenter, test for error.
    {
        // Set Keplerian elements [m,-,rad,rad,rad,rad].
        keplerianElements( eccentricityIndex ) = 0.0;
            // Eccentricity is zero, while argument of pericenter is non-zero -> should give error
        keplerianElements( inclinationIndex ) = convertDegreesToRadians( 50.0 );

        // Declare variable indicating whether an exception has been thrown.
        bool isExceptionFound = false;

        // Try computing the unified state model elements and catch the expected runtime error.
        try
        {
            computedUnifiedStateModelElements =
                    convertKeplerianToUnifiedStateModelModifiedRodriguesParameterElements( keplerianElements,
                                                                 centralBodyGravitationalParameter );
        }
<<<<<<< HEAD
        catch( std::runtime_error const& )

=======
        catch( std::runtime_error& )
>>>>>>> 075aed6c
        {
            isExceptionFound = true;
        }

        // Check if runtime error has occured
        BOOST_CHECK( isExceptionFound );
    }

    // Case 5: 0 inclination orbit, test for error because longitude of ascending node is non-zero
    {
        // Set Keplerian elements [m,-,rad,rad,rad,rad].
        keplerianElements( eccentricityIndex ) = 0.1;
        keplerianElements( inclinationIndex ) = 0.0;

        // Declare variable indicating whether an exception has been thrown.
        bool isExceptionFound = false;

        // Try computing the unified state model elements and catch the expected runtime error.
        try
        {
            computedUnifiedStateModelElements =
                    convertKeplerianToUnifiedStateModelModifiedRodriguesParameterElements( keplerianElements,
                                                                 centralBodyGravitationalParameter );
        }
<<<<<<< HEAD
        catch( std::runtime_error const& )

=======
        catch( std::runtime_error& )
>>>>>>> 075aed6c
        {
            isExceptionFound = true;
        }

        // Check if runtime error has occured
        BOOST_CHECK( isExceptionFound );
    }

    // Case 6: 180 inclination orbit.
    {
        // Set Keplerian elements [m,-,rad,rad,rad,rad].
        keplerianElements( inclinationIndex ) = PI; // = 180 deg

        // Set expected unified state model elements [m/s,m/s,m/s,-,-,-,-].
        // (Results obtained by converting quaternions from USM7 unit test to exponential map, with MATLAB code).
        expectedUnifiedStateModelElements( CHodographUSM6Index ) = 29894.5892222602;
        expectedUnifiedStateModelElements( Rf1HodographUSM6Index ) = -260.548512780222;
        expectedUnifiedStateModelElements( Rf2HodographUSM6Index ) = 2978.08312848463;
        expectedUnifiedStateModelElements( sigma1USM6Index ) = -0.300705799504273;
        expectedUnifiedStateModelElements( sigma2USM6Index ) = 0.953716950748227;
        expectedUnifiedStateModelElements( sigma3USM6Index ) = -6.11740603377039e-17;
        expectedUnifiedStateModelElements( shadowFlagUSM6Index ) = 0.0;

        // Compute unified state model elements.
        computedUnifiedStateModelElements =
                convertKeplerianToUnifiedStateModelModifiedRodriguesParameterElements( keplerianElements,
                                                               centralBodyGravitationalParameter );

        // Because two elements are near-zero, a close fraction/percentage check will fail.
        // Therefore, 1.0 is added to the elements to avoid this
        expectedUnifiedStateModelElements( sigma3USM6Index ) =
                expectedUnifiedStateModelElements( sigma3USM6Index ) + 1.0;
        computedUnifiedStateModelElements( sigma3USM6Index ) =
                computedUnifiedStateModelElements( sigma3USM6Index ) + 1.0;

        // Check if computed elements match the expected values.
        TUDAT_CHECK_MATRIX_CLOSE_FRACTION( expectedUnifiedStateModelElements,
                                           computedUnifiedStateModelElements, tolerance );
    }

    // Case 7: 0 eccentricity and inclination orbit.
    {
        // Set Keplerian elements [m,-,rad,rad,rad,rad].
        keplerianElements( eccentricityIndex ) = 0.0;
        keplerianElements( inclinationIndex ) = 0.0;
        keplerianElements( longitudeOfAscendingNodeIndex ) = 0.0; // Default value because of zero inclination
        keplerianElements( argumentOfPeriapsisIndex ) = 0.0; // Default value because of zero eccentricity

        // Expected unified state model elements [m/s,m/s,m/s,-,-,-,-].
        // (Results obtained using code archive B. Romgens (2011)).
        expectedUnifiedStateModelElements( CHodographUSM6Index ) = 29744.7407136119;
        expectedUnifiedStateModelElements( Rf1HodographUSM6Index ) = 0;
        expectedUnifiedStateModelElements( Rf2HodographUSM6Index ) = 0;
        expectedUnifiedStateModelElements( sigma1USM6Index ) = 0;
        expectedUnifiedStateModelElements( sigma2USM6Index ) = 0;
        expectedUnifiedStateModelElements( sigma3USM6Index ) = 0.916331174017424;
        expectedUnifiedStateModelElements( shadowFlagUSM6Index ) = 0.0;

        // Compute unified state model elements.
        computedUnifiedStateModelElements =
                convertKeplerianToUnifiedStateModelModifiedRodriguesParameterElements( keplerianElements,
                                                               centralBodyGravitationalParameter );

        // Check if computed elements match the expected values.
        TUDAT_CHECK_MATRIX_CLOSE_FRACTION( expectedUnifiedStateModelElements,
                                           computedUnifiedStateModelElements, tolerance );
    }

    // Case 8: 200 degree inclination orbit, test for error.
    {
        keplerianElements( inclinationIndex ) = convertDegreesToRadians( 200.0 );
        bool isExceptionFound = false;

        // Try to convert Kepler to unified state model Elements
        try
        {
            computedUnifiedStateModelElements = convertKeplerianToUnifiedStateModelModifiedRodriguesParameterElements
                    ( keplerianElements, centralBodyGravitationalParameter );
        }
        // Catch the expected runtime error, and set the boolean flag to true.
        catch( std::runtime_error const& )

        {
            isExceptionFound = true;
        }

        // Check value of flag.
        BOOST_CHECK( isExceptionFound );
    }
}


//! Unit test for the conversion of unified state model elements to Keplerian elements
BOOST_AUTO_TEST_CASE( testconvertUnifiedStateModelModifiedRodriguesParametersToKeplerianElements )
{
    /* Used procedure:
      Because the Kepler to unified state model elements are verified, a subsequent conversion back
      to Keplerian elements should yield the same outcome as the input Keplerian state. This
      principle is used for verification.
     */

    using namespace orbital_element_conversions;
    using namespace unit_conversions;
    using mathematical_constants::PI;

    // Setting fraction tolerance for correctness evaluation
    double tolerance = 1.0E-14;

    // Declare gravitational parameter of central body
    const double centralBodyGravitationalParameter = 1.32712440018e20; // [m^3/s^2]

    // Initializing default Keplerian orbit
    Eigen::Vector6d expectedKeplerianElements = Eigen::VectorXd::Zero( 6 );
    expectedKeplerianElements( semiMajorAxisIndex ) = 1.5e11;
    expectedKeplerianElements( eccentricityIndex ) = 0.1;
    expectedKeplerianElements( inclinationIndex ) = convertDegreesToRadians( 50.0 );
    expectedKeplerianElements( argumentOfPeriapsisIndex ) = convertDegreesToRadians( 350.0 );
    expectedKeplerianElements( longitudeOfAscendingNodeIndex ) = convertDegreesToRadians( 15.0 );
    expectedKeplerianElements( trueAnomalyIndex ) = convertDegreesToRadians( 170.0 );

    // Declaring computed output vector.
    Eigen::Vector6d computedKeplerianElements = Eigen::VectorXd::Zero( 6 );



    // Case 1: Elliptical prograde orbit (default case).
    {
        // Default case, so no modification necessary.

        // Convert to unified state model elements and back.
        computedKeplerianElements = convertUnifiedStateModelModifiedRodriguesParametersToKeplerianElements(
                    convertKeplerianToUnifiedStateModelModifiedRodriguesParameterElements( expectedKeplerianElements,
                                                                   centralBodyGravitationalParameter ),
                    centralBodyGravitationalParameter );

        // Check if computed Keplerian elements match the expected values.
        TUDAT_CHECK_MATRIX_CLOSE_FRACTION( expectedKeplerianElements,
                                           computedKeplerianElements, tolerance );
    }

    // Case 2: Hyperbolic retrograde orbit.
    {
        // Modify Keplerian elements [m,-,rad,rad,rad,rad].
        expectedKeplerianElements( semiMajorAxisIndex ) = -1.5e11;
        expectedKeplerianElements( eccentricityIndex ) = 2.0;
        expectedKeplerianElements( inclinationIndex ) = convertDegreesToRadians( 160.0 );
        expectedKeplerianElements( trueAnomalyIndex ) = convertDegreesToRadians( 10.0 ); // 170 is above limit

        // Convert to unified state model elements and back.
        computedKeplerianElements = convertUnifiedStateModelModifiedRodriguesParametersToKeplerianElements(
                    convertKeplerianToUnifiedStateModelModifiedRodriguesParameterElements( expectedKeplerianElements,
                                                                   centralBodyGravitationalParameter ),
                    centralBodyGravitationalParameter );

        // Check if computed Keplerian elements match the expected values.
        TUDAT_CHECK_MATRIX_CLOSE_FRACTION( expectedKeplerianElements,
                                           computedKeplerianElements, tolerance );
    }

    // Case 3: Parabolic retrograde orbit.
    {
        // Set Keplerian elements [m,-,rad,rad,rad,rad].
        expectedKeplerianElements( semiLatusRectumIndex ) = 3.5e11;
        expectedKeplerianElements( eccentricityIndex ) = 1.0;
        expectedKeplerianElements( inclinationIndex ) = convertDegreesToRadians( 90.0 );

        // Convert to unified state model elements and back.
        computedKeplerianElements = convertUnifiedStateModelModifiedRodriguesParametersToKeplerianElements(
                    convertKeplerianToUnifiedStateModelModifiedRodriguesParameterElements( expectedKeplerianElements,
                                                                   centralBodyGravitationalParameter ),
                    centralBodyGravitationalParameter );

        // Check if computed Keplerian elements match the expected values.
        TUDAT_CHECK_MATRIX_CLOSE_FRACTION( expectedKeplerianElements,
                                           computedKeplerianElements, tolerance );
       }

    // Case 4: Circular prograde orbit.
    {
        // Set Keplerian elements [m,-,rad,rad,rad,rad].
        expectedKeplerianElements( semiMajorAxisIndex ) = 3.5e11;
        expectedKeplerianElements( eccentricityIndex ) = 0.0;
        expectedKeplerianElements( inclinationIndex ) = convertDegreesToRadians( 70.0 );
        expectedKeplerianElements( argumentOfPeriapsisIndex ) = 0.0; // For e = 0, undefined.

        // Convert to unified state model elements and back.
        computedKeplerianElements = convertUnifiedStateModelModifiedRodriguesParametersToKeplerianElements(
                    convertKeplerianToUnifiedStateModelModifiedRodriguesParameterElements( expectedKeplerianElements,
                                                                   centralBodyGravitationalParameter ),
                    centralBodyGravitationalParameter );

        // Check if computed Keplerian elements match the expected values.
        TUDAT_CHECK_MATRIX_CLOSE_FRACTION( expectedKeplerianElements,
                                           computedKeplerianElements, tolerance );
    }

    // Case 5: 0 inclination orbit,
    {
        // Set Keplerian elements [m,-,rad,rad,rad,rad].
        expectedKeplerianElements( eccentricityIndex ) = 0.3;
        expectedKeplerianElements( inclinationIndex ) = 0.0;
        expectedKeplerianElements( longitudeOfAscendingNodeIndex ) = 0.0; // Set to zero as for
        // non-inclined orbit planes, this parameter is undefined

        // Convert to unified state model elements and back.
        computedKeplerianElements = convertUnifiedStateModelModifiedRodriguesParametersToKeplerianElements(
                    convertKeplerianToUnifiedStateModelModifiedRodriguesParameterElements( expectedKeplerianElements,
                                                                   centralBodyGravitationalParameter ),
                    centralBodyGravitationalParameter );

        // Check if computed Keplerian elements match the expected values.
        TUDAT_CHECK_MATRIX_CLOSE_FRACTION( expectedKeplerianElements,
                                           computedKeplerianElements, tolerance );
    }

    // Case 6: 180 inclination orbit, test for error.
    {
        // Set Keplerian elements [m,-,rad,rad,rad,rad].
        expectedKeplerianElements( semiMajorAxisIndex ) = 1.5e15;
        expectedKeplerianElements( inclinationIndex ) = PI;
        expectedKeplerianElements( trueAnomalyIndex ) = convertDegreesToRadians( 240.0 );

        // Declare variable indicating whether an exception has been thrown.
        bool isExceptionFound = false;

        // Try convert to unified state model elements and back and catch the expected runtime error.
        try
        {
            computedKeplerianElements = convertUnifiedStateModelModifiedRodriguesParametersToKeplerianElements(
                    convertKeplerianToUnifiedStateModelModifiedRodriguesParameterElements( expectedKeplerianElements,
                                                                 centralBodyGravitationalParameter ),
                        centralBodyGravitationalParameter );
        }
<<<<<<< HEAD
        catch( std::runtime_error const& )

=======
        catch( std::runtime_error& )
>>>>>>> 075aed6c
        {
            isExceptionFound = true;
        }

        // Check if runtime error has occured
        BOOST_CHECK( isExceptionFound );
    }

    // Case 7: 0 eccentricity and inclination orbit.
    {
        // Set Keplerian elements [m,-,rad,rad,rad,rad].
        expectedKeplerianElements( eccentricityIndex ) = 0.0;
            // argument of pericenter was set to 0 in case 4, so no error.
        expectedKeplerianElements( inclinationIndex ) = 0.0;
            // longitude of ascending node was set to 0 in case 5, so no error.

        // Convert to unified state model elements and back
        computedKeplerianElements = convertUnifiedStateModelModifiedRodriguesParametersToKeplerianElements(
                    convertKeplerianToUnifiedStateModelModifiedRodriguesParameterElements( expectedKeplerianElements,
                                                                   centralBodyGravitationalParameter ),
                    centralBodyGravitationalParameter );

        // Check if computed Keplerian elements match the expected values.
        TUDAT_CHECK_MATRIX_CLOSE_FRACTION( expectedKeplerianElements,
                                           computedKeplerianElements, tolerance );
    }

    // Case 8: true anomaly exceeding 180 degrees.
    {
        // Set Keplerian elements [m,-,rad,rad,rad,rad].
        expectedKeplerianElements( semiMajorAxisIndex ) = 1.5e11;
        expectedKeplerianElements( eccentricityIndex ) = 0.1;
        expectedKeplerianElements( inclinationIndex ) = convertDegreesToRadians( 50.0 );
        expectedKeplerianElements( argumentOfPeriapsisIndex ) = convertDegreesToRadians( 350.0 );
        expectedKeplerianElements( longitudeOfAscendingNodeIndex ) = convertDegreesToRadians( 15.0 );
        expectedKeplerianElements( trueAnomalyIndex ) = convertDegreesToRadians( 240.0 );

        // Convert to unified state model elements and back
        computedKeplerianElements = convertUnifiedStateModelModifiedRodriguesParametersToKeplerianElements(
                    convertKeplerianToUnifiedStateModelModifiedRodriguesParameterElements( expectedKeplerianElements,
                                                                   centralBodyGravitationalParameter ),
                    centralBodyGravitationalParameter );

        // Check if computed Keplerian elements match the expected values.
        TUDAT_CHECK_MATRIX_CLOSE_FRACTION( expectedKeplerianElements,
                                           computedKeplerianElements, tolerance );
    }
}
BOOST_AUTO_TEST_SUITE_END( )

} // end namespace unit_tests
} // end namespace tudat<|MERGE_RESOLUTION|>--- conflicted
+++ resolved
@@ -168,12 +168,7 @@
                     convertKeplerianToUnifiedStateModelModifiedRodriguesParameterElements( keplerianElements,
                                                                  centralBodyGravitationalParameter );
         }
-<<<<<<< HEAD
         catch( std::runtime_error const& )
-
-=======
-        catch( std::runtime_error& )
->>>>>>> 075aed6c
         {
             isExceptionFound = true;
         }
@@ -198,12 +193,7 @@
                     convertKeplerianToUnifiedStateModelModifiedRodriguesParameterElements( keplerianElements,
                                                                  centralBodyGravitationalParameter );
         }
-<<<<<<< HEAD
         catch( std::runtime_error const& )
-
-=======
-        catch( std::runtime_error& )
->>>>>>> 075aed6c
         {
             isExceptionFound = true;
         }
@@ -437,12 +427,7 @@
                                                                  centralBodyGravitationalParameter ),
                         centralBodyGravitationalParameter );
         }
-<<<<<<< HEAD
         catch( std::runtime_error const& )
-
-=======
-        catch( std::runtime_error& )
->>>>>>> 075aed6c
         {
             isExceptionFound = true;
         }
