--- conflicted
+++ resolved
@@ -228,12 +228,7 @@
                 expectedLaplacian += 0.1;
             }
             //BOOST_CHECK_CLOSE_FRACTION( expectedLaplacian, computedLaplacian, tolerance );
-<<<<<<< HEAD
-            std::cout<<std::fabs( expectedLaplacian - computedLaplacian )<<" "<<expectedLaplacian<<" "<<computedLaplacian<<" "<<tolerance<<std::endl;
-            BOOST_CHECK( std::fabs( expectedLaplacian - computedLaplacian ) < std::fabs( std::min( expectedLaplacian, computedLaplacian ) * tolerance ) );
-=======
             BOOST_CHECK( std::fabs( expectedLaplacian - computedLaplacian ) < std::fabs( std::min( expectedLaplacian, computedLaplacian ) * 100.0 * tolerance ) );
->>>>>>> b153e763
 
         }
         if ( testHessian )
