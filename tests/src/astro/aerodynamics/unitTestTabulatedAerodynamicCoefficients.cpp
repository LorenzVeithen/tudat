--- conflicted
+++ resolved
@@ -120,13 +120,8 @@
                 altitudes, aerodynamicCoefficients, referenceArea,
                 aerodynamics::altitude_dependent, 1, 1, interpolatorSettings );
 
-<<<<<<< HEAD:tests/src/astro/aerodynamics/unitTestTabulatedAerodynamicCoefficients.cpp
-    // aerodynamics interface
-    bodies[ "Vehicle" ]->setAerodynamicCoefficientInterface(
-=======
     // Aerodynamics interface
     bodies.at( "Vehicle" )->setAerodynamicCoefficientInterface(
->>>>>>> dominic-origin/BodyMapRefactoring:Tudat/Astrodynamics/Aerodynamics/UnitTests/unitTestTabulatedAerodynamicCoefficients.cpp
                 createAerodynamicCoefficientInterface( aerodynamicCoefficientSettings, "Vehicle" ) );
 
     ///////////////////////////////////////////////////////////////////////////////////////////////////////////////////////
