--- conflicted
+++ resolved
@@ -4,44 +4,14 @@
   - Geoffrey Hyde Garrett
   - Geoffrey Garrett
   - ggarrett13
-<<<<<<< HEAD
-  num_commits: 12
-  first_commit: 2020-05-20 10:41:20
-- name: Emil Heeren
-  email: hidden@hidden.com
-  num_commits: 6
-  first_commit: &id001 2010-09-29 16:32:23
-=======
   - Geoffrey
   - Geoffrey H. Garrett
   num_commits: 12
   first_commit: 2020-05-20 10:41:20
->>>>>>> 63f7574f
 - name: FlyOHolic
   email: m.a.griffioen@student.tudelft.nl
   num_commits: 1
   first_commit: 2018-04-09 22:05:13
-<<<<<<< HEAD
-- name: Rene Hoogendoorn
-  email: r.hoogendoorn@student.tudelft.nl
-  aliases:
-  - Rene107
-  - Reneh107
-  alternate_emails:
-  - renehoogendoorn107@hotmail.com
-  - R.Hoogendoorn@student.tudelft.nl
-  num_commits: 18
-  first_commit: 2016-03-21 16:07:21
-  github: Reneh107
-- name: Kartik Kumar
-  email: me@kartikkumar.com
-  num_commits: 260
-  first_commit: 2011-02-07 16:34:50
-- name: Elmar Puts
-  email: elmarputs@gmail.com
-  num_commits: 27
-  first_commit: 2020-03-03 23:36:34
-=======
 - name: Kartik Kumar
   email: me@kartikkumar.com
   num_commits: 260
@@ -50,27 +20,12 @@
   email: elmarputs@gmail.com
   num_commits: 27
   first_commit: 2020-03-04 00:36:34
->>>>>>> 63f7574f
 - name: Dominic Dirkx
   email: D.Dirkx@tudelft.nl
   aliases:
   - DominicDirkx
   alternate_emails:
   - d.dirkx@tudelft.nl
-<<<<<<< HEAD
-  num_commits: 45
-  first_commit: 2014-09-25 09:53:17
-  github: DominicDirkx
-- name: Michele Facchinelli
-  email: michele.facchinelli@yahoo.it
-  alternate_emails:
-  - m.facchinelli@student.tudelft.nl
-  aliases:
-  - mfacchinelli
-  num_commits: 258
-  first_commit: 2018-04-05 19:03:56
-  github: mfacchinelli
-=======
   num_commits: 74
   first_commit: 2013-03-25 11:04:23
   github: DominicDirkx
@@ -78,37 +33,17 @@
   email: michele.facchinelli@yahoo.it
   num_commits: 201
   first_commit: 2018-04-05 19:03:56
->>>>>>> 63f7574f
 - name: Frank Hogervorst
   email: f.c.hogervorst@student.tudelft.nl
   aliases:
   - FrankHogervorst
   num_commits: 2
-<<<<<<< HEAD
-  first_commit: 2017-11-01 09:32:44
-=======
   first_commit: 2017-11-01 10:32:44
->>>>>>> 63f7574f
 - name: Aleix Pinardell
   email: J.A.PinardellPons@student.tudelft.nl
   alternate_emails:
   - aleixpinardell@gmail.com
   num_commits: 175
-<<<<<<< HEAD
-  first_commit: 2016-11-23 12:52:06
-- name: Jeroen Melman
-  email: None
-  num_commits: 0
-  first_commit: 2022-01-21 15:49:50.064118
-- name: mchambe
-  email: m.s.chambe@student.tudelft.nl
-  num_commits: 102
-  first_commit: 2018-12-09 12:35:28
-- name: mvandenbroeck
-  email: m.m.h.vandenbroeck@student.tudelft.nl
-  num_commits: 22
-  first_commit: 2016-04-06 16:31:18
-=======
   first_commit: 2016-11-23 13:52:06
 - name: Emil Heeren & Jeroen Melman
   email: hidden@hidden.com
@@ -132,92 +67,28 @@
   email: m.m.h.vandenbroeck@student.tudelft.nl
   num_commits: 22
   first_commit: 2016-04-06 15:31:18
->>>>>>> 63f7574f
 - name: Jacco Geul
   email: jacco@geul.net
   aliases:
   - Jacco
-<<<<<<< HEAD
-  - magnific0
-  num_commits: 49
-  first_commit: 2016-01-20 10:20:01
-=======
   num_commits: 49
   first_commit: 2016-01-20 11:20:01
->>>>>>> 63f7574f
   github: magnific0
 - name: ifodde
   email: I.Fodde@student.tudelft.nl
   alternate_emails:
   - iostofodde@gmail.com
   num_commits: 14
-<<<<<<< HEAD
-  first_commit: 2018-03-21 19:25:22
-=======
   first_commit: 2018-03-21 20:25:22
 - name: René
   email: R.Hoogendoorn@student.tudelft.nl
   num_commits: 1
   first_commit: 2016-03-22 14:36:57
   github: Reneh107
->>>>>>> 63f7574f
 - name: Rody Oldenhuis
   email: rody@dawnaerospace.com
   num_commits: 3
   first_commit: 2020-04-03 00:07:14
-<<<<<<< HEAD
-- name: Alejandro Gonzalez Puerta
-  email: a.gonzalezpuerta@student.tudelft.nl
-  num_commits: 1
-  first_commit: 2016-11-16 16:46:40
-- name: Valerio Filice
-  email: filicevalerio@gmail.com
-  num_commits: 1
-  first_commit: 2019-03-26 16:27:17
-- name: Miguel Pignatelly Avillez
-  email: mpignatelli.avillez@gmail.com
-  aliases:
-  - pipas
-  - MiguelAvillez
-  num_commits: 5
-  first_commit: 2021-07-03 22:08:37
-  github: MiguelAvillez
-- name: Filippo Oggionni
-  email: filippo.oggionni@gmail.com
-  aliases:
-  - FilippoOggionni
-  - foggionni
-  num_commits: 14
-  first_commit: 2021-07-12 17:46:02
-- name: jhener
-  email: jonas.hener@web.de
-  num_commits: 8
-  first_commit: 2021-06-25 12:52:33
-- name: kimonito98
-  email: plumarismichael@gmail.com
-  num_commits: 1
-  first_commit: 2021-10-22 11:35:57
-- name: René
-  email: R.Hoogendoorn@student.tudelft.nl
-  num_commits: 1
-  first_commit: 2016-03-22 13:36:57
-  github: Reneh107
-- name: gaffarelj
-  email: jeremie@gaffarel.pro
-# The following is needed to avoid errors with rever
-  num_commits: 2
-  first_commit: 2022-01-04 17:50:11
-- name: Liban Abdulkadir
-  email: hidden@hidden.com
-  aliases:
-  - Guido Holtkamp
-  - Dominic Dirkx
-  - Jeroen Melman
-  - Emil Heeren
-
-  num_commits: 6
-  first_commit: *id001
-=======
 - name: Rene107
   email: renehoogendoorn107@hotmail.com
   aliases:
@@ -281,5 +152,4 @@
 - name: kimonito98
   email: plumarismichael@gmail.com
   num_commits: 1
-  first_commit: 2021-10-22 11:35:57
->>>>>>> 63f7574f
+  first_commit: 2021-10-22 11:35:57